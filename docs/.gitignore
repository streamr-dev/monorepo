--- conflicted
+++ resolved
@@ -7,11 +7,8 @@
 # Generated files
 .docusaurus
 .cache-loader
-<<<<<<< HEAD
 /docs/docs/usage/streamr-js-client/api
-=======
 /docs/api
->>>>>>> 1cc3cebc
 
 # Misc
 .DS_Store
