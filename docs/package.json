{
    "name": "documentation",
    "version": "0.0.0",
    "private": true,
    "scripts": {
        "docusaurus": "docusaurus",
        "start": "docusaurus start",
        "refine": "node refine-api-reference.ts",
        "build": "docusaurus build",
        "swizzle": "docusaurus swizzle",
        "deploy": "docusaurus deploy",
        "clear": "docusaurus clear",
        "serve": "docusaurus serve",
        "write-translations": "docusaurus write-translations",
        "write-heading-ids": "docusaurus write-heading-ids",
        "typecheck": "tsc"
    },
    "dependencies": {
        "@docusaurus/core": "2.3.1",
        "@docusaurus/plugin-content-pages": "^2.4.0",
        "@docusaurus/preset-classic": "2.3.1",
        "@mdx-js/react": "^1.6.22",
        "clsx": "^1.2.1",
        "prism-react-renderer": "^1.3.5",
        "react": "^17.0.2",
        "react-dom": "^17.0.2"
    },
    "devDependencies": {
        "@docusaurus/module-type-aliases": "2.3.1",
        "@tsconfig/docusaurus": "^1.0.5",
        "docusaurus-plugin-typedoc": "^0.19.0",
        "typedoc": "^0.25.13",
        "typedoc-plugin-markdown": "^3.15.1",
<<<<<<< HEAD
        "typescript": "^5.3.3"
=======
        "typescript": "^5.1.6"
>>>>>>> 97cca671
    },
    "browserslist": {
        "production": [
            ">0.5%",
            "not dead",
            "not op_mini all"
        ],
        "development": [
            "last 1 chrome version",
            "last 1 firefox version",
            "last 1 safari version"
        ]
    },
    "engines": {
        "node": ">=16.14"
    }
}<|MERGE_RESOLUTION|>--- conflicted
+++ resolved
@@ -29,13 +29,9 @@
         "@docusaurus/module-type-aliases": "2.3.1",
         "@tsconfig/docusaurus": "^1.0.5",
         "docusaurus-plugin-typedoc": "^0.19.0",
-        "typedoc": "^0.25.13",
+        "typedoc": "^0.24.1",
         "typedoc-plugin-markdown": "^3.15.1",
-<<<<<<< HEAD
-        "typescript": "^5.3.3"
-=======
         "typescript": "^5.1.6"
->>>>>>> 97cca671
     },
     "browserslist": {
         "production": [
