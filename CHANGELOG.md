--- conflicted
+++ resolved
@@ -21,11 +21,8 @@
 
 #### Fixed
 
-<<<<<<< HEAD
+- Clear permissions cache when message decryption fails (https://github.com/streamr-dev/network/pull/1458)
 - Fix default value handling for resend range queries (https://github.com/streamr-dev/network/pull/1462)
-=======
-- Clear permissions cache when message decryption fails (https://github.com/streamr-dev/network/pull/1458)
->>>>>>> f2d63d0f
 
 #### Security
 
