# Changelog
All notable changes to this project will be documented in this file.

The format is based on [Keep a Changelog](https://keepachangelog.com/en/1.0.0/),
and this project adheres to [Semantic Versioning](https://semver.org/spec/v2.0.0.html).

Changes before Tatum release are not documented in this file.

## [Unreleased]

### @streamr/sdk

#### Added

- Method `StreamrClient#getDiagnosticInfo()` provides diagnostic info about network (https://github.com/streamr-dev/network/pull/2740, https://github.com/streamr-dev/network/pull/2741)
- Add `StreamrClient#getUserId()` method (https://github.com/streamr-dev/network/pull/2774)
- Add `Stream#getPartitionCount()` method (https://github.com/streamr-dev/network/pull/2825)

#### Changed

<<<<<<< HEAD
- **BREAKING CHANGE:** Rename `getAddress()` to `getUserId()` (https://github.com/streamr-dev/network/pull/2774)
- **BREAKING CHANGE:** Rename `user` to `userId` in these interfaces: (https://github.com/streamr-dev/network/pull/2811)
  - `UserPermissionAssignment`
    - used in `grantPermissions()`, `revokePermissions()`, `getPermissions()` and `setPermissions()`
  - `UserPermissionQuery`
    - used in `hasPermission()`
  - `SearchStreamsPermissionFilter`
    - used in `searchStreams()`
=======
>>>>>>> 57900c92
- **BREAKING CHANGE:** Field `StreamMetadata#partitions` is nullable (https://github.com/streamr-dev/network/pull/2825)
- **BREAKING CHANGE:** Method `Stream#update()` overwrites metadata instead of merging it (https://github.com/streamr-dev/network/pull/2826)
- **BREAKING CHANGE:** Method `Stream#addToStorageNode()` doesn't wait for acknowledgment by default (https://github.com/streamr-dev/network/pull/2810)
- Network-level changes
  - Avoid routing through proxy connections (https://github.com/streamr-dev/network/pull/2801) 
  - Internal record `StreamPartitionInfo` format changed (https://github.com/streamr-dev/network/pull/2738, https://github.com/streamr-dev/network/pull/2790)

#### Deprecated

#### Removed

- Remove support for legacy encryption keys (https://github.com/streamr-dev/network/pull/2757)
- Remove obsolete config options:
  - `network.node.id` (https://github.com/streamr-dev/network/pull/2777)
  - `network.controlLayer.webNewrtcConnectionTimeout` (https://github.com/streamr-dev/network/pull/2776)

#### Fixed

- Fix WebRTC connections in Firefox (https://github.com/streamr-dev/network/pull/2746)
- Fix flag expiration time in `Operator#getExpiredFlags()` (https://github.com/streamr-dev/network/pull/2739)
- Network-level fixes
  - Fix node discover in small topologies (e.g. ~2 nodes) (https://github.com/streamr-dev/network/pull/2786)
  - Fix to time-to-data spike scenarios (https://github.com/streamr-dev/network/pull/2802)
  - Make network node stop faster (https://github.com/streamr-dev/network/pull/2736)
  - Reject requests after disconnection events (https://github.com/streamr-dev/network/pull/2760)
  - Fix geoip database file validation (https://github.com/streamr-dev/network/pull/2783)  

#### Security

### @streamr/node

#### Added

- Add new operator plugin config options (for testing purposes) (https://github.com/streamr-dev/network/pull/2742)

#### Changed

- The `environment` config option now applies additional settings if `dev2` value is used (https://github.com/streamr-dev/network/pull/2813)
  - e.g. disables `entryPointDiscovery` and `metrics`

#### Deprecated

#### Removed

- **BREAKING CHANGE:** Remove deprecated `bin/config-wizard` script (i.e. the `streamr-broker-init` command)
  - use `streamr-node-init` command instead

#### Fixed

- Fix operator flag voting behavior when using custom gas estimation (https://github.com/streamr-dev/network/pull/2784)

#### Security

### @streamr/cli-tools

#### Added

#### Changed

- **BREAKING CHANGE:** Replace `--dev` flag with `--env` flag (https://github.com/streamr-dev/network/pull/2817, https://github.com/streamr-dev/network/pull/2834)
  - the `--env` flag supports multiple environments
  - if there is a value for `environment` in a config file, this overrides it
  - use `--env dev2` for the development environment

#### Deprecated

#### Removed

#### Fixed

#### Security


## [101.1.2] - 2024-09-04

### @streamr/sdk

#### Fixed

- Fixed gas estimation in `Operator#voteOnFlag` (https://github.com/streamr-dev/network/pull/2734)


## [101.1.1] - 2024-08-29

### @streamr/sdk

#### Changed

- Numerous improvements to time-to-data (https://github.com/streamr-dev/network/pull/2723, https://github.com/streamr-dev/network/pull/2724, https://github.com/streamr-dev/network/pull/2726, https://github.com/streamr-dev/network/pull/2727)
- Reduce message propagation cache TTL from 30 seconds to 10 seconds (https://github.com/streamr-dev/network/pull/2732)

### @streamr/node

### Changed

- Optimize the "operator value breach" task to be less demanding on EVM RPCs (https://github.com/streamr-dev/network/pull/2721)

#### Fixed

- Add better checks to the "expired flag closing" task so that the likelihood of submitting reverting transactions to the blockchain is reduced (https://github.com/streamr-dev/network/pull/2725)


## [101.1.0] - 2024-08-13

### @streamr/sdk

#### Added

- Add method `findOperators` to client (https://github.com/streamr-dev/network/pull/2703)

#### Fixed

- Fix operator review request event parsing (https://github.com/streamr-dev/network/pull/2714)

### @streamr/node

#### Added

- Operators now register external RPC endpoints for accelerated stream entrypoint discovery (https://github.com/streamr-dev/network/pull/2702)

#### Fixed

- Fix propagation buffer TTL issue (https://github.com/streamr-dev/network/pull/2682)
- Fix operator review request event parsing (https://github.com/streamr-dev/network/pull/2714)


## [101.0.1] - 2024-07-09

### @streamr/sdk

#### Changed

- Set default RPC timeout to 30 seconds (https://github.com/streamr-dev/network/commit/131fb456d26486c12b2facd6e78bee47319c2533)


## [101.0.0] - 2024-07-08

### @streamr/sdk

#### Changed

- Update ethers.js library to v6 (https://github.com/streamr-dev/network/pull/2506)
- Restructure `contracts` config section (https://github.com/streamr-dev/network/pull/2581)
- Improve reliability of JSON RPC interactions by adding retry redundancy (https://github.com/streamr-dev/network/pull/2562, https://github.com/streamr-dev/network/pull/2601)
- Rename events (https://github.com/streamr-dev/network/pull/2604, https://github.com/streamr-dev/network/pull/2605) as denoted below
  - `createStream` => `streamCreated`
  - `addToStorageNode` => `streamAddedToStorageNode`
  - `removeFromStorageNode` => `streamRemovedFromFromStorageNode`
  - `resendComplete` => `resendCompleted` (on instances of `Subscription`)

#### Removed

- Remove obsolete RPC provider options (https://github.com/streamr-dev/network/pull/2583)

### @streamr/node

#### Changed

- Improve reliability of JSON RPC interactions by adding retry redundancy (https://github.com/streamr-dev/network/pull/2562, https://github.com/streamr-dev/network/pull/2601)

#### Deprecated

- Deprecate command `streamr-broker`. Use `streamr-node` instead. (https://github.com/streamr-dev/network/pull/2626)
- Deprecate command `streamr-broker-init`. Use `streamr-node-init` instead. (https://github.com/streamr-dev/network/pull/2626)

#### Fixed

- Fix memory leak in SubscriberPlugin (https://github.com/streamr-dev/network/pull/2578)


## [100.2.4] - 2024-05-06

### @streamr/sdk

#### Added

- New geolocation detection by Nodes improves start up times and the decentralization of the network (https://github.com/streamr-dev/network/pull/2465)
- Improved rejoining streams after losing internet connection (https://github.com/streamr-dev/network/pull/2502)
- Discovering stream neighbors is more efficient as offline nodes are cleaned-up by sending pings (https://github.com/streamr-dev/network/pull/2501)

#### Fixed

- Hanging connection issue with WebSocket clients (https://github.com/streamr-dev/network/pull/2519)

### @streamr/node

#### Added

- Nodes provide geolocation detection for newly joining nodes (https://github.com/streamr-dev/network/pull/2465)

### @streamr/cli-tools

#### Removed

- Removed `governance vote' command (https://github.com/streamr-dev/network/pull/2538)


## [100.2.3] - 2024-04-15

### @streamr/sdk

#### Fixed

- Tweaked and improved JSON RPC handling (https://github.com/streamr-dev/network/pull/2497, https://github.com/streamr-dev/network/pull/2496, https://github.com/streamr-dev/network/pull/2495, https://github.com/streamr-dev/network/pull/2483)


## [100.2.2] - 2024-04-03

### @streamr/sdk

#### Changed

- Update internal list of JSON RPC urls for Polygon


## [100.2.1] - 2024-04-02

### @streamr/sdk

#### Added

- Add node ID to metrics messages (https://github.com/streamr-dev/network/pull/2464)

#### Changed

- Change the way in which the partition of the metrics stream is calculated (based on node ID) (https://github.com/streamr-dev/network/pull/2468)

#### Fixed

- Fix NodeJS v18 compatibility (https://github.com/streamr-dev/network/pull/2462)

### @streamr/node

#### Changed

- Update Docker runtime to NodeJS v20 (https://github.com/streamr-dev/network/pull/2466)


## [100.2.0] - 2024-03-28

### @streamr/sdk

#### Added

- Add support for subscribing to a stream on behalf of an [ERC-1271 contract](https://eips.ethereum.org/EIPS/eip-1271) (https://github.com/streamr-dev/network/pull/2454)


## [100.1.2] - 2024-03-27

### @streamr/sdk

#### Fixed

- Update internal list of JSON RPC urls for Mumbai testnet


## [100.1.1] - 2024-03-26

### @streamr/sdk

#### Fixed
- Update internal list of JSON RPC urls for Polygon


## [100.1.0] - 2024-03-25

### @streamr/sdk

#### Added

- Add support for publishing messages on behalf of an [ERC-1271 contract](https://eips.ethereum.org/EIPS/eip-1271) (https://github.com/streamr-dev/network/pull/2423)
- Add fields `signatureType` and `groupKeyId` to `Message` interface (https://github.com/streamr-dev/network/pull/2423)
- Add ability to disable websocket server (https://github.com/streamr-dev/network/pull/2425)

#### Changed
- Change websocket client library implementation used in Node.js (https://github.com/streamr-dev/network/pull/2384)


[Unreleased]: https://github.com/streamr-dev/network/compare/v101.1.2...HEAD
[101.1.2]: https://github.com/streamr-dev/network/compare/v101.1.1...v101.1.2
[101.1.1]: https://github.com/streamr-dev/network/compare/v101.1.0...v101.1.1
[101.1.0]: https://github.com/streamr-dev/network/compare/v101.0.1...v101.1.0
[101.0.1]: https://github.com/streamr-dev/network/compare/v101.0.0...v101.0.1
[101.0.0]: https://github.com/streamr-dev/network/compare/v100.2.4...v101.0.0
[100.2.4]: https://github.com/streamr-dev/network/compare/v100.2.3...v100.2.4
[100.2.3]: https://github.com/streamr-dev/network/compare/v100.2.2...v100.2.3
[100.2.2]: https://github.com/streamr-dev/network/compare/v100.2.1...v100.2.2
[100.2.1]: https://github.com/streamr-dev/network/compare/v100.2.1...v100.2.1
[100.2.0]: https://github.com/streamr-dev/network/compare/v100.1.2...v100.2.0
[100.1.2]: https://github.com/streamr-dev/network/compare/v100.1.1...v100.1.2
[100.1.1]: https://github.com/streamr-dev/network/compare/v100.1.0...v100.1.1
[100.1.0]: https://github.com/streamr-dev/network/compare/v100.0.0...v100.1.0<|MERGE_RESOLUTION|>--- conflicted
+++ resolved
@@ -18,8 +18,6 @@
 
 #### Changed
 
-<<<<<<< HEAD
-- **BREAKING CHANGE:** Rename `getAddress()` to `getUserId()` (https://github.com/streamr-dev/network/pull/2774)
 - **BREAKING CHANGE:** Rename `user` to `userId` in these interfaces: (https://github.com/streamr-dev/network/pull/2811)
   - `UserPermissionAssignment`
     - used in `grantPermissions()`, `revokePermissions()`, `getPermissions()` and `setPermissions()`
@@ -27,8 +25,6 @@
     - used in `hasPermission()`
   - `SearchStreamsPermissionFilter`
     - used in `searchStreams()`
-=======
->>>>>>> 57900c92
 - **BREAKING CHANGE:** Field `StreamMetadata#partitions` is nullable (https://github.com/streamr-dev/network/pull/2825)
 - **BREAKING CHANGE:** Method `Stream#update()` overwrites metadata instead of merging it (https://github.com/streamr-dev/network/pull/2826)
 - **BREAKING CHANGE:** Method `Stream#addToStorageNode()` doesn't wait for acknowledgment by default (https://github.com/streamr-dev/network/pull/2810)
