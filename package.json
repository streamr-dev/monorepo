{
  "name": "streamr-broker",
  "version": "0.0.1",
  "description": "",
  "repository": {
    "type": "git",
    "url": "git+https://github.com/streamr-dev/broker.git"
  },
  "main": "broker.js",
  "directories": {
    "test": "test"
  },
  "scripts": {
    "test": "jest --detectOpenHandles",
    "test-unit": "jest test/unit",
    "test-integration": "jest test/integration",
    "eslint": "eslint ."
  },
  "author": "Streamr <contact@streamr.com>",
  "license": "",
  "engines": {
    "node": ">= 8.0.0"
  },
  "dependencies": {
    "@streamr/streamr-p2p-network": "^3.0.4",
    "body-parser": "^1.15.2",
    "buffermaker": "1.2.0",
    "cassandra-driver": "^3.2.0",
    "cors": "^2.7.1",
    "debug": "*",
    "express": "^4.14.0",
    "memoizee": "^0.4.4",
    "merge2": "^1.2.3",
    "murmurhash-native": "^3.2.4",
    "node-fetch": "^2.2.0",
    "optimist": "*",
    "qs": "^6.5.2",
    "redis": "^2.6.2",
    "sc-uws": "^10.148.2",
<<<<<<< HEAD
    "streamr-client-protocol": "^2.0.0-beta.1"
=======
    "streamr-client-protocol": "^2.0.0-beta.6"
>>>>>>> af4b5a13
  },
  "devDependencies": {
    "babel-eslint": "^8.2.2",
    "buffer-reader": "^0.1.0",
    "eslint": "^4.19.1",
    "eslint-config-airbnb": "^16.1.0",
    "eslint-config-streamr": "^1.1.7",
    "eslint-loader": "^1.9.0",
    "eslint-plugin-flowtype": "^2.46.1",
    "eslint-plugin-import": "^2.10.0",
    "eslint-plugin-jsx-a11y": "^6.0.3",
    "eslint-plugin-react": "^7.7.0",
    "jest": "^23.4.2",
<<<<<<< HEAD
    "uuid": "^3.3.2",
    "sinon": "^6.3.0",
=======
    "sinon": "^2.0.0",
>>>>>>> af4b5a13
    "stream-to-array": "^2.3.0",
    "supertest": "^3.0.0"
  }
}<|MERGE_RESOLUTION|>--- conflicted
+++ resolved
@@ -37,11 +37,7 @@
     "qs": "^6.5.2",
     "redis": "^2.6.2",
     "sc-uws": "^10.148.2",
-<<<<<<< HEAD
-    "streamr-client-protocol": "^2.0.0-beta.1"
-=======
     "streamr-client-protocol": "^2.0.0-beta.6"
->>>>>>> af4b5a13
   },
   "devDependencies": {
     "babel-eslint": "^8.2.2",
@@ -55,12 +51,8 @@
     "eslint-plugin-jsx-a11y": "^6.0.3",
     "eslint-plugin-react": "^7.7.0",
     "jest": "^23.4.2",
-<<<<<<< HEAD
     "uuid": "^3.3.2",
     "sinon": "^6.3.0",
-=======
-    "sinon": "^2.0.0",
->>>>>>> af4b5a13
     "stream-to-array": "^2.3.0",
     "supertest": "^3.0.0"
   }
