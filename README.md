<p align="center">
  <a href="https://streamr.network">
    <img alt="Streamr" src="https://raw.githubusercontent.com/streamr-dev/network-monorepo/main/packages/client/readme-header-img.png" width="1320" />
  </a>
</p>

# Network Monorepo

Monorepo for Streamr Network packages.

## Packages

* [broker](packages/broker/README.md) (streamr-broker)
* [client](packages/client/README.md) (streamr-client)
* [network](packages/network/README.md) (streamr-network)
* [protocol](packages/protocol/README.md) (streamr-client-protocol)
* [test-utils](packages/test-utils/README.md) (streamr-test-utils)
* [cli-tools](packages/cli-tools/README.md) (@streamr/cli-tools)
* [tracker](packages/network-tracker/README.md)(@streamr/network-tracker)

## CI Status

[![Client – Lint, Unit, Integration Tests](https://github.com/streamr-dev/monorepo/actions/workflows/client-code.yml/badge.svg)](https://github.com/streamr-dev/monorepo/actions/workflows/client-code.yml)
[![Client – Test Build](https://github.com/streamr-dev/monorepo/actions/workflows/client-build.yml/badge.svg)](https://github.com/streamr-dev/monorepo/actions/workflows/client-build.yml)
[![Protocol – Lint, Test and Publish](https://github.com/streamr-dev/monorepo/actions/workflows/protocol.yml/badge.svg)](https://github.com/streamr-dev/monorepo/actions/workflows/protocol.yml)
[![Broker – Lint, Test and Publish](https://github.com/streamr-dev/monorepo/actions/workflows/broker.yml/badge.svg)](https://github.com/streamr-dev/monorepo/actions/workflows/broker.yml)
[![Network – Lint, Test and Publish](https://github.com/streamr-dev/monorepo/actions/workflows/network.yml/badge.svg)](https://github.com/streamr-dev/monorepo/actions/workflows/network.yml)
[![Tracker – Lint, Test and Publish](https://github.com/streamr-dev/monorepo/actions/workflows/tracker.yml/badge.svg)](https://github.com/streamr-dev/monorepo/actions/workflows/tracker.yml)

## NPM scripts
| NodeJS version `16.13.x` and NPM version `8.x` is required |
| --- |

<<<<<<< HEAD
Installation on an M1 Mac requires additional steps, see [install-on-m1.md](/install-on-m1)

Uses [npm workspaces](https://docs.npmjs.com/cli/v7/using-npm/workspaces) to manage monorepo.
=======
Monorepo is managed using [npm workspaces](https://docs.npmjs.com/cli/v7/using-npm/workspaces).
>>>>>>> 36de4211

**Important:** Do not use `npm ci` or `npm install` directly in the sub-package directories.

### Install dependencies

To install all required dependencies and link sub-packages together:

```bash
# from top level
npm ci
```

###  Install dependencies of a sub-package

To only install the dependencies (and link together sub-packages) required by a specific sub-package:
```bash
# from top level
npm run bootstrap-pkg $PACKAGE_NAME
```

Examples:
```bash
# from top level
npm run bootstrap-pkg streamr-client
npm run bootstrap-pkg streamr-network
```

### Build
To build all sub-packages:
```bash
# from top level
npm run build
```

### Build a sub-package
To build a specific sub-package:
```bash
# from top level
npm run build --workspace=$PACKAGE_NAME
```

### Clear caches and built files

To clear all caches and remove the `dist` directory from each sub-package:

```bash
# from top level
npm run clean-dist
```

To just clear caches:

```bash
# from top level
npm run clean-cache
```


### Clean all

To removes all caches, built files, and **`node_modules`** of each sub-package, and the
top-level **`node_modules`**:

```bash
# from top level
npm run clean
```

### Add a dependency into a sub-package

Manually add the entry to the `package.json` of the sub-package and 
run `npm run bootstrap-pkg $PACKAGE_NAME`.

Alternatively:
```bash
npm install some-dependency --workspace=$PACKAGE_NAME
```

### List active versions & symlinks

Check which sub-packages are currently being symlinked.

```bash
# from top level
npm run versions
```

This lists sub-packages & their versions on the left, linked
sub-packages are columns.  If the package on the left links to the package
in the column, it shows a checkmark & the semver range, otherwise it
shows the mismatched semver range and prints a warning at the end.  It
prints the version ranges so you can double-check that they're formatted
as you expect e.g. `^X.Y.Z` vs `X.Y.Z`

![image](https://user-images.githubusercontent.com/43438/135347920-97d6e0e7-b86c-40ff-bfc9-91f160ae975c.png)

## Releasing

### Network
```
git checkout main
cd packages/network
npm version <SEMVER_OPTION>
# Go thru other packages' package.json and update streamr-network entry (if present) to newly generated version
git add package.json
git commit -m "release(network): vX.Y.Z"
git tag network/vX.Y.Z
git push origin
git push origin network/vX.Y.Z

npm publish
```

### Client
- Update & Editorialize CHANGELOG.md as necessary 

```
git checkout main
cd packages/client
npm version <SEMVER_OPTION>
# Go thru broker's and cli-tools' package.json and update streamr-client entry to newly generated version
git add package.json
git commit -m "release(client): vX.Y.Z"
git tag client/vX.Y.Z
git push origin
git push origin client/vX.Y.Z

# If everything above went thru
npm run build-production
cd dist
npm publish

# Generate & upload API docs (if a major/minor version update)
cd ..
npm run docs
aws s3 cp ./docs s3://api-docs.streamr.network/client/vX.Y --recursive --profile streamr-api-docs-upload
# and update the API reference link in s3://api-docs.streamr.network/index.html
```

### cli-tools
- Update & Editorialize CHANGELOG.md as necessary 

```
git checkout main
cd packages/cli-tools
npm version <SEMVER_OPTION>
git add package.json
git commit -m "release(cli-tools): vX.Y.Z"
git tag cli-tools/vX.Y.Z
git push origin
git push origin cli-tools/vX.Y.Z

npm run build
npm publish
```


### broker
```
git checkout main
cd packages/broker
npm version <SEMVER_OPTION>
git add package.json
git commit -m "release(broker): vX.Y.Z"
git tag broker/vX.Y.Z
git push origin
git push origin broker/vX.Y.Z

npm run build
npm publish
```
<|MERGE_RESOLUTION|>--- conflicted
+++ resolved
@@ -31,13 +31,9 @@
 | NodeJS version `16.13.x` and NPM version `8.x` is required |
 | --- |
 
-<<<<<<< HEAD
+Monorepo is managed using [npm workspaces](https://docs.npmjs.com/cli/v7/using-npm/workspaces).
+
 Installation on an M1 Mac requires additional steps, see [install-on-m1.md](/install-on-m1)
-
-Uses [npm workspaces](https://docs.npmjs.com/cli/v7/using-npm/workspaces) to manage monorepo.
-=======
-Monorepo is managed using [npm workspaces](https://docs.npmjs.com/cli/v7/using-npm/workspaces).
->>>>>>> 36de4211
 
 **Important:** Do not use `npm ci` or `npm install` directly in the sub-package directories.
 
