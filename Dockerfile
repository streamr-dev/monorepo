FROM node:16-buster as build
WORKDIR /usr/src/monorepo
RUN npm set unsafe-perm true && \
<<<<<<< HEAD
	npm run bootstrap && \
	npm run bootstrap-pkg streamr-broker && \
	# image contains all packages, remove devDeps to keep image size down
	npm run prune-pkg streamr-broker
=======
	# explicitly use npm v8
	npm install -g npm@8 --no-audit --progress=false
COPY ["./*.json", "./*.js", "./*.mjs", ".npmrc",  ".gitignore", "./"]
RUN npm ci
COPY ["./packages", "./packages"]
RUN npm run bootstrap-pkg -- streamr-broker

# image contains all packages, remove devDeps to keep image size down
# --ignore-scripts as sqlite package in the client tries running its
# 'install' script, which uses node-pre-gyp, which is a devDependency that
# gets removed by prune.
RUN npx lerna exec --parallel --include-dependencies --scope "streamr-broker" -- npm prune --production --ignore-scripts --prefer-offline --no-audit && \
	# restore inter-package symlinks removed by npm prune
	npx lerna link
>>>>>>> 9b921902

FROM node:16-buster-slim
RUN apt-get update && apt-get install --assume-yes --no-install-recommends curl \
	&& apt-get clean \
	&& rm -rf /var/lib/apt/lists/*
COPY --from=build /usr/src/monorepo /usr/src/monorepo
WORKDIR /usr/src/monorepo

ENV LOG_LEVEL=info

RUN ln -s packages/broker/tracker.js tracker.js

EXPOSE 1883/tcp
EXPOSE 7170/tcp
EXPOSE 7171/tcp

WORKDIR /usr/src/monorepo/packages/broker

# start broker from default config
CMD ["./bin/broker.js"]<|MERGE_RESOLUTION|>--- conflicted
+++ resolved
@@ -1,17 +1,9 @@
 FROM node:16-buster as build
 WORKDIR /usr/src/monorepo
 RUN npm set unsafe-perm true && \
-<<<<<<< HEAD
-	npm run bootstrap && \
-	npm run bootstrap-pkg streamr-broker && \
-	# image contains all packages, remove devDeps to keep image size down
-	npm run prune-pkg streamr-broker
-=======
 	# explicitly use npm v8
 	npm install -g npm@8 --no-audit --progress=false
-COPY ["./*.json", "./*.js", "./*.mjs", ".npmrc",  ".gitignore", "./"]
-RUN npm ci
-COPY ["./packages", "./packages"]
+COPY . .
 RUN npm run bootstrap-pkg -- streamr-broker
 
 # image contains all packages, remove devDeps to keep image size down
@@ -21,7 +13,6 @@
 RUN npx lerna exec --parallel --include-dependencies --scope "streamr-broker" -- npm prune --production --ignore-scripts --prefer-offline --no-audit && \
 	# restore inter-package symlinks removed by npm prune
 	npx lerna link
->>>>>>> 9b921902
 
 FROM node:16-buster-slim
 RUN apt-get update && apt-get install --assume-yes --no-install-recommends curl \
