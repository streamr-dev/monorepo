const assert = require('assert')
<<<<<<< HEAD
const { getTestEndpoints } = require('../util')
=======
const { getTestConnections, DEFAULT_TIMEOUT } = require('../util')
const connectionEvents = require('../../src/connection/Connection').events
>>>>>>> e51eed8c
const Node = require('../../src/logic/Node')
const Publisher = require('../../src/logic/Publisher')
const TrackerNode = require('../../src/protocol/TrackerNode')
const NodeToNode = require('../../src/protocol/NodeToNode')

const { version } = require('../../package.json')

jest.setTimeout(DEFAULT_TIMEOUT)

describe('publisher and node connection', () => {
    it('should be able to start publisher and node, send message, receive and then stop successfully', async (done) => {
        const MAX = 2

        // create MAX endpoints
        const endpoints = await getTestEndpoints(MAX, 30990)
        const endpoint1 = endpoints[0]
        const endpoint2 = endpoints[1]

        const node = new Node(new TrackerNode(endpoint1), new NodeToNode(endpoint1))
        const publisher = new Publisher(new NodeToNode(endpoint2), endpoint1.node.peerInfo)
        const streamId = 'streamd-id'

        assert(!node.isOwnStream(streamId))

        publisher.publish(streamId, 'Hello world, from Publisher ' + endpoint2.node.peerInfo.id.toB58String(), () => {})

<<<<<<< HEAD
        endpoint1.on('streamr:message-received', ({ sender, message }) => {
            assert.equal(message, `{"version":"${version}","code":2,"data":["${streamId}","Hello world, from Publisher ${endpoint2.node.peerInfo.id.toB58String()}"]}`)
=======
        conn1.on(connectionEvents.MESSAGE_RECEIVED, ({ sender, message }) => {
            assert.equal(message, `{"version":"${version}","code":2,"data":["${streamId}","Hello world, from Publisher ${conn2.node.peerInfo.id.toB58String()}"]}`)
>>>>>>> e51eed8c
            assert(!node.isOwnStream(streamId))

            endpoint1.node.stop(() => {
                endpoint2.node.stop(() => done())
            })
        })
    })
})<|MERGE_RESOLUTION|>--- conflicted
+++ resolved
@@ -1,10 +1,6 @@
 const assert = require('assert')
-<<<<<<< HEAD
-const { getTestEndpoints } = require('../util')
-=======
-const { getTestConnections, DEFAULT_TIMEOUT } = require('../util')
-const connectionEvents = require('../../src/connection/Connection').events
->>>>>>> e51eed8c
+const { getTestEndpoints, DEFAULT_TIMEOUT } = require('../util')
+const endpointEvents = require('../../src/connection/Libp2pEndpoint').events
 const Node = require('../../src/logic/Node')
 const Publisher = require('../../src/logic/Publisher')
 const TrackerNode = require('../../src/protocol/TrackerNode')
@@ -31,13 +27,8 @@
 
         publisher.publish(streamId, 'Hello world, from Publisher ' + endpoint2.node.peerInfo.id.toB58String(), () => {})
 
-<<<<<<< HEAD
-        endpoint1.on('streamr:message-received', ({ sender, message }) => {
+        endpoint1.on(endpointEvents.MESSAGE_RECEIVED, ({ sender, message }) => {
             assert.equal(message, `{"version":"${version}","code":2,"data":["${streamId}","Hello world, from Publisher ${endpoint2.node.peerInfo.id.toB58String()}"]}`)
-=======
-        conn1.on(connectionEvents.MESSAGE_RECEIVED, ({ sender, message }) => {
-            assert.equal(message, `{"version":"${version}","code":2,"data":["${streamId}","Hello world, from Publisher ${conn2.node.peerInfo.id.toB58String()}"]}`)
->>>>>>> e51eed8c
             assert(!node.isOwnStream(streamId))
 
             endpoint1.node.stop(() => {
