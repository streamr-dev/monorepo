const assert = require('assert')
const events = require('events')
const sinon = require('sinon')
const { StreamMessage, StreamMessageV30 } = require('streamr-client-protocol').MessageLayer
const Publisher = require('../../src/Publisher')
const MessageNotSignedError = require('../../src/errors/MessageNotSignedError')
<<<<<<< HEAD
const InvalidMessageContentError = require('../../src/errors/InvalidMessageContentError')
=======
const NotReadyError = require('../../src/errors/NotReadyError')
>>>>>>> ca3d605f

describe('Publisher', () => {
    const stream = {
        id: 'streamId',
        partitions: 10,
    }
    const signedStream = {
        requireSignedData: true,
    }

    const msg = {
        hello: 'world',
    }

    const streamMessageUnsigned = new StreamMessageV30(
        [stream.id, 0, Date.now(), 0, 'publisherId'], [null, 0], StreamMessage.CONTENT_TYPES.JSON,
        msg, StreamMessage.SIGNATURE_TYPES.NONE, null,
    )

    let publisher
    let networkNode
    let partitionerMock

    beforeEach(() => {
        networkNode = new events.EventEmitter()
        networkNode.publish = sinon.stub().resolves()
        partitionerMock = {
            partition: sinon.stub().returns(9),
        }

        publisher = new Publisher(networkNode, partitionerMock)
    })

    describe('publish', () => {
        it('should return a promise', () => {
<<<<<<< HEAD
            const promise = publisher.publish(stream, Date.now(), msg).catch(() => {})
            assert(promise instanceof Promise)
        })

        it('should throw MessageNotSignedError if trying to publish unsigned data on stream with requireSignedData flag', (done) => {
            publisher.publish(signedStream, Date.now(), msg).catch((err) => {
=======
            const promise = publisher.publish(stream, streamMessageUnsigned).catch(() => {})
            assert(promise instanceof Promise)
        })

        it('should throw FailedToPublishError if trying to publish before Kafka is ready', (done) => {
            publisher.publish(stream, streamMessageUnsigned).catch((err) => {
                assert(err instanceof NotReadyError, err)
                done()
            })
        })

        it('should throw MessageNotSignedError if trying to publish unsigned data on stream with requireSignedData flag', (done) => {
            publisher.publish(signedStream, streamMessageUnsigned).catch((err) => {
>>>>>>> ca3d605f
                assert(err instanceof MessageNotSignedError, err)
                done()
            })
        })
<<<<<<< HEAD
        it('should throw InvalidMessageContentError if no content is given', (done) => {
            publisher.publish(stream, Date.now(), undefined).catch((err) => {
                assert(err instanceof InvalidMessageContentError)
                done()
            })
        })

        it('should call the partitioner with a partition key if given', () => {
            publisher.publish(stream, Date.now(), msg, 'key')
            assert(partitionerMock.partition.calledWith(stream.partitions, 'key'))
        })

        it('should call the partitioner with undefined partition key if not given', () => {
            publisher.publish(stream, Date.now(), msg)
            assert(partitionerMock.partition.calledWith(stream.partitions, undefined))
        })

        it('should call networkNode.send with correct values', (done) => {
            const timestamp = 135135135

            networkNode.publish = (streamId, streamPartition, ts, sequenceNo, publisherId, prevTs, previousSequenceNo, message) => {
                assert.equal(streamId, 'streamId')
                assert.equal(streamPartition, 9)
                assert.equal(ts, 135135135)
                assert.equal(sequenceNo, 0)
                assert.equal(publisherId, 'publisherId')
                assert.equal(prevTs, -1)
                assert.equal(previousSequenceNo, 0)
                assert.deepEqual(message, {
                    version: 29,
                    streamId: 'streamId',
                    partition: 9,
                    timestamp: 135135135,
                    ttl: 0,
                    address: undefined,
                    signature: undefined,
                    signatureType: 0,
                    contentType: 27,
                    content: {},

                })
                done()
            }
            publisher.publish(stream, timestamp, msg)
=======

        describe('when kafka ready', () => {
            beforeEach(() => {
                kafkaMock.emit('ready')
            })

            it('should call KafkaUtil.send with a StreamMessage with correct values', (done) => {
                kafkaMock.send = (streamMessage) => {
                    assert(streamMessage instanceof StreamMessage)
                    assert.equal(streamMessage.getStreamId(), stream.id)
                    assert.equal(streamMessage.getStreamPartition(), 0)
                    assert.equal(streamMessage.getTimestamp(), streamMessageUnsigned.getTimestamp())
                    assert.equal(streamMessage.contentType, StreamMessage.CONTENT_TYPES.JSON)
                    assert.equal(streamMessage.getContent(), JSON.stringify(msg))
                    done()
                }
                publisher.publish(stream, streamMessageUnsigned)
            })
>>>>>>> ca3d605f
        })
    })
})<|MERGE_RESOLUTION|>--- conflicted
+++ resolved
@@ -4,11 +4,6 @@
 const { StreamMessage, StreamMessageV30 } = require('streamr-client-protocol').MessageLayer
 const Publisher = require('../../src/Publisher')
 const MessageNotSignedError = require('../../src/errors/MessageNotSignedError')
-<<<<<<< HEAD
-const InvalidMessageContentError = require('../../src/errors/InvalidMessageContentError')
-=======
-const NotReadyError = require('../../src/errors/NotReadyError')
->>>>>>> ca3d605f
 
 describe('Publisher', () => {
     const stream = {
@@ -24,7 +19,7 @@
     }
 
     const streamMessageUnsigned = new StreamMessageV30(
-        [stream.id, 0, Date.now(), 0, 'publisherId'], [null, 0], StreamMessage.CONTENT_TYPES.JSON,
+        [stream.id, 9, 135135135, 0, 'publisherId'], [null, 0], StreamMessage.CONTENT_TYPES.JSON,
         msg, StreamMessage.SIGNATURE_TYPES.NONE, null,
     )
 
@@ -44,97 +39,32 @@
 
     describe('publish', () => {
         it('should return a promise', () => {
-<<<<<<< HEAD
-            const promise = publisher.publish(stream, Date.now(), msg).catch(() => {})
+            const promise = publisher.publish(stream, streamMessageUnsigned).catch(() => {})
             assert(promise instanceof Promise)
         })
 
         it('should throw MessageNotSignedError if trying to publish unsigned data on stream with requireSignedData flag', (done) => {
-            publisher.publish(signedStream, Date.now(), msg).catch((err) => {
-=======
-            const promise = publisher.publish(stream, streamMessageUnsigned).catch(() => {})
-            assert(promise instanceof Promise)
-        })
-
-        it('should throw FailedToPublishError if trying to publish before Kafka is ready', (done) => {
-            publisher.publish(stream, streamMessageUnsigned).catch((err) => {
-                assert(err instanceof NotReadyError, err)
+            publisher.publish(signedStream, streamMessageUnsigned).catch((err) => {
+                assert(err instanceof MessageNotSignedError, err)
                 done()
             })
         })
 
-        it('should throw MessageNotSignedError if trying to publish unsigned data on stream with requireSignedData flag', (done) => {
-            publisher.publish(signedStream, streamMessageUnsigned).catch((err) => {
->>>>>>> ca3d605f
-                assert(err instanceof MessageNotSignedError, err)
-                done()
-            })
-        })
-<<<<<<< HEAD
-        it('should throw InvalidMessageContentError if no content is given', (done) => {
-            publisher.publish(stream, Date.now(), undefined).catch((err) => {
-                assert(err instanceof InvalidMessageContentError)
-                done()
-            })
-        })
-
-        it('should call the partitioner with a partition key if given', () => {
-            publisher.publish(stream, Date.now(), msg, 'key')
-            assert(partitionerMock.partition.calledWith(stream.partitions, 'key'))
-        })
-
-        it('should call the partitioner with undefined partition key if not given', () => {
-            publisher.publish(stream, Date.now(), msg)
-            assert(partitionerMock.partition.calledWith(stream.partitions, undefined))
-        })
-
-        it('should call networkNode.send with correct values', (done) => {
-            const timestamp = 135135135
-
+        it('should call NetworkNode.send with correct values', (done) => {
             networkNode.publish = (streamId, streamPartition, ts, sequenceNo, publisherId, prevTs, previousSequenceNo, message) => {
                 assert.equal(streamId, 'streamId')
                 assert.equal(streamPartition, 9)
                 assert.equal(ts, 135135135)
                 assert.equal(sequenceNo, 0)
                 assert.equal(publisherId, 'publisherId')
-                assert.equal(prevTs, -1)
+                assert.equal(prevTs, null)
                 assert.equal(previousSequenceNo, 0)
                 assert.deepEqual(message, {
-                    version: 29,
-                    streamId: 'streamId',
-                    partition: 9,
-                    timestamp: 135135135,
-                    ttl: 0,
-                    address: undefined,
-                    signature: undefined,
-                    signatureType: 0,
-                    contentType: 27,
-                    content: {},
-
+                    hello: 'world',
                 })
                 done()
             }
-            publisher.publish(stream, timestamp, msg)
-=======
-
-        describe('when kafka ready', () => {
-            beforeEach(() => {
-                kafkaMock.emit('ready')
-            })
-
-            it('should call KafkaUtil.send with a StreamMessage with correct values', (done) => {
-                kafkaMock.send = (streamMessage) => {
-                    assert(streamMessage instanceof StreamMessage)
-                    assert.equal(streamMessage.getStreamId(), stream.id)
-                    assert.equal(streamMessage.getStreamPartition(), 0)
-                    assert.equal(streamMessage.getTimestamp(), streamMessageUnsigned.getTimestamp())
-                    assert.equal(streamMessage.contentType, StreamMessage.CONTENT_TYPES.JSON)
-                    assert.equal(streamMessage.getContent(), JSON.stringify(msg))
-                    done()
-                }
-                publisher.publish(stream, streamMessageUnsigned)
-            })
->>>>>>> ca3d605f
+            publisher.publish(stream, streamMessageUnsigned)
         })
     })
 })