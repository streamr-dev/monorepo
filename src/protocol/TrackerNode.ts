import { EventEmitter } from 'events'
import { v4 as uuidv4 } from 'uuid'
import { TrackerLayer } from 'streamr-client-protocol'
import { Logger } from '../helpers/Logger'
import { decode } from '../helpers/MessageEncoder'
<<<<<<< HEAD
import { WsEndpoint, Event as WsEndpointEvent } from '../connection/WsEndpoint'
import { RelayMessage, Status } from '../identifiers'
=======
import { IWsEndpoint, Event as WsEndpointEvent } from '../connection/IWsEndpoint'
import { RelayMessage, Status, StreamIdAndPartition } from '../identifiers'
>>>>>>> cad647f3
import { PeerInfo } from '../connection/PeerInfo'
import { RtcSubTypes } from '../logic/RtcMessage'
import { DescriptionType } from 'node-datachannel'

export enum Event {
    CONNECTED_TO_TRACKER = 'streamr:tracker-node:send-status',
    TRACKER_DISCONNECTED = 'streamr:tracker-node:tracker-disconnected',
    TRACKER_INSTRUCTION_RECEIVED = 'streamr:tracker-node:tracker-instruction-received',
    RELAY_MESSAGE_RECEIVED = 'streamr:tracker-node:relay-message-received',
    RTC_ERROR_RECEIVED = 'streamr:tracker-node:rtc-error-received',
}

const eventPerType: { [key: number]: string } = {}
eventPerType[TrackerLayer.TrackerMessage.TYPES.InstructionMessage] = Event.TRACKER_INSTRUCTION_RECEIVED
eventPerType[TrackerLayer.TrackerMessage.TYPES.RelayMessage] = Event.RELAY_MESSAGE_RECEIVED
eventPerType[TrackerLayer.TrackerMessage.TYPES.ErrorMessage] = Event.RTC_ERROR_RECEIVED

export interface TrackerNode {
    on(event: Event.CONNECTED_TO_TRACKER, listener: (trackerId: string) => void): this
    on(event: Event.TRACKER_DISCONNECTED, listener: (trackerId: string) => void): this
    on(event: Event.TRACKER_INSTRUCTION_RECEIVED, listener: (msg: TrackerLayer.InstructionMessage, trackerId: string) => void): this
    on(event: Event.RELAY_MESSAGE_RECEIVED, listener: (msg: RelayMessage, trackerId: string) => void): this
    on(event: Event.RTC_ERROR_RECEIVED, listener: (msg: TrackerLayer.ErrorMessage, trackerId: string) => void): this
}

export class TrackerNode extends EventEmitter {
    private readonly endpoint: IWsEndpoint
    private readonly logger: Logger

    constructor(endpoint: IWsEndpoint) {
        super()
        this.endpoint = endpoint
        this.endpoint.on(WsEndpointEvent.PEER_CONNECTED, (peerInfo) => this.onPeerConnected(peerInfo))
        this.endpoint.on(WsEndpointEvent.PEER_DISCONNECTED, (peerInfo) => this.onPeerDisconnected(peerInfo))
        this.endpoint.on(WsEndpointEvent.MESSAGE_RECEIVED, (peerInfo, message) => this.onMessageReceived(peerInfo, message))
        this.logger = new Logger(['protocol', 'TrackerNode'], endpoint.getPeerInfo())
    }

    sendStatus(trackerId: string, status: Status): Promise<TrackerLayer.StatusMessage> {
        return this.send(trackerId, new TrackerLayer.StatusMessage({
            requestId: uuidv4(),
            status
        }))
    }

    sendLocalDescription(
        trackerId: string, 
        targetNode: string, 
        originatorInfo: PeerInfo, 
        type: DescriptionType, 
        description: string
    ): Promise<TrackerLayer.RelayMessage> {
        return this.send(trackerId, new TrackerLayer.RelayMessage({
            requestId: uuidv4(),
            originator: originatorInfo,
            targetNode,
            subType: RtcSubTypes.LOCAL_DESCRIPTION,
            data: {
                type,
                description
            }
        }))
    }

    sendLocalCandidate(
        trackerId: string, 
        targetNode: string, 
        originatorInfo: PeerInfo,
        candidate: string, 
        mid: string
    ): Promise<TrackerLayer.RelayMessage> {
        return this.send(trackerId, new TrackerLayer.RelayMessage({
            requestId: uuidv4(),
            originator: originatorInfo,
            targetNode,
            subType: RtcSubTypes.LOCAL_CANDIDATE,
            data: {
                candidate,
                mid
            }
        }))
    }

    sendRtcConnect(trackerId: string, targetNode: string, originatorInfo: PeerInfo, force: boolean): Promise<TrackerLayer.RelayMessage> {
        return this.send(trackerId, new TrackerLayer.RelayMessage({
            requestId: uuidv4(),
            originator: originatorInfo,
            targetNode,
            subType: RtcSubTypes.RTC_CONNECT,
            data: {
                force
            }
        }))
    }

    send<T>(receiverNodeId: string, message: T & TrackerLayer.TrackerMessage): Promise<T> {
        return this.endpoint.send(receiverNodeId, message.serialize()).then(() => message)
    }

    resolveAddress(trackerId: string): string {
        return this.endpoint.resolveAddress(trackerId)
    }

    stop(): Promise<void> {
        return this.endpoint.stop()
    }

    onMessageReceived(peerInfo: PeerInfo, rawMessage: string): void {
        if (peerInfo.isTracker()) {
            const message = decode<string, TrackerLayer.TrackerMessage>(rawMessage, TrackerLayer.TrackerMessage.deserialize)
            if (message != null) {
                this.emit(eventPerType[message.type], message, peerInfo.peerId)
            } else {
                this.logger.warn('invalid message from %s: %s', peerInfo, rawMessage)
            }
        }
    }

    connectToTracker(trackerAddress: string): Promise<string> {
        return this.endpoint.connect(trackerAddress)
    }

    onPeerConnected(peerInfo: PeerInfo): void {
        if (peerInfo.isTracker()) {
            this.emit(Event.CONNECTED_TO_TRACKER, peerInfo.peerId)
        }
    }

    onPeerDisconnected(peerInfo: PeerInfo): void {
        if (peerInfo.isTracker()) {
            this.emit(Event.TRACKER_DISCONNECTED, peerInfo.peerId)
        }
    }
}<|MERGE_RESOLUTION|>--- conflicted
+++ resolved
@@ -3,13 +3,8 @@
 import { TrackerLayer } from 'streamr-client-protocol'
 import { Logger } from '../helpers/Logger'
 import { decode } from '../helpers/MessageEncoder'
-<<<<<<< HEAD
-import { WsEndpoint, Event as WsEndpointEvent } from '../connection/WsEndpoint'
+import { IWsEndpoint, Event as WsEndpointEvent } from '../connection/IWsEndpoint'
 import { RelayMessage, Status } from '../identifiers'
-=======
-import { IWsEndpoint, Event as WsEndpointEvent } from '../connection/IWsEndpoint'
-import { RelayMessage, Status, StreamIdAndPartition } from '../identifiers'
->>>>>>> cad647f3
 import { PeerInfo } from '../connection/PeerInfo'
 import { RtcSubTypes } from '../logic/RtcMessage'
 import { DescriptionType } from 'node-datachannel'
