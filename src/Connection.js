const events = require('events')
const debug = require('debug')('streamr:Connection')
const qs = require('qs')
const { ErrorResponse } = require('streamr-client-protocol').ControlLayer

module.exports = class Connection extends events.EventEmitter {
    constructor(socket) {
        super()
        this.id = socket.id
        this.socket = socket
        this.streams = []
        const parts = socket.upgradeReq.url.split('?')
        // default versions for old clients
        this.controlLayerVersion = 0
        this.messageLayerVersion = 28
        if (parts.length === 2) {
            const queryObj = qs.parse(parts[1])
            if (queryObj.controlLayerVersion && queryObj.messageLayerVersion) {
                this.controlLayerVersion = parseInt(queryObj.controlLayerVersion)
                this.messageLayerVersion = parseInt(queryObj.messageLayerVersion)
            }
        }
    }

    addStream(stream) {
        this.streams.push(stream)
    }

    removeStream(streamId, streamPartition) {
        const i = this.streams.findIndex((s) => s.id === streamId && s.partition === streamPartition)
        if (i !== -1) {
            this.streams.splice(i, 1)
        }
    }

    forEachStream(cb) {
        this.getStreams().forEach(cb)
    }

    getStreams() {
        return this.streams.slice() // return copy
    }

    streamsAsString() {
        return this.streams.map((s) => `${s.id}:${s.partition}`)
    }

    send(msg) {
        const serialized = msg.serialize(this.controlLayerVersion, this.messageLayerVersion)
        debug('send: %s: %o', this.id, serialized)
        this.socket.send(serialized)
    }
<<<<<<< HEAD
}
=======

    sendError(errorMessage) {
        this.send(ErrorResponse.create(errorMessage))
    }
}
>>>>>>> ca3d605f
<|MERGE_RESOLUTION|>--- conflicted
+++ resolved
@@ -50,12 +50,8 @@
         debug('send: %s: %o', this.id, serialized)
         this.socket.send(serialized)
     }
-<<<<<<< HEAD
-}
-=======
 
     sendError(errorMessage) {
         this.send(ErrorResponse.create(errorMessage))
     }
 }
->>>>>>> ca3d605f
