--- conflicted
+++ resolved
@@ -293,17 +293,11 @@
   bytes key = 1;
 }
 
-<<<<<<< HEAD
-message FindDataResponse {
-  repeated DataEntry dataEntries = 1;
-  optional string error = 2;
+message ExternalFindDataResponse {
+  repeated DataEntry entries = 1;
 }
 
 message ControlLayerInfo {
   repeated PeerDescriptor kBucket = 1;
   repeated PeerDescriptor connections = 2;
-=======
-message ExternalFindDataResponse {
-  repeated DataEntry entries = 1;
->>>>>>> 0930686f
 }