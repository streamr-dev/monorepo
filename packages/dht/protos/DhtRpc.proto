syntax = "proto3";

option optimize_for = CODE_SIZE;

service DhtRpc {
  rpc getClosestPeers (ClosestPeersRequest) returns (ClosestPeersResponse);
  rpc ping (PingRequest) returns (PingResponse);
  rpc routeMessage (RouteMessageWrapper) returns (RouteMessageAck);
}

// Used inside RpcMessage

message ClosestPeersRequest {
  PeerDescriptor peerDescriptor = 1;
  string nonce = 2; // requestId
}

message ClosestPeersResponse {
  repeated PeerDescriptor peers = 1;
  string nonce = 2; // requestId
}

message PingRequest {
  string nonce = 1;
}

message PingResponse {
  string nonce = 1;
}

message PeerDescriptor {
  bytes peerId = 1;
  NodeType type = 2;
  ConnectivityMethod udp = 3;
  ConnectivityMethod tcp = 4;
  ConnectivityMethod websocket = 5;
}

message ConnectivityMethod {
  uint32 port = 2;
  string ip = 3;
}

enum NodeType {
  NODEJS = 0;
  BROWSER = 1;
}

message ConnectivityReportRequest {
  uint32 port = 1;
  string nonce = 2; // requestId
}

message ConnectivityReportResponse {
  string open_internet = 1;
  string ip = 2;
  string natType = 3;
  string nonce = 4; // requestId
}

enum RouteMessageType {
  RPC_WRAPPER = 0;
}

enum RpcResponseError {
  SERVER_TIMOUT = 0;
  CLIENT_TIMEOUT = 1;
  SERVER_ERROR = 2;
  UNKNOWN_RPC_METHOD = 3;
}

message RouteMessageWrapper {
  PeerDescriptor sourcePeer = 1;
  string nonce = 2;
  PeerDescriptor destinationPeer = 3;
  PeerDescriptor previousPeer = 4;
  RouteMessageType messageType = 5;
  bytes message = 6;
}

message RouteMessageAck {
  PeerDescriptor sourcePeer = 1;
  string nonce = 2;
  PeerDescriptor destinationPeer = 3;
  string error = 4;
}

// Correspond to the MessageType Enum

message ConnectivityRequestMessage {
  uint32 port = 1;
  //string nonce = 2; // requestId
}

message ConnectivityResponseMessage {
  bool open_internet = 1;
  string ip = 2;
  string natType = 3;
<<<<<<< HEAD
  ConnectivityMethod websocket = 4;
=======
>>>>>>> d62cf316
  //string nonce = 4; // requestId
}

message HandshakeMessage {
  bytes sourceId = 1;
<<<<<<< HEAD
  string protocolVersion = 2;
  PeerDescriptor peerDescriptor = 3;
=======
  string protocolVersion = 2;  
>>>>>>> d62cf316
}

message RpcMessage {
  map<string, string> header = 1;
  bytes body = 2;
  string requestId = 3;
  PeerDescriptor sourceDescriptor = 4;
  PeerDescriptor targetDescriptor = 5;
  optional RpcResponseError responseError = 6;
}

// Wraps all messages

enum MessageType {
  CONNECTIVITY_REQUEST = 0;
  CONNECTIVITY_RESPONSE = 1;
  HANDSHAKE = 2;
  RPC = 3;
}

message Message {
  string messageId = 1;
  MessageType messageType = 2;
  bytes body = 3;
}<|MERGE_RESOLUTION|>--- conflicted
+++ resolved
@@ -96,21 +96,14 @@
   bool open_internet = 1;
   string ip = 2;
   string natType = 3;
-<<<<<<< HEAD
   ConnectivityMethod websocket = 4;
-=======
->>>>>>> d62cf316
   //string nonce = 4; // requestId
 }
 
 message HandshakeMessage {
   bytes sourceId = 1;
-<<<<<<< HEAD
   string protocolVersion = 2;
   PeerDescriptor peerDescriptor = 3;
-=======
-  string protocolVersion = 2;  
->>>>>>> d62cf316
 }
 
 message RpcMessage {
