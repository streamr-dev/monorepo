--- conflicted
+++ resolved
@@ -1,14 +1,8 @@
 import EventEmitter = require('events');
 import { DeferredPromises, DhtTransportClient, Event as DhtTransportClientEvent } from './DhtTransportClient'
-<<<<<<< HEAD
 import { PeerDescriptor, RpcMessage } from '../proto/DhtRpc'
 import { DhtTransportServer, Event as DhtTransportServerEvent } from './DhtTransportServer'
-=======
-import { PeerDescriptor, RpcWrapper } from '../proto/DhtRpc'
-import { DhtTransportServer } from './DhtTransportServer'
->>>>>>> fb5dee03
 import { IConnectionManager, Event as ConnectionLayerEvent } from '../connection/IConnectionManager'
-import { nodeFormatPeerDescriptor } from '../dht/helpers'
 
 export enum Event {
     OUTGOING_MESSAGE = 'streamr:dht:transport:rpc-communicator:outgoing-message',
@@ -21,6 +15,8 @@
 }
 
 export class RpcCommunicator extends EventEmitter {
+    private static objectCounter = 0
+    private objectId = 0
     private readonly dhtTransportClient: DhtTransportClient
     private readonly dhtTransportServer: DhtTransportServer
     private readonly connectionLayer: IConnectionManager
@@ -28,6 +24,9 @@
     public send: (peerDescriptor: PeerDescriptor, bytes: Uint8Array) => void
     constructor(connectionLayer: IConnectionManager, dhtTransportClient: DhtTransportClient, dhtTransportServer: DhtTransportServer) {
         super()
+        this.objectId = RpcCommunicator.objectCounter
+        RpcCommunicator.objectCounter++
+
         this.dhtTransportClient = dhtTransportClient
         this.dhtTransportServer = dhtTransportServer
         this.connectionLayer = connectionLayer
@@ -36,12 +35,9 @@
         this.dhtTransportClient.on(DhtTransportClientEvent.RPC_REQUEST, (deferredPromises: DeferredPromises, rpcMessage: RpcMessage) => {
             this.onOutgoingMessage(rpcMessage, deferredPromises)
         })
-<<<<<<< HEAD
         this.dhtTransportServer.on(DhtTransportServerEvent.RPC_RESPONSE, (rpcMessage: RpcMessage) => {
             this.onOutgoingMessage(rpcMessage)
         })
-=======
->>>>>>> fb5dee03
         this.connectionLayer.on(ConnectionLayerEvent.DATA, async (peerDescriptor: PeerDescriptor, bytes: Uint8Array) =>
             await this.onIncomingMessage(peerDescriptor, bytes)
         )
@@ -51,21 +47,12 @@
         if (deferredPromises) {
             this.registerRequest(rpcMessage.requestId, deferredPromises)
         }
-<<<<<<< HEAD
         const bytes = RpcMessage.toBinary(rpcMessage)
         this.send(rpcMessage.targetDescriptor!, bytes)
     }
 
     async onIncomingMessage(senderDescriptor: PeerDescriptor, bytes: Uint8Array): Promise<void> {
         const rpcCall = RpcMessage.fromBinary(bytes)
-=======
-        const data = RpcWrapper.toBinary(rpcWrapper)
-        this.send(rpcWrapper.targetDescriptor!, data)
-    }
-
-    async onIncomingMessage(senderDescriptor: PeerDescriptor, data: Uint8Array): Promise<void> {
-        const rpcCall = RpcWrapper.fromBinary(data)
->>>>>>> fb5dee03
         if (rpcCall.header.response && this.ongoingRequests.has(rpcCall.requestId)) {
             this.resolveOngoingRequest(rpcCall)
         } else if (rpcCall.header.request && rpcCall.header.method) {
@@ -81,13 +68,9 @@
                 response: "response",
                 method: rpcMessage.header.method
             },
-<<<<<<< HEAD
             requestId: rpcMessage.requestId,
-            targetDescriptor: rpcMessage.senderDescriptor
-=======
-            requestId: rpcWrapper.requestId,
-            targetDescriptor: nodeFormatPeerDescriptor(senderDescriptor as PeerDescriptor)
->>>>>>> fb5dee03
+            targetDescriptor: rpcMessage.sourceDescriptor,
+            sourceDescriptor: rpcMessage.targetDescriptor
         }
         this.onOutgoingMessage(responseWrapper)
     }
@@ -98,7 +81,7 @@
     }
 
     setSendFn(fn: (peerDescriptor: PeerDescriptor, bytes: Uint8Array) => void): void {
-        this.send = fn
+        this.send = fn.bind(this)
     }
 
     resolveOngoingRequest(response: RpcMessage): void {
