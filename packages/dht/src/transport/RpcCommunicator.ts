--- conflicted
+++ resolved
@@ -1,6 +1,5 @@
-import { IConnectionManager, Event as ConnectionLayerEvent } from '../connection/IConnectionManager'
+import { Event as ConnectionLayerEvent, IConnectionManager } from '../connection/IConnectionManager'
 import { v4 } from 'uuid'
-import EventEmitter = require('events')
 import { Err, ErrorCode } from '../errors'
 import {
     DeferredPromises,
@@ -10,6 +9,7 @@
 } from './DhtTransportClient'
 import { Message, MessageType, PeerDescriptor, RpcMessage, RpcResponseError } from '../proto/DhtRpc'
 import { DhtTransportServer, Event as DhtTransportServerEvent } from './DhtTransportServer'
+import EventEmitter = require('events')
 
 export enum Event {
     OUTGOING_MESSAGE = 'streamr:dht:transport:rpc-communicator:outgoing-message',
@@ -33,8 +33,7 @@
     private readonly dhtTransportServer: DhtTransportServer
     private readonly connectionLayer: IConnectionManager
     private readonly ongoingRequests: Map<string, OngoingRequest>
-<<<<<<< HEAD
-    public send: (peerDescriptor: PeerDescriptor, bytes: Uint8Array) => void
+    public send: (peerDescriptor: PeerDescriptor, message: Message) => void
     private readonly defaultRpcRequestTimeout: number
 
     constructor(
@@ -43,10 +42,6 @@
         dhtTransportServer: DhtTransportServer,
         rpcRequestTimeout?: number
     ) {
-=======
-    public send: (peerDescriptor: PeerDescriptor, message: Message) => void
-    constructor(connectionLayer: IConnectionManager, dhtTransportClient: DhtTransportClient, dhtTransportServer: DhtTransportServer) {
->>>>>>> bf1bc6b3
         super()
         this.objectId = RpcCommunicator.objectCounter
         RpcCommunicator.objectCounter++
@@ -78,6 +73,10 @@
     }
 
     async onIncomingMessage(senderDescriptor: PeerDescriptor, message: Message): Promise<void> {
+        if (message.messageType !== MessageType.RPC) {
+            console.log("RpcCommunicator can only parse RpcMessage wrappers", message.messageType)
+            return
+        }
         const rpcCall = RpcMessage.fromBinary(message.body)
         if (rpcCall.header.response && this.ongoingRequests.has(rpcCall.requestId)) {
             if (rpcCall.responseError) {
@@ -90,7 +89,7 @@
         }
     }
 
-    setSendFn(fn: (peerDescriptor: PeerDescriptor, bytes: Uint8Array) => void): void {
+    setSendFn(fn: (peerDescriptor: PeerDescriptor, message: Message) => void): void {
         this.send = fn.bind(this)
     }
 
@@ -123,15 +122,7 @@
         this.ongoingRequests.set(requestId, ongoingRequest)
     }
 
-<<<<<<< HEAD
     private resolveOngoingRequest(response: RpcMessage): void {
-=======
-    setSendFn(fn: (peerDescriptor: PeerDescriptor, message: Message) => void): void {
-        this.send = fn.bind(this)
-    }
-
-    resolveOngoingRequest(response: RpcMessage): void {
->>>>>>> bf1bc6b3
         const ongoingRequest = this.ongoingRequests.get(response.requestId)!
         if (ongoingRequest.timeoutRef) {
             clearTimeout(ongoingRequest.timeoutRef)
