// @generated by protobuf-ts 2.9.1 with parameter server_generic,generate_dependencies,long_type_number
// @generated from protobuf file "packages/dht/protos/DhtRpc.proto" (package "dht", syntax proto3)
// tslint:disable
import { ExternalApiRpc } from "./DhtRpc";
import type { ExternalStoreDataResponse } from "./DhtRpc";
import type { ExternalStoreDataRequest } from "./DhtRpc";
import type { FindDataResponse } from "./DhtRpc";
import type { FindDataRequest } from "./DhtRpc";
import { ConnectionLockRpc } from "./DhtRpc";
import type { DisconnectNoticeResponse } from "./DhtRpc";
import type { DisconnectNotice } from "./DhtRpc";
import type { UnlockRequest } from "./DhtRpc";
import type { LockResponse } from "./DhtRpc";
import type { LockRequest } from "./DhtRpc";
import { WebRtcConnectorRpc } from "./DhtRpc";
import type { IceCandidate } from "./DhtRpc";
import type { RtcAnswer } from "./DhtRpc";
import type { RtcOffer } from "./DhtRpc";
import type { WebRtcConnectionRequest } from "./DhtRpc";
import { WebSocketConnectorRpc } from "./DhtRpc";
import type { WebSocketConnectionResponse } from "./DhtRpc";
import type { WebSocketConnectionRequest } from "./DhtRpc";
import { RecursiveFindSessionService } from "./DhtRpc";
<<<<<<< HEAD
import type { RecursiveFindReport } from "./DhtRpc";
import { StoreRpc } from "./DhtRpc";
=======
import type { FindResponse } from "./DhtRpc";
import { StoreService } from "./DhtRpc";
>>>>>>> 516949ee
import type { DeleteDataResponse } from "./DhtRpc";
import type { DeleteDataRequest } from "./DhtRpc";
import type { MigrateDataResponse } from "./DhtRpc";
import type { MigrateDataRequest } from "./DhtRpc";
import type { StoreDataResponse } from "./DhtRpc";
import type { StoreDataRequest } from "./DhtRpc";
import { RouterRpc } from "./DhtRpc";
import type { RouteMessageAck } from "./DhtRpc";
import type { RouteMessageWrapper } from "./DhtRpc";
import type { RpcTransport } from "@protobuf-ts/runtime-rpc";
import type { ServiceInfo } from "@protobuf-ts/runtime-rpc";
import { DhtRpcService } from "./DhtRpc";
import type { Empty } from "../../../google/protobuf/empty";
import type { LeaveNotice } from "./DhtRpc";
import type { PingResponse } from "./DhtRpc";
import type { PingRequest } from "./DhtRpc";
import { stackIntercept } from "@protobuf-ts/runtime-rpc";
import type { ClosestPeersResponse } from "./DhtRpc";
import type { ClosestPeersRequest } from "./DhtRpc";
import type { UnaryCall } from "@protobuf-ts/runtime-rpc";
import type { RpcOptions } from "@protobuf-ts/runtime-rpc";
/**
 * @generated from protobuf service dht.DhtRpcService
 */
export interface IDhtRpcServiceClient {
    /**
     * @generated from protobuf rpc: getClosestPeers(dht.ClosestPeersRequest) returns (dht.ClosestPeersResponse);
     */
    getClosestPeers(input: ClosestPeersRequest, options?: RpcOptions): UnaryCall<ClosestPeersRequest, ClosestPeersResponse>;
    /**
     * @generated from protobuf rpc: ping(dht.PingRequest) returns (dht.PingResponse);
     */
    ping(input: PingRequest, options?: RpcOptions): UnaryCall<PingRequest, PingResponse>;
    /**
     * @generated from protobuf rpc: leaveNotice(dht.LeaveNotice) returns (google.protobuf.Empty);
     */
    leaveNotice(input: LeaveNotice, options?: RpcOptions): UnaryCall<LeaveNotice, Empty>;
}
/**
 * @generated from protobuf service dht.DhtRpcService
 */
export class DhtRpcServiceClient implements IDhtRpcServiceClient, ServiceInfo {
    typeName = DhtRpcService.typeName;
    methods = DhtRpcService.methods;
    options = DhtRpcService.options;
    constructor(private readonly _transport: RpcTransport) {
    }
    /**
     * @generated from protobuf rpc: getClosestPeers(dht.ClosestPeersRequest) returns (dht.ClosestPeersResponse);
     */
    getClosestPeers(input: ClosestPeersRequest, options?: RpcOptions): UnaryCall<ClosestPeersRequest, ClosestPeersResponse> {
        const method = this.methods[0], opt = this._transport.mergeOptions(options);
        return stackIntercept<ClosestPeersRequest, ClosestPeersResponse>("unary", this._transport, method, opt, input);
    }
    /**
     * @generated from protobuf rpc: ping(dht.PingRequest) returns (dht.PingResponse);
     */
    ping(input: PingRequest, options?: RpcOptions): UnaryCall<PingRequest, PingResponse> {
        const method = this.methods[1], opt = this._transport.mergeOptions(options);
        return stackIntercept<PingRequest, PingResponse>("unary", this._transport, method, opt, input);
    }
    /**
     * @generated from protobuf rpc: leaveNotice(dht.LeaveNotice) returns (google.protobuf.Empty);
     */
    leaveNotice(input: LeaveNotice, options?: RpcOptions): UnaryCall<LeaveNotice, Empty> {
        const method = this.methods[2], opt = this._transport.mergeOptions(options);
        return stackIntercept<LeaveNotice, Empty>("unary", this._transport, method, opt, input);
    }
}
/**
 * @generated from protobuf service dht.RouterRpc
 */
export interface IRouterRpcClient {
    /**
     * @generated from protobuf rpc: routeMessage(dht.RouteMessageWrapper) returns (dht.RouteMessageAck);
     */
    routeMessage(input: RouteMessageWrapper, options?: RpcOptions): UnaryCall<RouteMessageWrapper, RouteMessageAck>;
    /**
     * @generated from protobuf rpc: forwardMessage(dht.RouteMessageWrapper) returns (dht.RouteMessageAck);
     */
    forwardMessage(input: RouteMessageWrapper, options?: RpcOptions): UnaryCall<RouteMessageWrapper, RouteMessageAck>;
    /**
     * @generated from protobuf rpc: findRecursively(dht.RouteMessageWrapper) returns (dht.RouteMessageAck);
     */
    findRecursively(input: RouteMessageWrapper, options?: RpcOptions): UnaryCall<RouteMessageWrapper, RouteMessageAck>;
}
/**
 * @generated from protobuf service dht.RouterRpc
 */
export class RouterRpcClient implements IRouterRpcClient, ServiceInfo {
    typeName = RouterRpc.typeName;
    methods = RouterRpc.methods;
    options = RouterRpc.options;
    constructor(private readonly _transport: RpcTransport) {
    }
    /**
     * @generated from protobuf rpc: routeMessage(dht.RouteMessageWrapper) returns (dht.RouteMessageAck);
     */
    routeMessage(input: RouteMessageWrapper, options?: RpcOptions): UnaryCall<RouteMessageWrapper, RouteMessageAck> {
        const method = this.methods[0], opt = this._transport.mergeOptions(options);
        return stackIntercept<RouteMessageWrapper, RouteMessageAck>("unary", this._transport, method, opt, input);
    }
    /**
     * @generated from protobuf rpc: forwardMessage(dht.RouteMessageWrapper) returns (dht.RouteMessageAck);
     */
    forwardMessage(input: RouteMessageWrapper, options?: RpcOptions): UnaryCall<RouteMessageWrapper, RouteMessageAck> {
        const method = this.methods[1], opt = this._transport.mergeOptions(options);
        return stackIntercept<RouteMessageWrapper, RouteMessageAck>("unary", this._transport, method, opt, input);
    }
    /**
     * @generated from protobuf rpc: findRecursively(dht.RouteMessageWrapper) returns (dht.RouteMessageAck);
     */
    findRecursively(input: RouteMessageWrapper, options?: RpcOptions): UnaryCall<RouteMessageWrapper, RouteMessageAck> {
        const method = this.methods[2], opt = this._transport.mergeOptions(options);
        return stackIntercept<RouteMessageWrapper, RouteMessageAck>("unary", this._transport, method, opt, input);
    }
}
/**
 * @generated from protobuf service dht.StoreRpc
 */
export interface IStoreRpcClient {
    /**
     * @generated from protobuf rpc: storeData(dht.StoreDataRequest) returns (dht.StoreDataResponse);
     */
    storeData(input: StoreDataRequest, options?: RpcOptions): UnaryCall<StoreDataRequest, StoreDataResponse>;
    /**
     * @generated from protobuf rpc: migrateData(dht.MigrateDataRequest) returns (dht.MigrateDataResponse);
     */
    migrateData(input: MigrateDataRequest, options?: RpcOptions): UnaryCall<MigrateDataRequest, MigrateDataResponse>;
    /**
     * @generated from protobuf rpc: deleteData(dht.DeleteDataRequest) returns (dht.DeleteDataResponse);
     */
    deleteData(input: DeleteDataRequest, options?: RpcOptions): UnaryCall<DeleteDataRequest, DeleteDataResponse>;
}
/**
 * @generated from protobuf service dht.StoreRpc
 */
export class StoreRpcClient implements IStoreRpcClient, ServiceInfo {
    typeName = StoreRpc.typeName;
    methods = StoreRpc.methods;
    options = StoreRpc.options;
    constructor(private readonly _transport: RpcTransport) {
    }
    /**
     * @generated from protobuf rpc: storeData(dht.StoreDataRequest) returns (dht.StoreDataResponse);
     */
    storeData(input: StoreDataRequest, options?: RpcOptions): UnaryCall<StoreDataRequest, StoreDataResponse> {
        const method = this.methods[0], opt = this._transport.mergeOptions(options);
        return stackIntercept<StoreDataRequest, StoreDataResponse>("unary", this._transport, method, opt, input);
    }
    /**
     * @generated from protobuf rpc: migrateData(dht.MigrateDataRequest) returns (dht.MigrateDataResponse);
     */
    migrateData(input: MigrateDataRequest, options?: RpcOptions): UnaryCall<MigrateDataRequest, MigrateDataResponse> {
        const method = this.methods[1], opt = this._transport.mergeOptions(options);
        return stackIntercept<MigrateDataRequest, MigrateDataResponse>("unary", this._transport, method, opt, input);
    }
    /**
     * @generated from protobuf rpc: deleteData(dht.DeleteDataRequest) returns (dht.DeleteDataResponse);
     */
    deleteData(input: DeleteDataRequest, options?: RpcOptions): UnaryCall<DeleteDataRequest, DeleteDataResponse> {
        const method = this.methods[2], opt = this._transport.mergeOptions(options);
        return stackIntercept<DeleteDataRequest, DeleteDataResponse>("unary", this._transport, method, opt, input);
    }
}
/**
 * @generated from protobuf service dht.RecursiveFindSessionService
 */
export interface IRecursiveFindSessionServiceClient {
    /**
     * @generated from protobuf rpc: sendFindResponse(dht.FindResponse) returns (google.protobuf.Empty);
     */
    sendFindResponse(input: FindResponse, options?: RpcOptions): UnaryCall<FindResponse, Empty>;
}
/**
 * @generated from protobuf service dht.RecursiveFindSessionService
 */
export class RecursiveFindSessionServiceClient implements IRecursiveFindSessionServiceClient, ServiceInfo {
    typeName = RecursiveFindSessionService.typeName;
    methods = RecursiveFindSessionService.methods;
    options = RecursiveFindSessionService.options;
    constructor(private readonly _transport: RpcTransport) {
    }
    /**
     * @generated from protobuf rpc: sendFindResponse(dht.FindResponse) returns (google.protobuf.Empty);
     */
    sendFindResponse(input: FindResponse, options?: RpcOptions): UnaryCall<FindResponse, Empty> {
        const method = this.methods[0], opt = this._transport.mergeOptions(options);
        return stackIntercept<FindResponse, Empty>("unary", this._transport, method, opt, input);
    }
}
/**
 * @generated from protobuf service dht.WebSocketConnectorRpc
 */
export interface IWebSocketConnectorRpcClient {
    /**
     * @generated from protobuf rpc: requestConnection(dht.WebSocketConnectionRequest) returns (dht.WebSocketConnectionResponse);
     */
    requestConnection(input: WebSocketConnectionRequest, options?: RpcOptions): UnaryCall<WebSocketConnectionRequest, WebSocketConnectionResponse>;
}
/**
 * @generated from protobuf service dht.WebSocketConnectorRpc
 */
export class WebSocketConnectorRpcClient implements IWebSocketConnectorRpcClient, ServiceInfo {
    typeName = WebSocketConnectorRpc.typeName;
    methods = WebSocketConnectorRpc.methods;
    options = WebSocketConnectorRpc.options;
    constructor(private readonly _transport: RpcTransport) {
    }
    /**
     * @generated from protobuf rpc: requestConnection(dht.WebSocketConnectionRequest) returns (dht.WebSocketConnectionResponse);
     */
    requestConnection(input: WebSocketConnectionRequest, options?: RpcOptions): UnaryCall<WebSocketConnectionRequest, WebSocketConnectionResponse> {
        const method = this.methods[0], opt = this._transport.mergeOptions(options);
        return stackIntercept<WebSocketConnectionRequest, WebSocketConnectionResponse>("unary", this._transport, method, opt, input);
    }
}
/**
 * @generated from protobuf service dht.WebRtcConnectorRpc
 */
export interface IWebRtcConnectorRpcClient {
    /**
     * @generated from protobuf rpc: requestConnection(dht.WebRtcConnectionRequest) returns (google.protobuf.Empty);
     */
    requestConnection(input: WebRtcConnectionRequest, options?: RpcOptions): UnaryCall<WebRtcConnectionRequest, Empty>;
    /**
     * @generated from protobuf rpc: rtcOffer(dht.RtcOffer) returns (google.protobuf.Empty);
     */
    rtcOffer(input: RtcOffer, options?: RpcOptions): UnaryCall<RtcOffer, Empty>;
    /**
     * @generated from protobuf rpc: rtcAnswer(dht.RtcAnswer) returns (google.protobuf.Empty);
     */
    rtcAnswer(input: RtcAnswer, options?: RpcOptions): UnaryCall<RtcAnswer, Empty>;
    /**
     * @generated from protobuf rpc: iceCandidate(dht.IceCandidate) returns (google.protobuf.Empty);
     */
    iceCandidate(input: IceCandidate, options?: RpcOptions): UnaryCall<IceCandidate, Empty>;
}
/**
 * @generated from protobuf service dht.WebRtcConnectorRpc
 */
export class WebRtcConnectorRpcClient implements IWebRtcConnectorRpcClient, ServiceInfo {
    typeName = WebRtcConnectorRpc.typeName;
    methods = WebRtcConnectorRpc.methods;
    options = WebRtcConnectorRpc.options;
    constructor(private readonly _transport: RpcTransport) {
    }
    /**
     * @generated from protobuf rpc: requestConnection(dht.WebRtcConnectionRequest) returns (google.protobuf.Empty);
     */
    requestConnection(input: WebRtcConnectionRequest, options?: RpcOptions): UnaryCall<WebRtcConnectionRequest, Empty> {
        const method = this.methods[0], opt = this._transport.mergeOptions(options);
        return stackIntercept<WebRtcConnectionRequest, Empty>("unary", this._transport, method, opt, input);
    }
    /**
     * @generated from protobuf rpc: rtcOffer(dht.RtcOffer) returns (google.protobuf.Empty);
     */
    rtcOffer(input: RtcOffer, options?: RpcOptions): UnaryCall<RtcOffer, Empty> {
        const method = this.methods[1], opt = this._transport.mergeOptions(options);
        return stackIntercept<RtcOffer, Empty>("unary", this._transport, method, opt, input);
    }
    /**
     * @generated from protobuf rpc: rtcAnswer(dht.RtcAnswer) returns (google.protobuf.Empty);
     */
    rtcAnswer(input: RtcAnswer, options?: RpcOptions): UnaryCall<RtcAnswer, Empty> {
        const method = this.methods[2], opt = this._transport.mergeOptions(options);
        return stackIntercept<RtcAnswer, Empty>("unary", this._transport, method, opt, input);
    }
    /**
     * @generated from protobuf rpc: iceCandidate(dht.IceCandidate) returns (google.protobuf.Empty);
     */
    iceCandidate(input: IceCandidate, options?: RpcOptions): UnaryCall<IceCandidate, Empty> {
        const method = this.methods[3], opt = this._transport.mergeOptions(options);
        return stackIntercept<IceCandidate, Empty>("unary", this._transport, method, opt, input);
    }
}
/**
 * @generated from protobuf service dht.ConnectionLockRpc
 */
export interface IConnectionLockRpcClient {
    /**
     * @generated from protobuf rpc: lockRequest(dht.LockRequest) returns (dht.LockResponse);
     */
    lockRequest(input: LockRequest, options?: RpcOptions): UnaryCall<LockRequest, LockResponse>;
    /**
     * @generated from protobuf rpc: unlockRequest(dht.UnlockRequest) returns (google.protobuf.Empty);
     */
    unlockRequest(input: UnlockRequest, options?: RpcOptions): UnaryCall<UnlockRequest, Empty>;
    /**
     * @generated from protobuf rpc: gracefulDisconnect(dht.DisconnectNotice) returns (dht.DisconnectNoticeResponse);
     */
    gracefulDisconnect(input: DisconnectNotice, options?: RpcOptions): UnaryCall<DisconnectNotice, DisconnectNoticeResponse>;
}
/**
 * @generated from protobuf service dht.ConnectionLockRpc
 */
export class ConnectionLockRpcClient implements IConnectionLockRpcClient, ServiceInfo {
    typeName = ConnectionLockRpc.typeName;
    methods = ConnectionLockRpc.methods;
    options = ConnectionLockRpc.options;
    constructor(private readonly _transport: RpcTransport) {
    }
    /**
     * @generated from protobuf rpc: lockRequest(dht.LockRequest) returns (dht.LockResponse);
     */
    lockRequest(input: LockRequest, options?: RpcOptions): UnaryCall<LockRequest, LockResponse> {
        const method = this.methods[0], opt = this._transport.mergeOptions(options);
        return stackIntercept<LockRequest, LockResponse>("unary", this._transport, method, opt, input);
    }
    /**
     * @generated from protobuf rpc: unlockRequest(dht.UnlockRequest) returns (google.protobuf.Empty);
     */
    unlockRequest(input: UnlockRequest, options?: RpcOptions): UnaryCall<UnlockRequest, Empty> {
        const method = this.methods[1], opt = this._transport.mergeOptions(options);
        return stackIntercept<UnlockRequest, Empty>("unary", this._transport, method, opt, input);
    }
    /**
     * @generated from protobuf rpc: gracefulDisconnect(dht.DisconnectNotice) returns (dht.DisconnectNoticeResponse);
     */
    gracefulDisconnect(input: DisconnectNotice, options?: RpcOptions): UnaryCall<DisconnectNotice, DisconnectNoticeResponse> {
        const method = this.methods[2], opt = this._transport.mergeOptions(options);
        return stackIntercept<DisconnectNotice, DisconnectNoticeResponse>("unary", this._transport, method, opt, input);
    }
}
/**
 * @generated from protobuf service dht.ExternalApiRpc
 */
export interface IExternalApiRpcClient {
    /**
     * @generated from protobuf rpc: findData(dht.FindDataRequest) returns (dht.FindDataResponse);
     */
    findData(input: FindDataRequest, options?: RpcOptions): UnaryCall<FindDataRequest, FindDataResponse>;
    /**
     * @generated from protobuf rpc: externalStoreData(dht.ExternalStoreDataRequest) returns (dht.ExternalStoreDataResponse);
     */
    externalStoreData(input: ExternalStoreDataRequest, options?: RpcOptions): UnaryCall<ExternalStoreDataRequest, ExternalStoreDataResponse>;
}
/**
 * @generated from protobuf service dht.ExternalApiRpc
 */
export class ExternalApiRpcClient implements IExternalApiRpcClient, ServiceInfo {
    typeName = ExternalApiRpc.typeName;
    methods = ExternalApiRpc.methods;
    options = ExternalApiRpc.options;
    constructor(private readonly _transport: RpcTransport) {
    }
    /**
     * @generated from protobuf rpc: findData(dht.FindDataRequest) returns (dht.FindDataResponse);
     */
    findData(input: FindDataRequest, options?: RpcOptions): UnaryCall<FindDataRequest, FindDataResponse> {
        const method = this.methods[0], opt = this._transport.mergeOptions(options);
        return stackIntercept<FindDataRequest, FindDataResponse>("unary", this._transport, method, opt, input);
    }
    /**
     * @generated from protobuf rpc: externalStoreData(dht.ExternalStoreDataRequest) returns (dht.ExternalStoreDataResponse);
     */
    externalStoreData(input: ExternalStoreDataRequest, options?: RpcOptions): UnaryCall<ExternalStoreDataRequest, ExternalStoreDataResponse> {
        const method = this.methods[1], opt = this._transport.mergeOptions(options);
        return stackIntercept<ExternalStoreDataRequest, ExternalStoreDataResponse>("unary", this._transport, method, opt, input);
    }
}<|MERGE_RESOLUTION|>--- conflicted
+++ resolved
@@ -21,13 +21,8 @@
 import type { WebSocketConnectionResponse } from "./DhtRpc";
 import type { WebSocketConnectionRequest } from "./DhtRpc";
 import { RecursiveFindSessionService } from "./DhtRpc";
-<<<<<<< HEAD
-import type { RecursiveFindReport } from "./DhtRpc";
+import type { FindResponse } from "./DhtRpc";
 import { StoreRpc } from "./DhtRpc";
-=======
-import type { FindResponse } from "./DhtRpc";
-import { StoreService } from "./DhtRpc";
->>>>>>> 516949ee
 import type { DeleteDataResponse } from "./DhtRpc";
 import type { DeleteDataRequest } from "./DhtRpc";
 import type { MigrateDataResponse } from "./DhtRpc";
