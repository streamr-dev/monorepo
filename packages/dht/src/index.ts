--- conflicted
+++ resolved
@@ -14,11 +14,7 @@
     const mockConnectionLayer = new MockConnectionManager()
     const rpcCommunicator = new RpcCommunicator(mockConnectionLayer, clientTransport, serverTransport)
     const client = new DhtRpcClient(clientTransport)
-<<<<<<< HEAD
-    new DhtNode(PeerID.fromValue(id), client, serverTransport, rpcCommunicator)
-=======
-    new DhtNode(id, client, clientTransport, serverTransport, rpcCommunicator)
->>>>>>> 2b4a6273
+    new DhtNode(PeerID.fromValue(id), client, clientTransport, serverTransport, rpcCommunicator)
 }
 
 main()