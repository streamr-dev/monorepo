--- conflicted
+++ resolved
@@ -46,13 +46,8 @@
         this.nodeIdToFind = config.nodeIdToFind
         this.localPeerId = config.localPeerId
         this.waitedRoutingPathCompletions = config.waitedRoutingPathCompletions
-<<<<<<< HEAD
         this.results = new SortedContactList(PeerID.fromValue(this.nodeIdToFind), 10, undefined, true)
-        this.fetchData = config.fetchData
-=======
-        this.results = new SortedContactList(PeerID.fromValue(this.kademliaIdToFind), 10, undefined, true)
         this.action = config.action
->>>>>>> 2968069d
         this.rpcCommunicator = new ListeningRpcCommunicator(this.serviceId, this.transport, {
             rpcRequestTimeout: 15000
         })
