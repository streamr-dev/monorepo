import {
    DataEntry,
    Message,
    MessageType,
    NodeType,
    PeerDescriptor,
    FindRequest,
    RouteMessageAck,
    RouteMessageWrapper,
    RouteMessageError,
    FindAction
} from '../../proto/packages/dht/protos/DhtRpc'
import { PeerID, PeerIDKey } from '../../helpers/PeerID'
import { IRouter } from '../routing/Router'
import { RoutingMode } from '../routing/RoutingSession'
import { areEqualPeerDescriptors, peerIdFromPeerDescriptor } from '../../helpers/peerIdFromPeerDescriptor'
import { Logger, runAndWaitForEvents3, wait } from '@streamr/utils'
import { RoutingRpcCommunicator } from '../../transport/RoutingRpcCommunicator'
import { FindSessionRpcRemote } from './FindSessionRpcRemote'
import { v4 } from 'uuid'
import { FindSession, FindSessionEvents } from './FindSession'
import { DhtNodeRpcRemote } from '../DhtNodeRpcRemote'
import { ITransport } from '../../transport/ITransport'
import { LocalDataStore } from '../store/LocalDataStore'
import { ListeningRpcCommunicator } from '../../transport/ListeningRpcCommunicator'
import { FindSessionRpcClient } from '../../proto/packages/dht/protos/DhtRpc.client'
import { toProtoRpcClient } from '@streamr/proto-rpc'
import { SortedContactList } from '../contact/SortedContactList'
import { getPreviousPeer } from '../routing/getPreviousPeer'
import { createRouteMessageAck } from '../routing/RouterRpcLocal'
import { ServiceID } from '../../types/ServiceID'
import { FindRpcLocal } from './FindRpcLocal'

interface FinderConfig {
    rpcCommunicator: RoutingRpcCommunicator
    sessionTransport: ITransport
    connections: Map<PeerIDKey, DhtNodeRpcRemote>
    router: IRouter
    localPeerDescriptor: PeerDescriptor
    serviceId: ServiceID
    localDataStore: LocalDataStore
    addContact: (contact: PeerDescriptor) => void
    isPeerCloserToIdThanSelf: (peer1: PeerDescriptor, compareToId: PeerID) => boolean
}

export interface IFinder {
    startFind(idToFind: Uint8Array, action?: FindAction): Promise<FindResult>
}

export interface FindResult { closestNodes: Array<PeerDescriptor>, dataEntries?: Array<DataEntry> }

const logger = new Logger(module)

export class Finder implements IFinder {

    private readonly rpcCommunicator: RoutingRpcCommunicator
    private readonly sessionTransport: ITransport
    private readonly connections: Map<PeerIDKey, DhtNodeRpcRemote>
    private readonly router: IRouter
    private readonly localPeerDescriptor: PeerDescriptor
    private readonly serviceId: ServiceID
    private readonly localDataStore: LocalDataStore
    private readonly isPeerCloserToIdThanSelf: (peer1: PeerDescriptor, compareToId: PeerID) => boolean
    private ongoingSessions: Map<string, FindSession> = new Map()
    private stopped = false

    constructor(config: FinderConfig) {
        this.rpcCommunicator = config.rpcCommunicator
        this.sessionTransport = config.sessionTransport
        this.connections = config.connections
        this.router = config.router
        this.localPeerDescriptor = config.localPeerDescriptor
        this.serviceId = config.serviceId
        this.localDataStore = config.localDataStore
        this.isPeerCloserToIdThanSelf = config.isPeerCloserToIdThanSelf
        this.registerLocalRpcMethods(config)
    }

    private registerLocalRpcMethods(config: FinderConfig) {
        const rpcLocal = new FindRpcLocal({
            doRouteFindRequest: (routedMessage: RouteMessageWrapper) => this.doRouteFindRequest(routedMessage),
            addContact: (contact: PeerDescriptor) => config.addContact(contact),
            isMostLikelyDuplicate: (requestId: string) => this.router.isMostLikelyDuplicate(requestId),
            addToDuplicateDetector: (requestId: string) => this.router.addToDuplicateDetector(requestId)
        })
        this.rpcCommunicator.registerRpcMethod(
            RouteMessageWrapper,
            RouteMessageAck,
            'routeFindRequest',
            async (routedMessage: RouteMessageWrapper) => {
                if (this.stopped) {
                    return createRouteMessageAck(routedMessage, RouteMessageError.STOPPED)
                } else {
                    return rpcLocal.routeFindRequest(routedMessage)
                }
            }
        )
    }

    public async startFind(
        idToFind: Uint8Array,
        action: FindAction = FindAction.NODE,
        excludedPeer?: PeerDescriptor,
        waitForCompletion = true
    ): Promise<FindResult> {
        if (this.stopped) {
            return { closestNodes: [] }
        }
        const sessionId = v4()
        const session = new FindSession({
            serviceId: sessionId,
            transport: this.sessionTransport,
            nodeIdToFind: idToFind,
            localPeerId: peerIdFromPeerDescriptor(this.localPeerDescriptor),
            waitedRoutingPathCompletions: this.connections.size > 1 ? 2 : 1,
            action
        })
        if (this.connections.size === 0) {
<<<<<<< HEAD
            const data = this.localDataStore.getEntries(PeerID.fromValue(idToFind))
=======
            const data = this.localDataStore.getEntries(idToFind)
>>>>>>> aa927dfc
            session.doSendFindResponse(
                [this.localPeerDescriptor],
                [this.localPeerDescriptor],
                Array.from(data.values()),
                true
            )
            return session.getResults()
        }
        const routeMessage = this.wrapFindRequest(idToFind, sessionId, action)
        this.ongoingSessions.set(sessionId, session)
        if (waitForCompletion === true) {
            try {
                await runAndWaitForEvents3<FindSessionEvents>(
                    [() => this.doRouteFindRequest(routeMessage, excludedPeer)],
                    [[session, 'findCompleted']],
                    15000
                )
            } catch (err) {
                logger.debug(`doRouteFindRequest failed with error ${err}`)
            }
        } else {
            this.doRouteFindRequest(routeMessage, excludedPeer)
            // Wait for delete operation to be sent out by the router
            // TODO: Add a feature to wait for the router to pass the message?
            await wait(50)
        }
        if (action === FindAction.FETCH_DATA) {
            this.findAndReportLocalData(idToFind, [], this.localPeerDescriptor, sessionId)
        } else if (action === FindAction.DELETE_DATA) {
            this.localDataStore.markAsDeleted(idToFind, peerIdFromPeerDescriptor(this.localPeerDescriptor))
        }
        this.ongoingSessions.delete(sessionId)
        session.stop()
        return session.getResults()
    }

    private wrapFindRequest(idToFind: Uint8Array, sessionId: string, action: FindAction): RouteMessageWrapper {
        const targetDescriptor: PeerDescriptor = {
            nodeId: idToFind,
            type: NodeType.VIRTUAL
        }
        const request: FindRequest = {
            sessionId,
            action
        }
        const msg: Message = {
            messageType: MessageType.FIND_REQUEST,
            messageId: v4(),
            serviceId: this.serviceId,
            body: {
                oneofKind: 'findRequest',
                findRequest: request
            }
        }
        const routeMessage: RouteMessageWrapper = {
            message: msg,
            requestId: v4(),
            destinationPeer: targetDescriptor,
            sourcePeer: this.localPeerDescriptor,
            reachableThrough: [],
            routingPath: []
        }
        return routeMessage
    }

    private findAndReportLocalData(
        idToFind: Uint8Array,
        routingPath: PeerDescriptor[],
        sourcePeer: PeerDescriptor,
        sessionId: string
    ): void {
<<<<<<< HEAD
        const data = this.localDataStore.getEntries(PeerID.fromValue(idToFind))
=======
        const data = this.localDataStore.getEntries(idToFind)
>>>>>>> aa927dfc
        if (data.size > 0) {
            this.sendFindResponse(routingPath, sourcePeer, sessionId, [], data, true)
        }
    }

    private findLocalData(idToFind: Uint8Array, fetchData: boolean): Map<PeerIDKey, DataEntry> | undefined {
        if (fetchData) {
<<<<<<< HEAD
            return this.localDataStore.getEntries(PeerID.fromValue(idToFind))
=======
            return this.localDataStore.getEntries(idToFind)
>>>>>>> aa927dfc
        }
        return undefined
    }

    private sendFindResponse(
        routingPath: PeerDescriptor[],
        targetPeerDescriptor: PeerDescriptor,
        serviceId: ServiceID,
        closestNodes: PeerDescriptor[],
        data: Map<PeerIDKey, DataEntry> | undefined,
        noCloserNodesFound: boolean = false
    ): void {
        const dataEntries = data ? Array.from(data.values(), DataEntry.create.bind(DataEntry)) : []
        const isOwnNode = areEqualPeerDescriptors(this.localPeerDescriptor, targetPeerDescriptor)
        if (isOwnNode && this.ongoingSessions.has(serviceId)) {
            this.ongoingSessions.get(serviceId)!
                .doSendFindResponse(routingPath, closestNodes, dataEntries, noCloserNodesFound)
        } else {
            const remoteCommunicator = new ListeningRpcCommunicator(serviceId, this.sessionTransport, { rpcRequestTimeout: 15000 })
            const rpcRemote = new FindSessionRpcRemote(
                this.localPeerDescriptor,
                targetPeerDescriptor,
                serviceId,
                toProtoRpcClient(new FindSessionRpcClient(remoteCommunicator.getRpcClientTransport())),
                10000
            )
            rpcRemote.sendFindResponse(routingPath, closestNodes, dataEntries, noCloserNodesFound)
            remoteCommunicator.destroy()
        }
    }

    private doRouteFindRequest(routedMessage: RouteMessageWrapper, excludedPeer?: PeerDescriptor): RouteMessageAck {
        if (this.stopped) {
            return createRouteMessageAck(routedMessage, RouteMessageError.STOPPED)
        }
        const idToFind = peerIdFromPeerDescriptor(routedMessage.destinationPeer!)
        const msg = routedMessage.message
        const findRequest = msg?.body.oneofKind === 'findRequest' ? msg.body.findRequest : undefined
        const closestPeersToDestination = this.getClosestConnections(routedMessage.destinationPeer!.nodeId, 5)
        const data = this.findLocalData(idToFind.value, findRequest!.action === FindAction.FETCH_DATA)
        if (findRequest!.action === FindAction.DELETE_DATA) {
            this.localDataStore.markAsDeleted(idToFind.value, peerIdFromPeerDescriptor(routedMessage.sourcePeer!))
        }
        if (areEqualPeerDescriptors(this.localPeerDescriptor, routedMessage.destinationPeer!)) {
            // TODO this is also very similar case to what we do at line 255, could simplify the code paths?
            this.sendFindResponse(
                routedMessage.routingPath,
                routedMessage.sourcePeer!,
                findRequest!.sessionId,
                closestPeersToDestination,
                data,
                true
            )
            return createRouteMessageAck(routedMessage)
        } else {
            const ack = this.router.doRouteMessage(routedMessage, RoutingMode.FIND, excludedPeer)
            if ((ack.error === undefined) || (ack.error === RouteMessageError.NO_TARGETS)) {
                const noCloserContactsFound = (ack.error === RouteMessageError.NO_TARGETS) ||
                    (
                        closestPeersToDestination.length > 0 
                        && getPreviousPeer(routedMessage) 
                        && !this.isPeerCloserToIdThanSelf(closestPeersToDestination[0], idToFind)
                    )
                this.sendFindResponse(
                    routedMessage.routingPath,
                    routedMessage.sourcePeer!,
                    findRequest!.sessionId,
                    closestPeersToDestination,
                    data,
                    noCloserContactsFound
                )
            }
            return ack
        }    
    }

    private getClosestConnections(nodeId: Uint8Array, limit: number): PeerDescriptor[] {
        const connectedPeers = Array.from(this.connections.values())
        const closestPeers = new SortedContactList<DhtNodeRpcRemote>(
            PeerID.fromValue(nodeId),
            limit,
            undefined,
            true,
            undefined
        )
        closestPeers.addContacts(connectedPeers)
        return closestPeers.getClosestContacts(limit).map((peer) => peer.getPeerDescriptor())
    }

    public stop(): void {
        this.stopped = true
        this.ongoingSessions.forEach((session, _id) => {
            session.stop()
        })
        this.ongoingSessions.clear()
    }
}<|MERGE_RESOLUTION|>--- conflicted
+++ resolved
@@ -116,11 +116,7 @@
             action
         })
         if (this.connections.size === 0) {
-<<<<<<< HEAD
-            const data = this.localDataStore.getEntries(PeerID.fromValue(idToFind))
-=======
             const data = this.localDataStore.getEntries(idToFind)
->>>>>>> aa927dfc
             session.doSendFindResponse(
                 [this.localPeerDescriptor],
                 [this.localPeerDescriptor],
@@ -192,11 +188,7 @@
         sourcePeer: PeerDescriptor,
         sessionId: string
     ): void {
-<<<<<<< HEAD
-        const data = this.localDataStore.getEntries(PeerID.fromValue(idToFind))
-=======
         const data = this.localDataStore.getEntries(idToFind)
->>>>>>> aa927dfc
         if (data.size > 0) {
             this.sendFindResponse(routingPath, sourcePeer, sessionId, [], data, true)
         }
@@ -204,11 +196,7 @@
 
     private findLocalData(idToFind: Uint8Array, fetchData: boolean): Map<PeerIDKey, DataEntry> | undefined {
         if (fetchData) {
-<<<<<<< HEAD
-            return this.localDataStore.getEntries(PeerID.fromValue(idToFind))
-=======
             return this.localDataStore.getEntries(idToFind)
->>>>>>> aa927dfc
         }
         return undefined
     }
