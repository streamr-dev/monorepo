--- conflicted
+++ resolved
@@ -25,11 +25,8 @@
 import { FindSessionRpcClient } from '../../proto/packages/dht/protos/DhtRpc.client'
 import { toProtoRpcClient } from '@streamr/proto-rpc'
 import { SortedContactList } from '../contact/SortedContactList'
-<<<<<<< HEAD
 import { createRouteMessageAck } from '../routing/RouterRpcLocal'
-=======
 import { ServiceID } from '../../types/ServiceID'
->>>>>>> b98c3468
 
 interface FinderConfig {
     rpcCommunicator: RoutingRpcCommunicator
