--- conflicted
+++ resolved
@@ -48,32 +48,6 @@
         this.reportRecursiveFindResult = this.reportRecursiveFindResult.bind(this)
         this.rpcCommunicator.registerRpcNotification(RecursiveFindReport, 'reportRecursiveFindResult', this.reportRecursiveFindResult)
     }
-<<<<<<< HEAD
-
-    private addKnownHops(routingPath: PeerDescriptor[]) {
-        routingPath.forEach((desc) => {
-            const newPeerId = PeerID.fromValue(desc.kademliaId)
-            if (!this.config.ownPeerID.equals(newPeerId)) {
-                this.allKnownHops.add(newPeerId.toKey())
-            }
-        })
-    }
-
-    private setHopAsReported(desc: PeerDescriptor) {
-        const newPeerId = PeerID.fromValue(desc.kademliaId)
-        if (!this.config.ownPeerID.equals(newPeerId)) {
-            this.reportedHops.add(newPeerId.toKey())
-        }
-        if (this.isFindCompleted()) { 
-            if (!this.findCompletedEmitted && this.isFindCompleted()) {
-                if (this.reportFindCompletedTimeout) {
-                    clearTimeout(this.reportFindCompletedTimeout)
-                }
-                this.emit('findCompleted', this.results.getAllContacts().map((contact) => contact.getPeerDescriptor()))
-                this.findCompletedEmitted = true
-            }
-        }
-    }
 
     private isFindCompleted(): boolean {
         const unreportedHops: Set<PeerIDKey> = new Set(this.allKnownHops)
@@ -86,20 +60,6 @@
         return false
     }
 
-=======
-
-    private isFindCompleted(): boolean {
-        const unreportedHops: Set<PeerIDKey> = new Set(this.allKnownHops)
-        this.reportedHops.forEach((id) => {
-            unreportedHops.delete(id)
-        })
-        if (this.noCloserNodesReceivedCounter >= this.config.routingPaths && unreportedHops.size == 0) {
-            return true
-        }
-        return false
-    }
-
->>>>>>> c3b6a684
     public doReportRecursiveFindResult(
         routingPath: PeerDescriptor[],
         nodes: PeerDescriptor[],
@@ -113,8 +73,6 @@
         nodes.map((descriptor: PeerDescriptor) => {
             this.results.addContact(new Contact(descriptor))
         })
-<<<<<<< HEAD
-=======
         this.processFoundData(dataEntries)
         if (noCloserNodesFound) {
             this.onNoCloserPeersFound()
@@ -147,7 +105,6 @@
     }
 
     private processFoundData(dataEntries: DataEntry[]): void {
->>>>>>> c3b6a684
         dataEntries.forEach((entry) => {
             const storerKey = keyFromPeerDescriptor(entry.storer!)
             if (!this.foundData.has(storerKey)) {
@@ -156,24 +113,6 @@
                 this.foundData.set(storerKey, entry)
             }
         })
-<<<<<<< HEAD
-        if (noCloserNodesFound) {
-            this.noCloserNodesReceivedCounter += 1
-            if (this.isFindCompleted()) {
-                this.emit('findCompleted', this.results.getAllContacts().map((contact) => contact.getPeerDescriptor()))
-                this.findCompletedEmitted = true
-                if (this.reportFindCompletedTimeout) {
-                    clearTimeout(this.reportFindCompletedTimeout)
-                }
-            } else {
-                this.reportFindCompletedTimeout = setTimeout(() => {
-                    if (!this.findCompletedEmitted) {
-                        this.emit('findCompleted', this.results.getAllContacts().map((contact) => contact.getPeerDescriptor()))
-                        this.findCompletedEmitted = true
-                    }
-                }, 5000)
-            }
-=======
     }
 
     private onNoCloserPeersFound(): void {
@@ -191,7 +130,6 @@
                     this.findCompletedEmitted = true
                 }
             }, 5000)
->>>>>>> c3b6a684
         }
     }
 
