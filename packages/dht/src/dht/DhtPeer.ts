--- conflicted
+++ resolved
@@ -70,13 +70,8 @@
         return false
     }
 
-<<<<<<< HEAD
     /*TODO maybe some class should use this? leaveNotice(): void {
-        logger.trace(`Sending leaveNotice on ${this.getServiceId()} from ${this.getPeerId().toKey()}`)
-=======
-    leaveNotice(): void {
         logger.trace(`Sending leaveNotice on ${this.getServiceId()} from ${keyFromPeerDescriptor(this.getPeerDescriptor())}`)
->>>>>>> 51721f35
         const request: LeaveNotice = {
             serviceId: this.getServiceId()
         }
