--- conflicted
+++ resolved
@@ -9,12 +9,8 @@
 import { Logger } from '@streamr/utils'
 import { ProtoRpcClient } from '@streamr/proto-rpc'
 import { Remote } from './contact/Remote'
-<<<<<<< HEAD
-import { PeerID, keyFromPeerDescriptor, peerIdFromPeerDescriptor } from '../exports'
-=======
 import { PeerID } from '../helpers/PeerID'
-import { peerIdFromPeerDescriptor } from '../helpers/peerIdFromPeerDescriptor'
->>>>>>> d5aaac29
+import { keyFromPeerDescriptor, peerIdFromPeerDescriptor } from '../helpers/peerIdFromPeerDescriptor'
 
 const logger = new Logger(module)
 
