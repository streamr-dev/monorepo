--- conflicted
+++ resolved
@@ -24,12 +24,8 @@
 
     private static counter = 0
     public vectorClock: number
-<<<<<<< HEAD
     public readonly id: DhtAddressRaw
-=======
-    public readonly id: Uint8Array
     private readonly serviceId: ServiceID
->>>>>>> 49ac4723
 
     constructor(
         localPeerDescriptor: PeerDescriptor,
@@ -44,13 +40,8 @@
         this.serviceId = serviceId
     }
 
-<<<<<<< HEAD
     async getClosestPeers(nodeId: DhtAddress): Promise<PeerDescriptor[]> {
-        logger.trace(`Requesting getClosestPeers on ${this.getServiceId()} from ${getNodeIdFromPeerDescriptor(this.getPeerDescriptor())}`)
-=======
-    async getClosestPeers(nodeId: Uint8Array): Promise<PeerDescriptor[]> {
         logger.trace(`Requesting getClosestPeers on ${this.serviceId} from ${getNodeIdFromPeerDescriptor(this.getPeerDescriptor())}`)
->>>>>>> 49ac4723
         const request: ClosestPeersRequest = {
             nodeId: getRawFromDhtAddress(nodeId),
             requestId: v4()
