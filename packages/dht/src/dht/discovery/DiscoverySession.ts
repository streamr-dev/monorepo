import { Logger, runAndWaitForEvents3 } from '@streamr/utils'
import EventEmitter from 'eventemitter3'
import { v4 } from 'uuid'
import { PeerID, PeerIDKey } from '../../helpers/PeerID'
import { PeerDescriptor } from '../../proto/packages/dht/protos/DhtRpc'
import { IPeerManager } from '../IPeerManager'
import { DhtNodeRpcRemote } from '../DhtNodeRpcRemote'
<<<<<<< HEAD
import { keyFromPeerDescriptor } from '../../helpers/peerIdFromPeerDescriptor'
=======
import { areEqualPeerDescriptors, keyFromPeerDescriptor } from '../../helpers/peerIdFromPeerDescriptor'
import { ServiceID } from '../../types/ServiceID'
>>>>>>> 99a87c7b

const logger = new Logger(module)

interface DiscoverySessionEvents {
    discoveryCompleted: () => void
}

interface DiscoverySessionConfig {
    targetId: Uint8Array
<<<<<<< HEAD
=======
    localPeerDescriptor: PeerDescriptor
    serviceId: ServiceID
    rpcCommunicator: RpcCommunicator
>>>>>>> 99a87c7b
    parallelism: number
    noProgressLimit: number
    peerManager: IPeerManager
}

export class DiscoverySession {
    public readonly sessionId = v4()

    private stopped = false
    private emitter = new EventEmitter<DiscoverySessionEvents>()
    private outgoingClosestPeersRequestsCounter = 0
    private noProgressCounter = 0
    private ongoingClosestPeersRequests: Set<string> = new Set()
    private readonly config: DiscoverySessionConfig
    private contactedPeers: Set<PeerIDKey> = new Set()
   
    constructor(config: DiscoverySessionConfig) {
        this.config = config
    }

    private addNewContacts(contacts: PeerDescriptor[]): void {
        if (this.stopped) {
            return
        }
        this.config.peerManager.handleNewPeers(contacts)
    }

    private async getClosestPeersFromContact(contact: DhtNodeRpcRemote): Promise<PeerDescriptor[]> {
        if (this.stopped) {
            return []
        }
        logger.trace(`Getting closest peers from contact: ${keyFromPeerDescriptor(contact.getPeerDescriptor())}`)
        this.outgoingClosestPeersRequestsCounter++

        this.contactedPeers.add(contact.getPeerId().toKey())
        const returnedContacts = await contact.getClosestPeers(this.config.targetId)
        this.config.peerManager.handlePeerActive(contact)
        return returnedContacts
    }

    private onClosestPeersRequestSucceeded(peerId: PeerID, contacts: PeerDescriptor[]) {
        if (!this.ongoingClosestPeersRequests.has(peerId.toKey())) {
            return
        }
        this.ongoingClosestPeersRequests.delete(peerId.toKey())

        const oldClosestContact = this.config.peerManager.getClosestPeersTo(this.config.targetId, 1)[0]
        const oldClosestDistance = this.config.peerManager.getDistance(this.config.targetId, oldClosestContact.getPeerId().value)

        this.addNewContacts(contacts)

        const newClosestContact = this.config.peerManager.getClosestPeersTo(this.config.targetId, 1)[0]        
        const newClosestDistance = this.config.peerManager.getDistance(this.config.targetId, newClosestContact.getPeerId().value)
        
        if (newClosestDistance >= oldClosestDistance) {
            this.noProgressCounter++
        } else {
            this.noProgressCounter = 0
        }
    }

    private onClosestPeersRequestFailed(peer: DhtNodeRpcRemote) {
        if (!this.ongoingClosestPeersRequests.has(peer.getPeerId().toKey())) {
            return
        }
        this.ongoingClosestPeersRequests.delete(peer.getPeerId().toKey())

        this.config.peerManager.handlePeerUnresponsive(peer)
    }

    private findMoreContacts(): void {
        if (this.stopped) {
            return
        }
<<<<<<< HEAD
        const uncontacted = this.config.peerManager.getClosestPeersTo(this.config.targetId, this.config.parallelism, this.contactedPeers)

        if (uncontacted.length < 1 || this.noProgressCounter >= this.config.noProgressLimit) {
=======
        const uncontacted = this.config.neighborList.getUncontactedContacts(this.config.parallelism)
        if (uncontacted.length === 0 || this.noProgressCounter >= this.config.noProgressLimit) {
>>>>>>> 99a87c7b
            this.emitter.emit('discoveryCompleted')
            this.stopped = true
            return
        }
        for (const nextPeer of uncontacted) {
            if (this.ongoingClosestPeersRequests.size >= this.config.parallelism) {
                break
            }
            this.ongoingClosestPeersRequests.add(nextPeer.getPeerId().toKey())
            // eslint-disable-next-line promise/catch-or-return
            this.getClosestPeersFromContact(nextPeer)
                .then((contacts) => this.onClosestPeersRequestSucceeded(nextPeer.getPeerId(), contacts))
                .catch(() => this.onClosestPeersRequestFailed(nextPeer))
                .finally(() => {
                    this.outgoingClosestPeersRequestsCounter--
                    this.findMoreContacts()
                })
        }
    }

<<<<<<< HEAD
    public async findClosestNodes(timeout: number): Promise<void> {
        if (this.config.peerManager.getNumberOfPeers(this.contactedPeers) < 1) {
            return
=======
    public async findClosestNodes(timeout: number): Promise<SortedContactList<DhtNodeRpcRemote>> {
        if (this.config.neighborList.getUncontactedContacts(this.config.parallelism).length === 0) {
            logger.trace('getUncontactedContacts length was 0 in beginning of discovery, this.neighborList.size: '
                + this.config.neighborList.getSize())
            return this.config.neighborList
>>>>>>> 99a87c7b
        }
        await runAndWaitForEvents3<DiscoverySessionEvents>(
            [this.findMoreContacts.bind(this)],
            [[this.emitter, 'discoveryCompleted']],
            timeout
        )
    }

    public stop(): void {
        this.stopped = true
        this.emitter.emit('discoveryCompleted')
        this.emitter.removeAllListeners()
    }
}<|MERGE_RESOLUTION|>--- conflicted
+++ resolved
@@ -5,12 +5,7 @@
 import { PeerDescriptor } from '../../proto/packages/dht/protos/DhtRpc'
 import { IPeerManager } from '../IPeerManager'
 import { DhtNodeRpcRemote } from '../DhtNodeRpcRemote'
-<<<<<<< HEAD
 import { keyFromPeerDescriptor } from '../../helpers/peerIdFromPeerDescriptor'
-=======
-import { areEqualPeerDescriptors, keyFromPeerDescriptor } from '../../helpers/peerIdFromPeerDescriptor'
-import { ServiceID } from '../../types/ServiceID'
->>>>>>> 99a87c7b
 
 const logger = new Logger(module)
 
@@ -20,12 +15,6 @@
 
 interface DiscoverySessionConfig {
     targetId: Uint8Array
-<<<<<<< HEAD
-=======
-    localPeerDescriptor: PeerDescriptor
-    serviceId: ServiceID
-    rpcCommunicator: RpcCommunicator
->>>>>>> 99a87c7b
     parallelism: number
     noProgressLimit: number
     peerManager: IPeerManager
@@ -100,14 +89,9 @@
         if (this.stopped) {
             return
         }
-<<<<<<< HEAD
         const uncontacted = this.config.peerManager.getClosestPeersTo(this.config.targetId, this.config.parallelism, this.contactedPeers)
 
-        if (uncontacted.length < 1 || this.noProgressCounter >= this.config.noProgressLimit) {
-=======
-        const uncontacted = this.config.neighborList.getUncontactedContacts(this.config.parallelism)
         if (uncontacted.length === 0 || this.noProgressCounter >= this.config.noProgressLimit) {
->>>>>>> 99a87c7b
             this.emitter.emit('discoveryCompleted')
             this.stopped = true
             return
@@ -128,17 +112,9 @@
         }
     }
 
-<<<<<<< HEAD
     public async findClosestNodes(timeout: number): Promise<void> {
-        if (this.config.peerManager.getNumberOfPeers(this.contactedPeers) < 1) {
+        if (this.config.peerManager.getNumberOfPeers(this.contactedPeers) === 1) {
             return
-=======
-    public async findClosestNodes(timeout: number): Promise<SortedContactList<DhtNodeRpcRemote>> {
-        if (this.config.neighborList.getUncontactedContacts(this.config.parallelism).length === 0) {
-            logger.trace('getUncontactedContacts length was 0 in beginning of discovery, this.neighborList.size: '
-                + this.config.neighborList.getSize())
-            return this.config.neighborList
->>>>>>> 99a87c7b
         }
         await runAndWaitForEvents3<DiscoverySessionEvents>(
             [this.findMoreContacts.bind(this)],
