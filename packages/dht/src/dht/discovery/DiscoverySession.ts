import { RpcCommunicator, toProtoRpcClient } from '@streamr/proto-rpc'
import { Logger, runAndWaitForEvents3 } from '@streamr/utils'
import EventEmitter from 'eventemitter3'
import KBucket from 'k-bucket'
import { v4 } from 'uuid'
import { PeerID } from '../../helpers/PeerID'
import { PeerDescriptor } from '../../proto/packages/dht/protos/DhtRpc'
import { DhtRpcServiceClient } from '../../proto/packages/dht/protos/DhtRpc.client'
import { SortedContactList } from '../contact/SortedContactList'
<<<<<<< HEAD
import { RemoteDhtNode } from '../RemoteDhtNode'
import { peerIdFromPeerDescriptor } from '../../helpers/peerIdFromPeerDescriptor'
=======
import { DhtPeer } from '../DhtPeer'
import { keyFromPeerDescriptor, peerIdFromPeerDescriptor } from '../../helpers/peerIdFromPeerDescriptor'
>>>>>>> 068d1249

const logger = new Logger(module)

interface DiscoverySessionEvents {
    discoveryCompleted: () => void
}

interface DiscoverySessionConfig {
    bucket: KBucket<RemoteDhtNode>
    neighborList: SortedContactList<RemoteDhtNode>
    targetId: Uint8Array
    ownPeerDescriptor: PeerDescriptor
    serviceId: string
    rpcCommunicator: RpcCommunicator
    parallelism: number
    noProgressLimit: number
<<<<<<< HEAD
    newContactListener?: (remoteDhtNode: RemoteDhtNode) => void
    nodeName?: string
=======
    newContactListener?: (dhtPeer: DhtPeer) => void
>>>>>>> 068d1249
}

export class DiscoverySession {
    public readonly sessionId = v4()

    private stopped = false
    private emitter = new EventEmitter<DiscoverySessionEvents>()
    private outgoingClosestPeersRequestsCounter = 0
    private noProgressCounter = 0
    private ongoingClosestPeersRequests: Set<string> = new Set()
    private readonly config: DiscoverySessionConfig
    private readonly ownPeerId: PeerID

    constructor(config: DiscoverySessionConfig) {
        this.config = config
        this.ownPeerId = peerIdFromPeerDescriptor(config.ownPeerDescriptor)
    }

    private addNewContacts(contacts: PeerDescriptor[]): void {
        if (this.stopped) {
            return
        }
        contacts.forEach((contact) => {
            const remoteDhtNode = new RemoteDhtNode(
                this.config.ownPeerDescriptor,
                contact,
                toProtoRpcClient(new DhtRpcServiceClient(this.config.rpcCommunicator.getRpcClientTransport())),
                this.config.serviceId
            )
            if (!remoteDhtNode.getPeerId().equals(this.ownPeerId)) {
                if (this.config.newContactListener) {
                    this.config.newContactListener(remoteDhtNode)
                }
                if (!this.config.neighborList.getContact(remoteDhtNode.getPeerId())) {
                    this.config.neighborList.addContact(remoteDhtNode)
                }
            }
        })
    }

    private async getClosestPeersFromContact(contact: RemoteDhtNode): Promise<PeerDescriptor[]> {
        if (this.stopped) {
            return []
        }
        logger.trace(`Getting closest peers from contact: ${keyFromPeerDescriptor(contact.getPeerDescriptor())}`)
        this.outgoingClosestPeersRequestsCounter++
        this.config.neighborList.setContacted(contact.getPeerId())
        const returnedContacts = await contact.getClosestPeers(this.config.targetId)
        this.config.neighborList.setActive(contact.getPeerId())
        return returnedContacts
    }

    private onClosestPeersRequestSucceeded(peerId: PeerID, contacts: PeerDescriptor[]) {
        if (!this.ongoingClosestPeersRequests.has(peerId.toKey())) {
            return
        }
        this.ongoingClosestPeersRequests.delete(peerId.toKey())
        const oldClosestContact = this.config.neighborList.getClosestContactId()
        this.addNewContacts(contacts)
        if (this.config.neighborList.getClosestContactId().equals(oldClosestContact)) {
            this.noProgressCounter++
        } else {
            this.noProgressCounter = 0
        }
    }

    private onClosestPeersRequestFailed(peer: RemoteDhtNode, _exception: Error) {
        if (!this.ongoingClosestPeersRequests.has(peer.getPeerId().toKey())) {
            return
        }
        this.ongoingClosestPeersRequests.delete(peer.getPeerId().toKey())
        this.config.bucket.remove(peer.getPeerId().value)
        this.config.neighborList.removeContact(peer.getPeerId())
    }

    private findMoreContacts(): void {
        if (this.stopped) {
            return
        }
        const uncontacted = this.config.neighborList.getUncontactedContacts(this.config.parallelism)
        if (uncontacted.length < 1 || this.noProgressCounter >= this.config.noProgressLimit) {
            this.emitter.emit('discoveryCompleted')
            this.stopped = true
            return
        }
        for (const nextPeer of uncontacted) {
            if (this.ongoingClosestPeersRequests.size >= this.config.parallelism) {
                break
            }
            this.ongoingClosestPeersRequests.add(nextPeer.getPeerId().toKey())
            // eslint-disable-next-line promise/catch-or-return
            this.getClosestPeersFromContact(nextPeer)
                .then((contacts) => this.onClosestPeersRequestSucceeded(nextPeer.getPeerId(), contacts))
                .catch((err) => this.onClosestPeersRequestFailed(nextPeer, err))
                .finally(() => {
                    this.outgoingClosestPeersRequestsCounter--
                    this.findMoreContacts()
                })
        }
    }

    public async findClosestNodes(timeout: number): Promise<SortedContactList<RemoteDhtNode>> {
        if (this.config.neighborList.getUncontactedContacts(this.config.parallelism).length < 1) {
            logger.trace('getUncontactedContacts length was 0 in beginning of discovery, this.neighborList.size: '
                + this.config.neighborList.getSize())
            return this.config.neighborList
        }
        await runAndWaitForEvents3<DiscoverySessionEvents>(
            [this.findMoreContacts.bind(this)],
            [[this.emitter, 'discoveryCompleted']],
            timeout
        )
        return this.config.neighborList
    }

    public stop(): void {
        this.stopped = true
        this.emitter.emit('discoveryCompleted')
        this.emitter.removeAllListeners()
    }
}<|MERGE_RESOLUTION|>--- conflicted
+++ resolved
@@ -7,13 +7,8 @@
 import { PeerDescriptor } from '../../proto/packages/dht/protos/DhtRpc'
 import { DhtRpcServiceClient } from '../../proto/packages/dht/protos/DhtRpc.client'
 import { SortedContactList } from '../contact/SortedContactList'
-<<<<<<< HEAD
 import { RemoteDhtNode } from '../RemoteDhtNode'
-import { peerIdFromPeerDescriptor } from '../../helpers/peerIdFromPeerDescriptor'
-=======
-import { DhtPeer } from '../DhtPeer'
 import { keyFromPeerDescriptor, peerIdFromPeerDescriptor } from '../../helpers/peerIdFromPeerDescriptor'
->>>>>>> 068d1249
 
 const logger = new Logger(module)
 
@@ -30,12 +25,7 @@
     rpcCommunicator: RpcCommunicator
     parallelism: number
     noProgressLimit: number
-<<<<<<< HEAD
     newContactListener?: (remoteDhtNode: RemoteDhtNode) => void
-    nodeName?: string
-=======
-    newContactListener?: (dhtPeer: DhtPeer) => void
->>>>>>> 068d1249
 }
 
 export class DiscoverySession {
