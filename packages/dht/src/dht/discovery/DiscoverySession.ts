import { Logger, runAndWaitForEvents3 } from '@streamr/utils'
import EventEmitter from 'eventemitter3'
import { v4 } from 'uuid'
import { PeerID, PeerIDKey } from '../../helpers/PeerID'
import { PeerDescriptor } from '../../proto/packages/dht/protos/DhtRpc'
import { DhtPeer } from '../DhtPeer'
import { IPeerManager } from '../IPeerManager'

const logger = new Logger(module)

interface DiscoverySessionEvents {
    discoveryCompleted: () => void
}

interface DiscoverySessionConfig {
    targetId: Uint8Array
    parallelism: number
    noProgressLimit: number
    nodeName?: string
    peerManager: IPeerManager
}

export class DiscoverySession {
    public readonly sessionId = v4()

    private stopped = false
    private emitter = new EventEmitter<DiscoverySessionEvents>()
    private outgoingClosestPeersRequestsCounter = 0
    private noProgressCounter = 0
    private ongoingClosestPeersRequests: Set<string> = new Set()
    private readonly config: DiscoverySessionConfig
    private contactedPeers: Set<PeerIDKey> = new Set()
    private joiningPath: Array<string> = [] 

    constructor(config: DiscoverySessionConfig) {
        this.config = config
    }

    private addNewContacts(contacts: PeerDescriptor[]): void {
        if (this.stopped) {
            return
        }
<<<<<<< HEAD
        this.config.peerManager.handleNewPeers(contacts)
=======
        contacts.forEach((contact) => {
            const dhtPeer = new DhtPeer(
                this.config.ownPeerDescriptor,
                contact,
                toProtoRpcClient(new DhtRpcServiceClient(this.config.rpcCommunicator.getRpcClientTransport())),
                this.config.serviceId
            )
            if (!dhtPeer.getPeerId().equals(this.ownPeerId)) {
                if (this.config.newContactListener) {
                    this.config.newContactListener(dhtPeer)
                }
                if (!this.config.neighborList.getContact(dhtPeer.getPeerId())) {
                    this.config.neighborList.addContact(dhtPeer)
                }
            }
        })
>>>>>>> 48909e5c
    }

    private async getClosestPeersFromContact(contact: DhtPeer): Promise<PeerDescriptor[]> {
        if (this.stopped) {
            return []
        }

        this.joiningPath.push('' + contact.getPeerDescriptor().nodeName)

        logger.trace(`Getting closest peers from contact: ${contact.getPeerId().toKey()}`)
        this.outgoingClosestPeersRequestsCounter++
<<<<<<< HEAD

        this.contactedPeers.add(contact.getPeerId().toKey())
        const returnedContacts = await contact.getClosestPeers(this.config.targetId)
        this.config.peerManager.handlePeerActive(contact)
=======
        this.config.neighborList.setContacted(contact.getPeerId())
        const returnedContacts = await contact.getClosestPeers(this.config.targetId)
        this.config.neighborList.setActive(contact.getPeerId())
>>>>>>> 48909e5c
        return returnedContacts
    }

    private onClosestPeersRequestSucceeded(peerId: PeerID, contacts: PeerDescriptor[]) {
        if (!this.ongoingClosestPeersRequests.has(peerId.toKey())) {
            return
        }
        this.ongoingClosestPeersRequests.delete(peerId.toKey())
<<<<<<< HEAD

        const oldClosestContact = this.config.peerManager.getClosestPeersTo(this.config.targetId, 1)[0]
        const oldClosestDistance = this.config.peerManager.getDistance(this.config.targetId, oldClosestContact.getPeerId().value)

        this.addNewContacts(contacts)

        const newClosestContact = this.config.peerManager.getClosestPeersTo(this.config.targetId, 1)[0]        
        const newClosestDistance = this.config.peerManager.getDistance(this.config.targetId, newClosestContact.getPeerId().value)
        
        if (newClosestDistance >= oldClosestDistance) {
=======
        const oldClosestContact = this.config.neighborList.getClosestContactId()
        this.addNewContacts(contacts)
        if (this.config.neighborList.getClosestContactId().equals(oldClosestContact)) {
>>>>>>> 48909e5c
            this.noProgressCounter++
        } else {
            this.noProgressCounter = 0
        }
    }

    private onClosestPeersRequestFailed(peer: DhtPeer, _exception: Error) {
        if (!this.ongoingClosestPeersRequests.has(peer.getPeerId().toKey())) {
            return
        }
        this.ongoingClosestPeersRequests.delete(peer.getPeerId().toKey())
<<<<<<< HEAD

        this.config.peerManager.handlePeerUnresponsive(peer)
=======
        this.config.bucket.remove(peer.getPeerId().value)
        this.config.neighborList.removeContact(peer.getPeerId())
>>>>>>> 48909e5c
    }

    private findMoreContacts(): void {
        if (this.stopped) {
            return
        }
<<<<<<< HEAD
        const uncontacted = this.config.peerManager.getClosestPeersTo(this.config.targetId, this.config.parallelism, this.contactedPeers)

=======
        const uncontacted = this.config.neighborList.getUncontactedContacts(this.config.parallelism)
>>>>>>> 48909e5c
        if (uncontacted.length < 1 || this.noProgressCounter >= this.config.noProgressLimit) {
            logger.trace( this.config.nodeName + ' discoveryCompleted in findMoreContacts, path: ' + this.joiningPath.join(', '))
            this.emitter.emit('discoveryCompleted')
            this.stopped = true
            return
        }
        for (const nextPeer of uncontacted) {
            if (this.ongoingClosestPeersRequests.size >= this.config.parallelism) {
                break
            }
            this.ongoingClosestPeersRequests.add(nextPeer.getPeerId().toKey())
            // eslint-disable-next-line promise/catch-or-return
<<<<<<< HEAD
            this.getClosestPeersFromContact(nextPeer!)
                .then((contacts) => {
                    this.onClosestPeersRequestSucceeded(nextPeer!.getPeerId(), contacts)
                })
                .catch((err) => this.onClosestPeersRequestFailed(nextPeer!, err))
=======
            this.getClosestPeersFromContact(nextPeer)
                .then((contacts) => this.onClosestPeersRequestSucceeded(nextPeer.getPeerId(), contacts))
                .catch((err) => this.onClosestPeersRequestFailed(nextPeer, err))
>>>>>>> 48909e5c
                .finally(() => {
                    this.outgoingClosestPeersRequestsCounter--
                    this.findMoreContacts()
                })
        }
    }

<<<<<<< HEAD
    public async findClosestNodes(timeout: number): Promise<void> {
        if (this.config.peerManager.getNumberOfPeers(this.contactedPeers) < 1) {
            return
=======
    public async findClosestNodes(timeout: number): Promise<SortedContactList<DhtPeer>> {
        if (this.config.neighborList.getUncontactedContacts(this.config.parallelism).length < 1) {
            logger.trace('getUncontactedContacts length was 0 in beginning of discovery, this.neighborList.size: '
                + this.config.neighborList.getSize())
            return this.config.neighborList
>>>>>>> 48909e5c
        }
        await runAndWaitForEvents3<DiscoverySessionEvents>(
            [this.findMoreContacts.bind(this)],
            [[this.emitter, 'discoveryCompleted']],
            timeout
        )
    }

    public stop(): void {
        this.stopped = true
        logger.trace(this.config.nodeName + ' discoveryCompleted in stop, path: ' + this.joiningPath.join(', '))
        this.emitter.emit('discoveryCompleted')
        this.emitter.removeAllListeners()
    }
}<|MERGE_RESOLUTION|>--- conflicted
+++ resolved
@@ -40,26 +40,7 @@
         if (this.stopped) {
             return
         }
-<<<<<<< HEAD
         this.config.peerManager.handleNewPeers(contacts)
-=======
-        contacts.forEach((contact) => {
-            const dhtPeer = new DhtPeer(
-                this.config.ownPeerDescriptor,
-                contact,
-                toProtoRpcClient(new DhtRpcServiceClient(this.config.rpcCommunicator.getRpcClientTransport())),
-                this.config.serviceId
-            )
-            if (!dhtPeer.getPeerId().equals(this.ownPeerId)) {
-                if (this.config.newContactListener) {
-                    this.config.newContactListener(dhtPeer)
-                }
-                if (!this.config.neighborList.getContact(dhtPeer.getPeerId())) {
-                    this.config.neighborList.addContact(dhtPeer)
-                }
-            }
-        })
->>>>>>> 48909e5c
     }
 
     private async getClosestPeersFromContact(contact: DhtPeer): Promise<PeerDescriptor[]> {
@@ -71,16 +52,10 @@
 
         logger.trace(`Getting closest peers from contact: ${contact.getPeerId().toKey()}`)
         this.outgoingClosestPeersRequestsCounter++
-<<<<<<< HEAD
 
         this.contactedPeers.add(contact.getPeerId().toKey())
         const returnedContacts = await contact.getClosestPeers(this.config.targetId)
         this.config.peerManager.handlePeerActive(contact)
-=======
-        this.config.neighborList.setContacted(contact.getPeerId())
-        const returnedContacts = await contact.getClosestPeers(this.config.targetId)
-        this.config.neighborList.setActive(contact.getPeerId())
->>>>>>> 48909e5c
         return returnedContacts
     }
 
@@ -89,7 +64,6 @@
             return
         }
         this.ongoingClosestPeersRequests.delete(peerId.toKey())
-<<<<<<< HEAD
 
         const oldClosestContact = this.config.peerManager.getClosestPeersTo(this.config.targetId, 1)[0]
         const oldClosestDistance = this.config.peerManager.getDistance(this.config.targetId, oldClosestContact.getPeerId().value)
@@ -100,11 +74,6 @@
         const newClosestDistance = this.config.peerManager.getDistance(this.config.targetId, newClosestContact.getPeerId().value)
         
         if (newClosestDistance >= oldClosestDistance) {
-=======
-        const oldClosestContact = this.config.neighborList.getClosestContactId()
-        this.addNewContacts(contacts)
-        if (this.config.neighborList.getClosestContactId().equals(oldClosestContact)) {
->>>>>>> 48909e5c
             this.noProgressCounter++
         } else {
             this.noProgressCounter = 0
@@ -116,25 +85,16 @@
             return
         }
         this.ongoingClosestPeersRequests.delete(peer.getPeerId().toKey())
-<<<<<<< HEAD
 
         this.config.peerManager.handlePeerUnresponsive(peer)
-=======
-        this.config.bucket.remove(peer.getPeerId().value)
-        this.config.neighborList.removeContact(peer.getPeerId())
->>>>>>> 48909e5c
     }
 
     private findMoreContacts(): void {
         if (this.stopped) {
             return
         }
-<<<<<<< HEAD
         const uncontacted = this.config.peerManager.getClosestPeersTo(this.config.targetId, this.config.parallelism, this.contactedPeers)
 
-=======
-        const uncontacted = this.config.neighborList.getUncontactedContacts(this.config.parallelism)
->>>>>>> 48909e5c
         if (uncontacted.length < 1 || this.noProgressCounter >= this.config.noProgressLimit) {
             logger.trace( this.config.nodeName + ' discoveryCompleted in findMoreContacts, path: ' + this.joiningPath.join(', '))
             this.emitter.emit('discoveryCompleted')
@@ -147,17 +107,11 @@
             }
             this.ongoingClosestPeersRequests.add(nextPeer.getPeerId().toKey())
             // eslint-disable-next-line promise/catch-or-return
-<<<<<<< HEAD
             this.getClosestPeersFromContact(nextPeer!)
                 .then((contacts) => {
                     this.onClosestPeersRequestSucceeded(nextPeer!.getPeerId(), contacts)
                 })
                 .catch((err) => this.onClosestPeersRequestFailed(nextPeer!, err))
-=======
-            this.getClosestPeersFromContact(nextPeer)
-                .then((contacts) => this.onClosestPeersRequestSucceeded(nextPeer.getPeerId(), contacts))
-                .catch((err) => this.onClosestPeersRequestFailed(nextPeer, err))
->>>>>>> 48909e5c
                 .finally(() => {
                     this.outgoingClosestPeersRequestsCounter--
                     this.findMoreContacts()
@@ -165,17 +119,9 @@
         }
     }
 
-<<<<<<< HEAD
     public async findClosestNodes(timeout: number): Promise<void> {
         if (this.config.peerManager.getNumberOfPeers(this.contactedPeers) < 1) {
             return
-=======
-    public async findClosestNodes(timeout: number): Promise<SortedContactList<DhtPeer>> {
-        if (this.config.neighborList.getUncontactedContacts(this.config.parallelism).length < 1) {
-            logger.trace('getUncontactedContacts length was 0 in beginning of discovery, this.neighborList.size: '
-                + this.config.neighborList.getSize())
-            return this.config.neighborList
->>>>>>> 48909e5c
         }
         await runAndWaitForEvents3<DiscoverySessionEvents>(
             [this.findMoreContacts.bind(this)],
