import { DiscoverySession } from './DiscoverySession'
import { RemoteDhtNode } from '../RemoteDhtNode'
import { areEqualPeerDescriptors, keyFromPeerDescriptor, peerIdFromPeerDescriptor } from '../../helpers/peerIdFromPeerDescriptor'
import { PeerDescriptor } from '../../proto/packages/dht/protos/DhtRpc'
import { Logger, scheduleAtInterval, setAbortableTimeout } from '@streamr/utils'
import { ConnectionManager } from '../../connection/ConnectionManager'
<<<<<<< HEAD
import { IPeerManager } from '../IPeerManager'
=======
import { PeerIDKey } from '../../helpers/PeerID'
import { RoutingRpcCommunicator } from '../../transport/RoutingRpcCommunicator'
import { RandomContactList } from '../contact/RandomContactList'
import { createRandomKademliaId } from '../../helpers/kademliaId'
>>>>>>> 30af71e2

interface PeerDiscoveryConfig {
    ownPeerDescriptor: PeerDescriptor
<<<<<<< HEAD
=======
    bucket: KBucket<RemoteDhtNode>
    connections: Map<PeerIDKey, RemoteDhtNode>
    neighborList: SortedContactList<RemoteDhtNode>
    randomPeers: RandomContactList<RemoteDhtNode>
    openInternetPeers: SortedContactList<RemoteDhtNode>
>>>>>>> 30af71e2
    joinNoProgressLimit: number
    getClosestContactsLimit: number
    serviceId: string
    parallelism: number
    joinTimeout: number
    connectionManager?: ConnectionManager
    peerManager: IPeerManager
}

const logger = new Logger(module)

export class PeerDiscovery {

    private readonly config: PeerDiscoveryConfig
    private ongoingDiscoverySessions: Map<string, DiscoverySession> = new Map()
    private rejoinOngoing = false
    private joinCalled = false
    private rejoinTimeoutRef?: NodeJS.Timeout
    private readonly abortController: AbortController
    private recoveryIntervalStarted = false

    constructor(config: PeerDiscoveryConfig) {
        this.config = config
        this.abortController = new AbortController()
    }

<<<<<<< HEAD
    async joinDht(entryPointDescriptor: PeerDescriptor, doRandomJoin = true, _retry = true): Promise<void> {
        if (this.stopped) {
=======
    async joinDht(entryPointDescriptor: PeerDescriptor, doAdditionalRandomPeerDiscovery = true, retry = true): Promise<void> {
        if (this.isStopped()) {
>>>>>>> 30af71e2
            return
        }
        this.joinCalled = true
        logger.debug(
            `Joining ${this.config.serviceId === 'layer0' ? 'The Streamr Network' : `Control Layer for ${this.config.serviceId}`}`
            + ` via entrypoint ${keyFromPeerDescriptor(entryPointDescriptor)}`
        )
        if (areEqualPeerDescriptors(entryPointDescriptor, this.config.ownPeerDescriptor)) {
            return
        }
        this.config.connectionManager?.lockConnection(entryPointDescriptor, `${this.config.serviceId}::joinDht`)
<<<<<<< HEAD
        this.config.peerManager.handleNewPeers([entryPointDescriptor])

        const sessionOptions = {
            targetId: this.config.ownPeerDescriptor!.kademliaId,
=======
        this.config.addContact(entryPointDescriptor)
        const closest = this.config.bucket.closest(peerIdFromPeerDescriptor(this.config.ownPeerDescriptor).value, this.config.getClosestContactsLimit)
        this.config.neighborList.addContacts(closest)
        const sessions = [this.createSession(peerIdFromPeerDescriptor(this.config.ownPeerDescriptor).value)]
        if (doAdditionalRandomPeerDiscovery) {
            sessions.push(this.createSession(createRandomKademliaId()))
        }
        await this.runSessions(sessions, entryPointDescriptor, retry)
        this.config.connectionManager?.unlockConnection(entryPointDescriptor, `${this.config.serviceId}::joinDht`)

    }

    private createSession(targetId: Uint8Array): DiscoverySession {
        const sessionOptions = {
            bucket: this.config.bucket,
            neighborList: this.config.neighborList,
            targetId,
            ownPeerDescriptor: this.config.ownPeerDescriptor,
            serviceId: this.config.serviceId,
            rpcCommunicator: this.config.rpcCommunicator,
>>>>>>> 30af71e2
            parallelism: this.config.parallelism,
            noProgressLimit: this.config.joinNoProgressLimit,
            peerManager: this.config.peerManager
        }
        return new DiscoverySession(sessionOptions)
    }

    private async runSessions(sessions: DiscoverySession[], entryPointDescriptor: PeerDescriptor, retry: boolean): Promise<void> {
        try {
            for (const session of sessions) {
                this.ongoingDiscoverySessions.set(session.sessionId, session)
                await session.findClosestNodes(this.config.joinTimeout)
            }
        } catch (_e) {
            logger.debug(`DHT join on ${this.config.serviceId} timed out`)
        } finally {
<<<<<<< HEAD
            if (!this.stopped) {
                if (this.config.peerManager.getKBucketSize() === 0) {
                    this.rejoinDht(entryPointDescriptor).catch(() => {})
=======
            if (!this.isStopped()) {
                if (this.config.bucket.count() === 0) {
                    if (retry) {
                        setAbortableTimeout(() => this.rejoinDht(entryPointDescriptor), 1000, this.abortController.signal)
                    }
>>>>>>> 30af71e2
                } else {
                    await this.ensureRecoveryIntervalIsRunning()
                }
            }
            sessions.forEach((session) => this.ongoingDiscoverySessions.delete(session.sessionId))
        }
    }

    public async rejoinDht(entryPoint: PeerDescriptor): Promise<void> {
        if (this.isStopped() || this.rejoinOngoing) {
            return
        }
        logger.debug(`Rejoining DHT ${this.config.serviceId}`)
        this.rejoinOngoing = true
        try {
            await this.joinDht(entryPoint)
            logger.debug(`Rejoined DHT successfully ${this.config.serviceId}!`)
        } catch (err) {
            logger.warn(`Rejoining DHT ${this.config.serviceId} failed`)
            if (!this.isStopped()) {
                setAbortableTimeout(() => this.rejoinDht(entryPoint), 5000, this.abortController.signal)
            }
        } finally {
            this.rejoinOngoing = false
        }
    }

    private async ensureRecoveryIntervalIsRunning(): Promise<void> {
        if (!this.recoveryIntervalStarted) {
            this.recoveryIntervalStarted = true
            await scheduleAtInterval(() => this.fetchClosestPeersFromBucket(), 60000, true, this.abortController.signal)
        }
    }

    private async fetchClosestPeersFromBucket(): Promise<void> {
        if (this.isStopped()) {
            return
        }
<<<<<<< HEAD
        await Promise.allSettled(this.config.peerManager.getClosestPeersTo(
            this.config.ownPeerDescriptor.kademliaId, this.config.parallelism).map(async (peer: RemoteDhtNode) => {
            const contacts = await peer.getClosestPeers(this.config.ownPeerDescriptor.kademliaId!)
            this.config.peerManager.handleNewPeers(contacts)
=======
        const nodes = this.config.bucket.closest(peerIdFromPeerDescriptor(this.config.ownPeerDescriptor).value, this.config.parallelism)
        await Promise.allSettled(nodes.map(async (peer: RemoteDhtNode) => {
            const contacts = await peer.getClosestPeers(this.config.ownPeerDescriptor.kademliaId)
            contacts.forEach((contact) => {
                this.config.addContact(contact)
            })
>>>>>>> 30af71e2
        }))
    }

    public isJoinOngoing(): boolean {
        return !this.joinCalled ? true : this.ongoingDiscoverySessions.size > 0
    }

    public isJoinCalled(): boolean {
        return this.joinCalled
    }

    private isStopped() {
        return this.abortController.signal.aborted
    }

    public stop(): void {
        this.abortController.abort()
        if (this.rejoinTimeoutRef) {
            clearTimeout(this.rejoinTimeoutRef)
            this.rejoinTimeoutRef = undefined
        }
        this.ongoingDiscoverySessions.forEach((session, _id) => {
            session.stop()
        })
    }
}<|MERGE_RESOLUTION|>--- conflicted
+++ resolved
@@ -4,25 +4,11 @@
 import { PeerDescriptor } from '../../proto/packages/dht/protos/DhtRpc'
 import { Logger, scheduleAtInterval, setAbortableTimeout } from '@streamr/utils'
 import { ConnectionManager } from '../../connection/ConnectionManager'
-<<<<<<< HEAD
 import { IPeerManager } from '../IPeerManager'
-=======
-import { PeerIDKey } from '../../helpers/PeerID'
-import { RoutingRpcCommunicator } from '../../transport/RoutingRpcCommunicator'
-import { RandomContactList } from '../contact/RandomContactList'
 import { createRandomKademliaId } from '../../helpers/kademliaId'
->>>>>>> 30af71e2
 
 interface PeerDiscoveryConfig {
     ownPeerDescriptor: PeerDescriptor
-<<<<<<< HEAD
-=======
-    bucket: KBucket<RemoteDhtNode>
-    connections: Map<PeerIDKey, RemoteDhtNode>
-    neighborList: SortedContactList<RemoteDhtNode>
-    randomPeers: RandomContactList<RemoteDhtNode>
-    openInternetPeers: SortedContactList<RemoteDhtNode>
->>>>>>> 30af71e2
     joinNoProgressLimit: number
     getClosestContactsLimit: number
     serviceId: string
@@ -49,13 +35,8 @@
         this.abortController = new AbortController()
     }
 
-<<<<<<< HEAD
-    async joinDht(entryPointDescriptor: PeerDescriptor, doRandomJoin = true, _retry = true): Promise<void> {
-        if (this.stopped) {
-=======
     async joinDht(entryPointDescriptor: PeerDescriptor, doAdditionalRandomPeerDiscovery = true, retry = true): Promise<void> {
         if (this.isStopped()) {
->>>>>>> 30af71e2
             return
         }
         this.joinCalled = true
@@ -67,15 +48,8 @@
             return
         }
         this.config.connectionManager?.lockConnection(entryPointDescriptor, `${this.config.serviceId}::joinDht`)
-<<<<<<< HEAD
         this.config.peerManager.handleNewPeers([entryPointDescriptor])
 
-        const sessionOptions = {
-            targetId: this.config.ownPeerDescriptor!.kademliaId,
-=======
-        this.config.addContact(entryPointDescriptor)
-        const closest = this.config.bucket.closest(peerIdFromPeerDescriptor(this.config.ownPeerDescriptor).value, this.config.getClosestContactsLimit)
-        this.config.neighborList.addContacts(closest)
         const sessions = [this.createSession(peerIdFromPeerDescriptor(this.config.ownPeerDescriptor).value)]
         if (doAdditionalRandomPeerDiscovery) {
             sessions.push(this.createSession(createRandomKademliaId()))
@@ -87,13 +61,7 @@
 
     private createSession(targetId: Uint8Array): DiscoverySession {
         const sessionOptions = {
-            bucket: this.config.bucket,
-            neighborList: this.config.neighborList,
             targetId,
-            ownPeerDescriptor: this.config.ownPeerDescriptor,
-            serviceId: this.config.serviceId,
-            rpcCommunicator: this.config.rpcCommunicator,
->>>>>>> 30af71e2
             parallelism: this.config.parallelism,
             noProgressLimit: this.config.joinNoProgressLimit,
             peerManager: this.config.peerManager
@@ -110,17 +78,11 @@
         } catch (_e) {
             logger.debug(`DHT join on ${this.config.serviceId} timed out`)
         } finally {
-<<<<<<< HEAD
-            if (!this.stopped) {
+            if (!this.isStopped()) {
                 if (this.config.peerManager.getKBucketSize() === 0) {
-                    this.rejoinDht(entryPointDescriptor).catch(() => {})
-=======
-            if (!this.isStopped()) {
-                if (this.config.bucket.count() === 0) {
                     if (retry) {
                         setAbortableTimeout(() => this.rejoinDht(entryPointDescriptor), 1000, this.abortController.signal)
                     }
->>>>>>> 30af71e2
                 } else {
                     await this.ensureRecoveryIntervalIsRunning()
                 }
@@ -159,19 +121,10 @@
         if (this.isStopped()) {
             return
         }
-<<<<<<< HEAD
         await Promise.allSettled(this.config.peerManager.getClosestPeersTo(
             this.config.ownPeerDescriptor.kademliaId, this.config.parallelism).map(async (peer: RemoteDhtNode) => {
             const contacts = await peer.getClosestPeers(this.config.ownPeerDescriptor.kademliaId!)
             this.config.peerManager.handleNewPeers(contacts)
-=======
-        const nodes = this.config.bucket.closest(peerIdFromPeerDescriptor(this.config.ownPeerDescriptor).value, this.config.parallelism)
-        await Promise.allSettled(nodes.map(async (peer: RemoteDhtNode) => {
-            const contacts = await peer.getClosestPeers(this.config.ownPeerDescriptor.kademliaId)
-            contacts.forEach((contact) => {
-                this.config.addContact(contact)
-            })
->>>>>>> 30af71e2
         }))
     }
 
