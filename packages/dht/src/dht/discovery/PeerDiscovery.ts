--- conflicted
+++ resolved
@@ -45,13 +45,8 @@
         this.abortController = new AbortController()
     }
 
-<<<<<<< HEAD
-    async joinDht(entryPointDescriptor: PeerDescriptor, doRandomJoin = true, retry = true): Promise<void> {
+    async joinDht(entryPointDescriptor: PeerDescriptor, doAdditionalRandomPeerDiscovery = true, retry = true): Promise<void> {
         if (this.isStopped()) {
-=======
-    async joinDht(entryPointDescriptor: PeerDescriptor, doAdditionalRandomPeerDiscovery = true, retry = true): Promise<void> {
-        if (this.stopped) {
->>>>>>> c7684818
             return
         }
         this.joinCalled = true
