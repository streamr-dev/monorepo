import { DiscoverySession } from './DiscoverySession'
import { DhtNodeRpcRemote } from '../DhtNodeRpcRemote'
import { areEqualPeerDescriptors, keyFromPeerDescriptor, peerIdFromPeerDescriptor } from '../../helpers/peerIdFromPeerDescriptor'
import { PeerDescriptor } from '../../proto/packages/dht/protos/DhtRpc'
import { Logger, scheduleAtInterval, setAbortableTimeout } from '@streamr/utils'
import { ConnectionManager } from '../../connection/ConnectionManager'
import { IPeerManager } from '../IPeerManager'
import { createRandomKademliaId } from '../../helpers/kademliaId'

interface PeerDiscoveryConfig {
    ownPeerDescriptor: PeerDescriptor
<<<<<<< HEAD
=======
    bucket: KBucket<DhtNodeRpcRemote>
    neighborList: SortedContactList<DhtNodeRpcRemote>
>>>>>>> 63676ceb
    joinNoProgressLimit: number
    peerDiscoveryQueryBatchSize: number
    serviceId: string
    parallelism: number
    joinTimeout: number
    connectionManager?: ConnectionManager
    peerManager: IPeerManager
}

const logger = new Logger(module)

export class PeerDiscovery {

    private readonly config: PeerDiscoveryConfig
    private ongoingDiscoverySessions: Map<string, DiscoverySession> = new Map()
    private rejoinOngoing = false
    private joinCalled = false
    private rejoinTimeoutRef?: NodeJS.Timeout
    private readonly abortController: AbortController
    private recoveryIntervalStarted = false

    constructor(config: PeerDiscoveryConfig) {
        this.config = config
        this.abortController = new AbortController()
    }

    async joinDht(entryPointDescriptor: PeerDescriptor, doAdditionalRandomPeerDiscovery = true, retry = true): Promise<void> {
        if (this.isStopped()) {
            return
        }
        this.joinCalled = true
        logger.debug(
            `Joining ${this.config.serviceId === 'layer0' ? 'The Streamr Network' : `Control Layer for ${this.config.serviceId}`}`
            + ` via entrypoint ${keyFromPeerDescriptor(entryPointDescriptor)}`
        )
        if (areEqualPeerDescriptors(entryPointDescriptor, this.config.ownPeerDescriptor)) {
            return
        }
        this.config.connectionManager?.lockConnection(entryPointDescriptor, `${this.config.serviceId}::joinDht`)
        this.config.peerManager.handleNewPeers([entryPointDescriptor])

        const sessions = [this.createSession(peerIdFromPeerDescriptor(this.config.ownPeerDescriptor).value)]
        if (doAdditionalRandomPeerDiscovery) {
            sessions.push(this.createSession(createRandomKademliaId()))
        }
        await this.runSessions(sessions, entryPointDescriptor, retry)
        this.config.connectionManager?.unlockConnection(entryPointDescriptor, `${this.config.serviceId}::joinDht`)

    }

    private createSession(targetId: Uint8Array): DiscoverySession {
        const sessionOptions = {
            targetId,
            parallelism: this.config.parallelism,
            noProgressLimit: this.config.joinNoProgressLimit,
<<<<<<< HEAD
            peerManager: this.config.peerManager
=======
            newContactListener: (newPeer: DhtNodeRpcRemote) => this.config.addContact(newPeer.getPeerDescriptor())
>>>>>>> 63676ceb
        }
        return new DiscoverySession(sessionOptions)
    }

    private async runSessions(sessions: DiscoverySession[], entryPointDescriptor: PeerDescriptor, retry: boolean): Promise<void> {
        try {
            for (const session of sessions) {
                this.ongoingDiscoverySessions.set(session.sessionId, session)
                await session.findClosestNodes(this.config.joinTimeout)
            }
        } catch (_e) {
            logger.debug(`DHT join on ${this.config.serviceId} timed out`)
        } finally {
            if (!this.isStopped()) {
                if (this.config.peerManager.getKBucketSize() === 0) {
                    if (retry) {
                        setAbortableTimeout(() => this.rejoinDht(entryPointDescriptor), 1000, this.abortController.signal)
                    }
                } else {
                    await this.ensureRecoveryIntervalIsRunning()
                }
            }
            sessions.forEach((session) => this.ongoingDiscoverySessions.delete(session.sessionId))
        }
    }

    public async rejoinDht(entryPoint: PeerDescriptor): Promise<void> {
        if (this.isStopped() || this.rejoinOngoing) {
            return
        }
        logger.debug(`Rejoining DHT ${this.config.serviceId}`)
        this.rejoinOngoing = true
        try {
            await this.joinDht(entryPoint)
            logger.debug(`Rejoined DHT successfully ${this.config.serviceId}!`)
        } catch (err) {
            logger.warn(`Rejoining DHT ${this.config.serviceId} failed`)
            if (!this.isStopped()) {
                setAbortableTimeout(() => this.rejoinDht(entryPoint), 5000, this.abortController.signal)
            }
        } finally {
            this.rejoinOngoing = false
        }
    }

    private async ensureRecoveryIntervalIsRunning(): Promise<void> {
        if (!this.recoveryIntervalStarted) {
            this.recoveryIntervalStarted = true
            await scheduleAtInterval(() => this.fetchClosestPeersFromBucket(), 60000, true, this.abortController.signal)
        }
    }

    private async fetchClosestPeersFromBucket(): Promise<void> {
        if (this.isStopped()) {
            return
        }
<<<<<<< HEAD
        await Promise.allSettled(this.config.peerManager.getClosestPeersTo(
            this.config.ownPeerDescriptor.kademliaId, this.config.parallelism).map(async (peer: RemoteDhtNode) => {
            const contacts = await peer.getClosestPeers(this.config.ownPeerDescriptor.kademliaId!)
            this.config.peerManager.handleNewPeers(contacts)
=======
        const nodes = this.config.bucket.closest(peerIdFromPeerDescriptor(this.config.ownPeerDescriptor).value, this.config.parallelism)
        await Promise.allSettled(nodes.map(async (peer: DhtNodeRpcRemote) => {
            const contacts = await peer.getClosestPeers(this.config.ownPeerDescriptor.kademliaId)
            contacts.forEach((contact) => {
                this.config.addContact(contact)
            })
>>>>>>> 63676ceb
        }))
    }

    public isJoinOngoing(): boolean {
        return !this.joinCalled ? true : this.ongoingDiscoverySessions.size > 0
    }

    public isJoinCalled(): boolean {
        return this.joinCalled
    }

    private isStopped() {
        return this.abortController.signal.aborted
    }

    public stop(): void {
        this.abortController.abort()
        if (this.rejoinTimeoutRef) {
            clearTimeout(this.rejoinTimeoutRef)
            this.rejoinTimeoutRef = undefined
        }
        this.ongoingDiscoverySessions.forEach((session, _id) => {
            session.stop()
        })
    }
}<|MERGE_RESOLUTION|>--- conflicted
+++ resolved
@@ -9,11 +9,6 @@
 
 interface PeerDiscoveryConfig {
     ownPeerDescriptor: PeerDescriptor
-<<<<<<< HEAD
-=======
-    bucket: KBucket<DhtNodeRpcRemote>
-    neighborList: SortedContactList<DhtNodeRpcRemote>
->>>>>>> 63676ceb
     joinNoProgressLimit: number
     peerDiscoveryQueryBatchSize: number
     serviceId: string
@@ -69,11 +64,7 @@
             targetId,
             parallelism: this.config.parallelism,
             noProgressLimit: this.config.joinNoProgressLimit,
-<<<<<<< HEAD
             peerManager: this.config.peerManager
-=======
-            newContactListener: (newPeer: DhtNodeRpcRemote) => this.config.addContact(newPeer.getPeerDescriptor())
->>>>>>> 63676ceb
         }
         return new DiscoverySession(sessionOptions)
     }
@@ -130,19 +121,10 @@
         if (this.isStopped()) {
             return
         }
-<<<<<<< HEAD
         await Promise.allSettled(this.config.peerManager.getClosestPeersTo(
-            this.config.ownPeerDescriptor.kademliaId, this.config.parallelism).map(async (peer: RemoteDhtNode) => {
+            this.config.ownPeerDescriptor.kademliaId, this.config.parallelism).map(async (peer: DhtNodeRpcRemote) => {
             const contacts = await peer.getClosestPeers(this.config.ownPeerDescriptor.kademliaId!)
             this.config.peerManager.handleNewPeers(contacts)
-=======
-        const nodes = this.config.bucket.closest(peerIdFromPeerDescriptor(this.config.ownPeerDescriptor).value, this.config.parallelism)
-        await Promise.allSettled(nodes.map(async (peer: DhtNodeRpcRemote) => {
-            const contacts = await peer.getClosestPeers(this.config.ownPeerDescriptor.kademliaId)
-            contacts.forEach((contact) => {
-                this.config.addContact(contact)
-            })
->>>>>>> 63676ceb
         }))
     }
 
