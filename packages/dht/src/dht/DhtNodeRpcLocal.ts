--- conflicted
+++ resolved
@@ -1,11 +1,6 @@
 import { ServerCallContext } from '@protobuf-ts/runtime-rpc'
 import { Logger } from '@streamr/utils'
-<<<<<<< HEAD
-import { keyFromPeerDescriptor } from '../helpers/peerIdFromPeerDescriptor'
-=======
-import KBucket from 'k-bucket'
 import { getNodeIdFromPeerDescriptor } from '../helpers/peerIdFromPeerDescriptor'
->>>>>>> 6e353a7a
 import { Empty } from '../proto/google/protobuf/empty'
 import {
     ClosestPeersRequest,
