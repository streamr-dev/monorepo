--- conflicted
+++ resolved
@@ -50,10 +50,6 @@
     }
 
     public getContacts(limit = this.defaultContactQueryLimit): C[] {
-<<<<<<< HEAD
-        return this.contactIds.map((contactId) => this.contactsById.get(contactId)!).slice(0, limit)
-=======
         return this.contactIds.slice(0, limit).map((contactId) => this.contactsById.get(contactId)!)
->>>>>>> 67c61635
     }
 }