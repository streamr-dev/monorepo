--- conflicted
+++ resolved
@@ -152,15 +152,4 @@
     public getAllContacts(): C[] {
         return this.contactIds.map((peerId) => this.contactsById.get(peerId.toKey())!.contact)
     }
-<<<<<<< HEAD
-
-    public getMaxSize(): number | undefined {
-        return this.maxSize
-    }
-
-    public setAllAsUncontacted(): void {
-        this.contactsById.forEach((contact) => contact.contacted = false)
-    }
-=======
->>>>>>> 0cdc3687
 }