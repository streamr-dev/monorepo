--- conflicted
+++ resolved
@@ -1,35 +1,17 @@
 import KBucket from 'k-bucket'
-<<<<<<< HEAD
-import { PeerID, PeerIDKey } from '../../helpers/PeerID'
-import EventEmitter from 'eventemitter3'
-import { Events, IContact, ContactState } from './Contact'
-
-export class SortedContactList<Contact extends IContact> extends EventEmitter<Events> {
-    private contactsById: Map<PeerIDKey, ContactState<Contact>> = new Map()
-    private contactIds: PeerID[] = []
-    private ownId: PeerID
-    private maxSize?: number
-    private getContactsLimit: number
-=======
 import { PeerID } from '../../helpers/PeerID'
 import { ContactList, ContactState } from './ContactList'
 
 export class SortedContactList<C extends { getPeerId: () => PeerID }> extends ContactList<C> {
 
->>>>>>> 48909e5c
     private allowOwnPeerId: boolean
     private peerIdDistanceLimit?: PeerID
     private excludedPeerIDs?: PeerID[]
 
     constructor(
         ownId: PeerID,
-<<<<<<< HEAD
         maxSize?: number,
-        getContactsLimit = 20,
-=======
-        maxSize: number,
         defaultContactQueryLimit?: number,
->>>>>>> 48909e5c
         allowOwnPeerId = false,
         peerIdDistanceLimit?: PeerID,
         excludedPeerIDs?: PeerID[]
@@ -153,11 +135,7 @@
 
     public removeContact(id: PeerID): boolean {
         if (this.contactsById.has(id.toKey())) {
-<<<<<<< HEAD
-            const removedDescriptor = this.contactsById.get(id.toKey())!.contact.getPeerDescriptor()
-=======
             const removed = this.contactsById.get(id.toKey())!.contact
->>>>>>> 48909e5c
             const index = this.contactIds.findIndex((element) => element.equals(id))
             this.contactIds.splice(index, 1)
             this.contactsById.delete(id.toKey())
@@ -175,15 +153,8 @@
         return this.contactsById.has(id.toKey()) ? this.contactsById.get(id.toKey())!.active : false
     }
 
-<<<<<<< HEAD
-    public getAllContacts(): Contact[] {
-        return this.contactIds.map((peerId) => {
-            return this.contactsById.get(peerId.toKey())!.contact
-        })
-=======
     public getAllContacts(): C[] {
         return this.contactIds.map((peerId) => this.contactsById.get(peerId.toKey())!.contact)
->>>>>>> 48909e5c
     }
 
     public getMaxSize(): number | undefined {
