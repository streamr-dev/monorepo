--- conflicted
+++ resolved
@@ -202,15 +202,9 @@
     async routeMessage(routedMessage: RouteMessageWrapper, _context: ServerCallContext): Promise<RouteMessageAck> {
         if (this.stopped) {
             return createRouteMessageAck(routedMessage, 'routeMessage() service is not running')
-<<<<<<< HEAD
-        } else if (this.routerDuplicateDetector.isMostLikelyDuplicate(routedMessage.requestId)) {
+        } else if (this.duplicateRequestDetector.isMostLikelyDuplicate(routedMessage.requestId)) {
             logger.trace(`Routing message ${routedMessage.requestId} from ${keyFromPeerDescriptor(routedMessage.sourcePeer!)} `
                 + `to ${keyFromPeerDescriptor(routedMessage.destinationPeer!)} is likely a duplicate`)
-=======
-        } else if (this.duplicateRequestDetector.isMostLikelyDuplicate(routedMessage.requestId)) {
-            logger.trace(`Peer ${this.ownPeerId?.value} routing message ${routedMessage.requestId} 
-                from ${routedMessage.sourcePeer!.kademliaId} to ${routedMessage.destinationPeer!.kademliaId} is likely a duplicate`)
->>>>>>> 39e9fc5b
             return createRouteMessageAck(routedMessage, 'message given to routeMessage() service is likely a duplicate')
         }
         logger.trace(`Processing received routeMessage ${routedMessage.requestId}`)
@@ -252,15 +246,9 @@
     async forwardMessage(forwardMessage: RouteMessageWrapper, _context: ServerCallContext): Promise<RouteMessageAck> {
         if (this.stopped) {
             return createRouteMessageAck(forwardMessage, 'forwardMessage() service is not running')
-<<<<<<< HEAD
-        } else if (this.routerDuplicateDetector.isMostLikelyDuplicate(forwardMessage.requestId)) {
+        } else if (this.duplicateRequestDetector.isMostLikelyDuplicate(forwardMessage.requestId)) {
             logger.trace(`Forwarding message ${forwardMessage.requestId} from ${keyFromPeerDescriptor(forwardMessage.sourcePeer!)} `
                 + `to ${keyFromPeerDescriptor(forwardMessage.destinationPeer!)} is likely a duplicate`)
-=======
-        } else if (this.duplicateRequestDetector.isMostLikelyDuplicate(forwardMessage.requestId)) {
-            logger.trace(`Peer ${this.ownPeerId.value} forwarding message ${forwardMessage.requestId} 
-        from ${forwardMessage.sourcePeer?.kademliaId} to ${forwardMessage.destinationPeer?.kademliaId} is likely a duplicate`)
->>>>>>> 39e9fc5b
             return createRouteMessageAck(forwardMessage, 'message given to forwardMessage() service is likely a duplicate')
         }
         logger.trace(`Processing received forward routeMessage ${forwardMessage.requestId}`)
