import { RouteMessageWrapper } from '../../proto/packages/dht/protos/DhtRpc'
import { v4 } from 'uuid'
import { keyFromPeerDescriptor } from '../../helpers/peerIdFromPeerDescriptor'
import { Remote } from '../contact/Remote'
import { Logger } from '@streamr/utils'
import { IFindRpcClient } from '../../proto/packages/dht/protos/DhtRpc.client'
import { getPreviousPeer } from './getPreviousPeer'

const logger = new Logger(module)

export class FindRpcRemote extends Remote<IFindRpcClient> {

    async routeFindRequest(params: RouteMessageWrapper): Promise<boolean> {
        const message: RouteMessageWrapper = {
            destinationPeer: params.destinationPeer,
            sourcePeer: params.sourcePeer,
            message: params.message,
            requestId: params.requestId || v4(),
            reachableThrough: params.reachableThrough || [],
            routingPath: params.routingPath
        }
        const options = this.formDhtRpcOptions({
            timeout: 10000
        })
        try {
            const ack = await this.getClient().routeFindRequest(message, options)
            if (ack.error.length > 0) {
                logger.debug('Next hop responded with error ' + ack.error)
                return false
            }
        } catch (err) {
<<<<<<< HEAD
            const previousPeer = getPreviousPeer(params)
            const fromNode = previousPeer
                ? keyFromPeerDescriptor(previousPeer)
                : keyFromPeerDescriptor(params.sourcePeer!)
            logger.debug(`Failed to send recursiveFind message from ${fromNode} to ${keyFromPeerDescriptor(this.getPeerDescriptor())} with: ${err}`)
=======
            const fromNode = params.previousPeer ? keyFromPeerDescriptor(params.previousPeer) : keyFromPeerDescriptor(params.sourcePeer!)
            // eslint-disable-next-line max-len
            logger.debug(`Failed to send routeFindRequest message from ${fromNode} to ${keyFromPeerDescriptor(this.getPeerDescriptor())} with: ${err}`)
>>>>>>> 79d8e976
            return false
        }
        return true
    }
}<|MERGE_RESOLUTION|>--- conflicted
+++ resolved
@@ -29,17 +29,12 @@
                 return false
             }
         } catch (err) {
-<<<<<<< HEAD
             const previousPeer = getPreviousPeer(params)
             const fromNode = previousPeer
                 ? keyFromPeerDescriptor(previousPeer)
                 : keyFromPeerDescriptor(params.sourcePeer!)
-            logger.debug(`Failed to send recursiveFind message from ${fromNode} to ${keyFromPeerDescriptor(this.getPeerDescriptor())} with: ${err}`)
-=======
-            const fromNode = params.previousPeer ? keyFromPeerDescriptor(params.previousPeer) : keyFromPeerDescriptor(params.sourcePeer!)
             // eslint-disable-next-line max-len
             logger.debug(`Failed to send routeFindRequest message from ${fromNode} to ${keyFromPeerDescriptor(this.getPeerDescriptor())} with: ${err}`)
->>>>>>> 79d8e976
             return false
         }
         return true
