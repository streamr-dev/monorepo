import { DhtNodeRpcRemote } from '../DhtNodeRpcRemote'
import { SortedContactList } from '../contact/SortedContactList'
import { PeerID, PeerIDKey } from '../../helpers/PeerID'
import { getNodeIdFromPeerDescriptor, peerIdFromPeerDescriptor } from '../../helpers/peerIdFromPeerDescriptor'
import { Logger } from '@streamr/utils'
import EventEmitter from 'eventemitter3'
import { v4 } from 'uuid'
import { PeerDescriptor, RouteMessageWrapper } from '../../proto/packages/dht/protos/DhtRpc'
import { RouterRpcRemote } from './RouterRpcRemote'
import { RoutingRpcCommunicator } from '../../transport/RoutingRpcCommunicator'
import { FindRpcClient, RouterRpcClient } from '../../proto/packages/dht/protos/DhtRpc.client'
import { toProtoRpcClient } from '@streamr/proto-rpc'
import { Contact } from '../contact/Contact'
import { FindRpcRemote } from './FindRpcRemote'
import { EXISTING_CONNECTION_TIMEOUT } from '../contact/RpcRemote'
import { getPreviousPeer } from './getPreviousPeer'

const logger = new Logger(module)

const MAX_FAILED_HOPS = 2

class RemoteContact extends Contact {

    private routerRpcRemote: RouterRpcRemote
    private findRpcRemote: FindRpcRemote

    constructor(peer: DhtNodeRpcRemote, localPeerDescriptor: PeerDescriptor, rpcCommunicator: RoutingRpcCommunicator) {
        super(peer.getPeerDescriptor())
        this.routerRpcRemote = new RouterRpcRemote(
            localPeerDescriptor,
            peer.getPeerDescriptor(),
            peer.getServiceId(),
            toProtoRpcClient(new RouterRpcClient(rpcCommunicator.getRpcClientTransport())),
            EXISTING_CONNECTION_TIMEOUT
        )
        this.findRpcRemote = new FindRpcRemote(
            localPeerDescriptor,
            peer.getPeerDescriptor(),
            peer.getServiceId(),
            toProtoRpcClient(new FindRpcClient(rpcCommunicator.getRpcClientTransport())),
            EXISTING_CONNECTION_TIMEOUT
        )
    }

    getRouterRpcRemote(): RouterRpcRemote {
        return this.routerRpcRemote
    }

    getFindRpcRemote(): FindRpcRemote {
        return this.findRpcRemote
    }
}

export interface RoutingSessionEvents {
    // This event is emitted when a peer responds with a success ack
    // to routeMessage call
    routingSucceeded: (sessionId: string) => void
    partialSuccess: (sessionId: string) => void

    // This event is emitted when all the candidates have been gone
    // through, and none of them responds with a success ack
    routingFailed: (sessionId: string) => void
    stopped: (sessionId: string) => void
}

export enum RoutingMode { ROUTE, FORWARD, FIND }

export class RoutingSession extends EventEmitter<RoutingSessionEvents> {

    public readonly sessionId = v4()
    private readonly rpcCommunicator: RoutingRpcCommunicator
    private ongoingRequests: Set<PeerIDKey> = new Set()
    private contactList: SortedContactList<RemoteContact>
    private readonly localPeerDescriptor: PeerDescriptor
    private readonly messageToRoute: RouteMessageWrapper
    private connections: Map<PeerIDKey, DhtNodeRpcRemote>
    private readonly parallelism: number
    private failedHopCounter = 0
    private successfulHopCounter = 0
    private readonly mode: RoutingMode = RoutingMode.ROUTE
    private stopped = false

    constructor(
        rpcCommunicator: RoutingRpcCommunicator,
        localPeerDescriptor: PeerDescriptor,
        messageToRoute: RouteMessageWrapper,
        connections: Map<PeerIDKey, DhtNodeRpcRemote>,
        parallelism: number,
        mode: RoutingMode = RoutingMode.ROUTE,
        excludedPeerIDs?: PeerID[]
    ) {
        super()
        this.rpcCommunicator = rpcCommunicator
        this.localPeerDescriptor = localPeerDescriptor
        this.messageToRoute = messageToRoute
        this.connections = connections
        this.parallelism = parallelism
        this.mode = mode
        const previousPeer = getPreviousPeer(messageToRoute)
<<<<<<< HEAD
        const previousId = previousPeer ? PeerID.fromValue(previousPeer.kademliaId) : undefined
        this.contactList = new SortedContactList({
            referenceId: PeerID.fromValue(this.messageToRoute.destinationPeer!.kademliaId),
            maxSize: 10000,
            allowToContainReferenceId: true,
            peerIdDistanceLimit: previousId,
            excludedPeerIDs: excludedPeerIDs,
            emitEvents: false
        })
=======
        const previousId = previousPeer ? PeerID.fromValue(previousPeer.nodeId) : undefined
        this.contactList = new SortedContactList(
            PeerID.fromValue(this.messageToRoute.destinationPeer!.nodeId),
            10000,
            undefined,
            true,
            previousId,
            excludedPeerIDs
        )
>>>>>>> 00563529
    }

    private onRequestFailed(peerId: PeerID) {
        logger.trace('onRequestFailed() sessionId: ' + this.sessionId)
        if (this.stopped) {
            return
        }
        if (this.ongoingRequests.has(peerId.toKey())) {
            this.ongoingRequests.delete(peerId.toKey())
        }
        const contacts = this.updateAndGetRoutablePeers()
        if (contacts.length === 0 && this.ongoingRequests.size === 0) {
            logger.trace('routing failed, emitting routingFailed sessionId: ' + this.sessionId)
            // TODO should call this.stop() so that we do cleanup? (after the emitFailure call)
            this.stopped = true
            this.emitFailure()
        } else {
            this.failedHopCounter += 1
            logger.trace('routing failed, retrying to route sessionId: ' + this.sessionId + ' failedHopCounter: ' + this.failedHopCounter)
            this.sendMoreRequests(contacts)
        }
    }

    private emitFailure() {
        if (this.successfulHopCounter >= 1) {
            this.emit('partialSuccess', this.sessionId)
        } else {
            this.emit('routingFailed', this.sessionId)
        }
    }

    private onRequestSucceeded() {
        logger.trace('onRequestSucceeded() sessionId: ' + this.sessionId)
        if (this.stopped) {
            return
        }
        this.successfulHopCounter += 1
        const contacts = this.updateAndGetRoutablePeers()
        if (this.successfulHopCounter >= this.parallelism || contacts.length === 0) {
            // TODO should call this.stop() so that we do cleanup? (after the routingSucceeded call)
            this.stopped = true
            this.emit('routingSucceeded', this.sessionId)
        } else if (contacts.length > 0 && this.ongoingRequests.size === 0) {
            this.sendMoreRequests(contacts)
        }
    }

    private async sendRouteMessageRequest(contact: RemoteContact): Promise<boolean> {
        if (this.stopped) {
            return false
        }
        const msg = {
            ...this.messageToRoute,
            routingPath: this.messageToRoute.routingPath.concat([this.localPeerDescriptor])
        }
        if (this.mode === RoutingMode.FORWARD) {
            return contact.getRouterRpcRemote().forwardMessage(msg)
        } else if (this.mode === RoutingMode.FIND) {
            return contact.getFindRpcRemote().routeFindRequest(msg)
        } else {
            return contact.getRouterRpcRemote().routeMessage(msg)
        }
    }

    updateAndGetRoutablePeers(): RemoteContact[] {
        logger.trace('getRoutablePeers() sessionId: ' + this.sessionId)
        // Remove stale contacts that may have been removed from connections
        this.contactList.getAllContacts().forEach((contact) => {
            const peerId = peerIdFromPeerDescriptor(contact.getPeerDescriptor())
            if (this.connections.has(peerId.toKey()) === false) {
                this.contactList.removeContact(peerId)
            }
        })
        const contacts = Array.from(this.connections.values())
            .map((peer) => new RemoteContact(peer, this.localPeerDescriptor, this.rpcCommunicator))
        this.contactList.addContacts(contacts)
        return this.contactList.getUncontactedContacts(this.parallelism)
    }

    sendMoreRequests(uncontacted: RemoteContact[]): void {
        logger.trace('sendMoreRequests() sessionId: ' + this.sessionId)
        if (this.stopped) {
            return
        }
        if (uncontacted.length === 0) {
            this.emitFailure()
            return
        }
        if (this.failedHopCounter >= MAX_FAILED_HOPS) {
            logger.trace(`Stopping routing after ${MAX_FAILED_HOPS} failed attempts for sessionId: ${this.sessionId}`)
            this.emitFailure()
            return
        }
        while ((this.ongoingRequests.size < this.parallelism) && (uncontacted.length > 0) && !this.stopped) {
            const nextPeer = uncontacted.shift()
            // eslint-disable-next-line max-len
            logger.trace(`Sending routeMessage request to contact: ${getNodeIdFromPeerDescriptor(nextPeer!.getPeerDescriptor())} (sessionId=${this.sessionId})`)
            this.contactList.setContacted(nextPeer!.getPeerId())
            this.ongoingRequests.add(nextPeer!.getPeerId().toKey())
            setImmediate(async () => {
                try {
                    const succeeded = await this.sendRouteMessageRequest(nextPeer!)
                    if (succeeded) {
                        this.onRequestSucceeded()
                    } else {
                        this.onRequestFailed(nextPeer!.getPeerId())
                    }
                } catch (e) {
                    logger.debug('Unable to route message ', { error: e })
                } finally {
                    logger.trace('sendRouteMessageRequest returned')
                }
            })
        }
    }

    public stop(): void {
        this.stopped = true
        this.contactList.stop()
        this.emit('stopped', this.sessionId)
        this.removeAllListeners()
    }
}<|MERGE_RESOLUTION|>--- conflicted
+++ resolved
@@ -97,27 +97,15 @@
         this.parallelism = parallelism
         this.mode = mode
         const previousPeer = getPreviousPeer(messageToRoute)
-<<<<<<< HEAD
-        const previousId = previousPeer ? PeerID.fromValue(previousPeer.kademliaId) : undefined
+        const previousId = previousPeer ? PeerID.fromValue(previousPeer.nodeId) : undefined
         this.contactList = new SortedContactList({
-            referenceId: PeerID.fromValue(this.messageToRoute.destinationPeer!.kademliaId),
+            referenceId: PeerID.fromValue(this.messageToRoute.destinationPeer!.nodeId),
             maxSize: 10000,
             allowToContainReferenceId: true,
             peerIdDistanceLimit: previousId,
             excludedPeerIDs: excludedPeerIDs,
             emitEvents: false
         })
-=======
-        const previousId = previousPeer ? PeerID.fromValue(previousPeer.nodeId) : undefined
-        this.contactList = new SortedContactList(
-            PeerID.fromValue(this.messageToRoute.destinationPeer!.nodeId),
-            10000,
-            undefined,
-            true,
-            previousId,
-            excludedPeerIDs
-        )
->>>>>>> 00563529
     }
 
     private onRequestFailed(peerId: PeerID) {
