<<<<<<< HEAD
import { PeerDescriptor } from '../../exports'
import { RemoteDhtNode } from '../RemoteDhtNode'
=======
import { DhtPeer } from '../DhtPeer'
>>>>>>> 068d1249
import { SortedContactList } from '../contact/SortedContactList'
import { PeerID, PeerIDKey } from '../../helpers/PeerID'
import { keyFromPeerDescriptor } from '../../helpers/peerIdFromPeerDescriptor'
import { Logger } from '@streamr/utils'
import EventEmitter from 'eventemitter3'
import { v4 } from 'uuid'
import { PeerDescriptor, RouteMessageWrapper } from '../../proto/packages/dht/protos/DhtRpc'
import { RemoteRouter } from './RemoteRouter'
import { RoutingRpcCommunicator } from '../../transport/RoutingRpcCommunicator'
import { RoutingServiceClient } from '../../proto/packages/dht/protos/DhtRpc.client'
import { toProtoRpcClient } from '@streamr/proto-rpc'
import { Contact } from '../contact/Contact'

const logger = new Logger(module)

const MAX_FAILED_HOPS = 2

class RemoteContact extends Contact {

    private router: RemoteRouter

    constructor(peer: RemoteDhtNode, ownPeerDescriptor: PeerDescriptor, rpcCommunicator: RoutingRpcCommunicator) {
        super(peer.getPeerDescriptor())
        this.router = new RemoteRouter(
            ownPeerDescriptor,
            peer.getPeerDescriptor(),
            peer.getServiceId(),
            toProtoRpcClient(new RoutingServiceClient(rpcCommunicator.getRpcClientTransport()))
        )
    }

    getRouter(): RemoteRouter {
        return this.router
    }
}

export interface RoutingSessionEvents {
    // This event is emitted when a peer responds with a success ack
    // to routeMessage call
    routingSucceeded: (sessionId: string) => void
    partialSuccess: (sessionId: string) => void

    // This event is emitted when all the candidates have been gone
    // through, and none of them responds with a success ack
    routingFailed: (sessionId: string) => void
    stopped: (sessionId: string) => void
    noCandidatesFound: (sessionId: string) => void
}

export enum RoutingMode { ROUTE, FORWARD, RECURSIVE_FIND }

export class RoutingSession extends EventEmitter<RoutingSessionEvents> {

    public readonly sessionId = v4()
    private readonly rpcCommunicator: RoutingRpcCommunicator
    private ongoingRequests: Set<PeerIDKey> = new Set()
    private contactList: SortedContactList<RemoteContact>
    private readonly ownPeerDescriptor: PeerDescriptor
    private readonly messageToRoute: RouteMessageWrapper
    private connections: Map<PeerIDKey, RemoteDhtNode>
    private readonly parallelism: number
    private failedHopCounter = 0
    private successfulHopCounter = 0
    private readonly mode: RoutingMode = RoutingMode.ROUTE
    private stopped = false

    constructor(
        rpcCommunicator: RoutingRpcCommunicator,
        ownPeerDescriptor: PeerDescriptor,
        messageToRoute: RouteMessageWrapper,
        connections: Map<PeerIDKey, RemoteDhtNode>,
        parallelism: number,
        mode: RoutingMode = RoutingMode.ROUTE,
        destinationId?: Uint8Array,
        excludedPeerIDs?: PeerID[]
    ) {
        super()
        this.rpcCommunicator = rpcCommunicator
        this.ownPeerDescriptor = ownPeerDescriptor
        this.messageToRoute = messageToRoute
        this.connections = connections
        this.parallelism = parallelism
        this.mode = mode
        const previousId = messageToRoute.previousPeer ? PeerID.fromValue(messageToRoute.previousPeer.kademliaId) : undefined
        this.contactList = new SortedContactList(
            destinationId ? PeerID.fromValue(destinationId) : PeerID.fromValue(this.messageToRoute.destinationPeer!.kademliaId),
            10000,
            undefined,
            true,
            previousId,
            excludedPeerIDs
        )
    }

    private onRequestFailed = (peerId: PeerID) => {
        logger.trace('onRequestFailed() sessionId: ' + this.sessionId)
        if (this.stopped) {
            return
        }
        if (this.ongoingRequests.has(peerId.toKey())) {
            this.ongoingRequests.delete(peerId.toKey())
        }
        const contacts = this.findMoreContacts()
        if (contacts.length < 1 && this.ongoingRequests.size < 1) {
            logger.trace('routing failed, emitting routingFailed sessionId: ' + this.sessionId)
            this.stopped = true
            this.emitFailure()
        } else {
            this.failedHopCounter += 1
            logger.trace('routing failed, retrying to route sessionId: ' + this.sessionId + ' failedHopCounter: ' + this.failedHopCounter)
            this.sendMoreRequests(contacts)
        }
    }

    private emitFailure = () => {
        if (this.successfulHopCounter >= 1) {
            this.emit('partialSuccess', this.sessionId)

        } else {
            this.emit('routingFailed', this.sessionId)
        }
    }

    private onRequestSucceeded = (_peerId: PeerID) => {
        logger.trace('onRequestSucceeded() sessionId: ' + this.sessionId)
        if (this.stopped) {
            return
        }
        this.successfulHopCounter += 1
        const contacts = this.findMoreContacts()
        if (this.successfulHopCounter >= this.parallelism || contacts.length < 1) {
            this.stopped = true
            this.emit('routingSucceeded', this.sessionId)
        } else if (contacts.length > 0 && this.ongoingRequests.size < 1) {
            this.sendMoreRequests(contacts)
        }
    }

    private sendRouteMessageRequest = async (contact: RemoteContact): Promise<boolean> => {
        if (this.stopped) {
            return false
        }
        const router = contact.getRouter()
        if (this.mode === RoutingMode.FORWARD) {
            return router.forwardMessage({
                ...this.messageToRoute,
                previousPeer: this.ownPeerDescriptor
            })
        } else if (this.mode === RoutingMode.RECURSIVE_FIND) {
            return router.findRecursively({
                ...this.messageToRoute,
                previousPeer: this.ownPeerDescriptor
            })
        } else {
            return router.routeMessage({
                ...this.messageToRoute,
                previousPeer: this.ownPeerDescriptor
            })
        }
    }

    private findMoreContacts = (): RemoteContact[] => {
        logger.trace('findMoreContacts() sessionId: ' + this.sessionId)
        // the contents of the connections might have changed between the rounds
        // addContacts() will only add new contacts that were not there yet
        const contacts = Array.from(this.connections.values())
            .map((peer) => new RemoteContact(peer, this.ownPeerDescriptor, this.rpcCommunicator))
        this.contactList.addContacts(contacts)
        return this.contactList.getUncontactedContacts(this.parallelism)
    }

    private sendMoreRequests = (uncontacted: RemoteContact[]) => {
        logger.trace('sendMoreRequests() sessionId: ' + this.sessionId)
        if (this.stopped) {
            return
        }
        if (uncontacted.length < 1) {
            this.emitFailure()
            return
        }
        if (this.failedHopCounter >= MAX_FAILED_HOPS) {
            logger.trace(`Stopping routing after ${MAX_FAILED_HOPS} failed attempts for sessionId: ${this.sessionId}`)
            this.emitFailure()
            return
        }
        while ((this.ongoingRequests.size) < this.parallelism && (uncontacted.length > 0) && !this.stopped) {
            const nextPeer = uncontacted.shift()
            // eslint-disable-next-line max-len
            logger.trace(`Sending routeMessage request to contact: ${keyFromPeerDescriptor(nextPeer!.getPeerDescriptor())} (sessionId=${this.sessionId})`)
            this.contactList.setContacted(nextPeer!.getPeerId())
            this.ongoingRequests.add(nextPeer!.getPeerId().toKey())
            setImmediate(async () => {
                try {
                    const succeeded = await this.sendRouteMessageRequest(nextPeer!)
                    if (succeeded) {
                        this.onRequestSucceeded(nextPeer!.getPeerId())
                    } else {
                        this.onRequestFailed(nextPeer!.getPeerId())
                    }
                } catch (e) {
                    logger.debug('Unable to route message ', { error: e })
                } finally {
                    logger.trace('sendRouteMessageRequest returned')
                }
            })
        }
    }

    public start(): void {
        logger.trace('start() sessionId: ' + this.sessionId)
        const contacts = this.findMoreContacts()
        if (contacts.length < 1) {
            logger.trace('start() throwing noCandidatesFound sessionId: ' + this.sessionId)
            
            this.stopped = true
            this.emit('noCandidatesFound', this.sessionId)
            throw new Error('noCandidatesFound ' + this.sessionId)
        }
        this.sendMoreRequests(contacts)
    }

    public stop(): void {
        this.stopped = true
        this.contactList.stop()

        this.emit('stopped', this.sessionId)
        this.removeAllListeners()
    }

}<|MERGE_RESOLUTION|>--- conflicted
+++ resolved
@@ -1,9 +1,4 @@
-<<<<<<< HEAD
-import { PeerDescriptor } from '../../exports'
 import { RemoteDhtNode } from '../RemoteDhtNode'
-=======
-import { DhtPeer } from '../DhtPeer'
->>>>>>> 068d1249
 import { SortedContactList } from '../contact/SortedContactList'
 import { PeerID, PeerIDKey } from '../../helpers/PeerID'
 import { keyFromPeerDescriptor } from '../../helpers/peerIdFromPeerDescriptor'
