--- conflicted
+++ resolved
@@ -71,7 +71,7 @@
     connections: Map<NodeID, DhtNodeRpcRemote>
     parallelism: number
     mode: RoutingMode
-    excludedNodeIDs?: Set<NodeID>
+    excludedNodeIds?: Set<NodeID>
 }
 
 export class RoutingSession extends EventEmitter<RoutingSessionEvents> {
@@ -84,19 +84,7 @@
     private stopped = false
     private readonly config: RoutingSessionConfig
 
-<<<<<<< HEAD
     constructor(config: RoutingSessionConfig) {
-=======
-    constructor(
-        rpcCommunicator: RoutingRpcCommunicator,
-        localPeerDescriptor: PeerDescriptor,
-        messageToRoute: RouteMessageWrapper,
-        connections: Map<NodeID, DhtNodeRpcRemote>,
-        parallelism: number,
-        mode: RoutingMode = RoutingMode.ROUTE,
-        excludedNodeIds?: Set<NodeID>
-    ) {
->>>>>>> 81b696af
         super()
         this.config = config
         const previousPeer = getPreviousPeer(config.routedMessage)
@@ -106,11 +94,7 @@
             maxSize: 10000,  // TODO use config option or named constant?
             allowToContainReferenceId: true,
             nodeIdDistanceLimit: previousId,
-<<<<<<< HEAD
-            excludedNodeIDs: config.excludedNodeIDs,
-=======
-            excludedNodeIds,
->>>>>>> 81b696af
+            excludedNodeIds: config.excludedNodeIds,
             emitEvents: false
         })
     }
