--- conflicted
+++ resolved
@@ -156,21 +156,9 @@
             return false
         }
         if (this.mode === RoutingMode.FORWARD) {
-<<<<<<< HEAD
             return contact.getRouterRpcRemote().forwardMessage(this.messageToRoute)
-        } else if (this.mode === RoutingMode.RECURSIVE_FIND) {
+        } else if (this.mode === RoutingMode.FIND) {
             return contact.getFindRpcRemote().routeFindRequest(this.messageToRoute)
-=======
-            return contact.getRouterRpcRemote().forwardMessage({
-                ...this.messageToRoute,
-                previousPeer: this.localPeerDescriptor
-            })
-        } else if (this.mode === RoutingMode.FIND) {
-            return contact.getFindRpcRemote().routeFindRequest({
-                ...this.messageToRoute,
-                previousPeer: this.localPeerDescriptor
-            })
->>>>>>> 79d8e976
         } else {
             return contact.getRouterRpcRemote().routeMessage(this.messageToRoute)
         }
