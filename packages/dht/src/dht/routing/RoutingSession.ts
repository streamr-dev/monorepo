import { DhtNodeRpcRemote } from '../DhtNodeRpcRemote'
import { SortedContactList } from '../contact/SortedContactList'
import { PeerID, PeerIDKey } from '../../helpers/PeerID'
import { keyFromPeerDescriptor } from '../../helpers/peerIdFromPeerDescriptor'
import { Logger } from '@streamr/utils'
import EventEmitter from 'eventemitter3'
import { v4 } from 'uuid'
import { PeerDescriptor, RouteMessageWrapper } from '../../proto/packages/dht/protos/DhtRpc'
import { RouterRpcRemote } from './RouterRpcRemote'
import { RoutingRpcCommunicator } from '../../transport/RoutingRpcCommunicator'
import { FindRpcClient, RouterRpcClient } from '../../proto/packages/dht/protos/DhtRpc.client'
import { toProtoRpcClient } from '@streamr/proto-rpc'
import { Contact } from '../contact/Contact'
import { FindRpcRemote } from './FindRpcRemote'

const logger = new Logger(module)

const MAX_FAILED_HOPS = 2

class RemoteContact extends Contact {

    private routerRpcRemote: RouterRpcRemote
    private findRpcRemote: FindRpcRemote

    constructor(peer: DhtNodeRpcRemote, localPeerDescriptor: PeerDescriptor, rpcCommunicator: RoutingRpcCommunicator) {
        super(peer.getPeerDescriptor())
        this.routerRpcRemote = new RouterRpcRemote(
            localPeerDescriptor,
            peer.getPeerDescriptor(),
            peer.getServiceId(),
            toProtoRpcClient(new RouterRpcClient(rpcCommunicator.getRpcClientTransport()))
        )
        this.findRpcRemote = new FindRpcRemote(
            localPeerDescriptor,
            peer.getPeerDescriptor(),
            peer.getServiceId(),
            toProtoRpcClient(new FindRpcClient(rpcCommunicator.getRpcClientTransport()))
        )
    }

    getRouterRpcRemote(): RouterRpcRemote {
        return this.routerRpcRemote
    }

    getFindRpcRemote(): FindRpcRemote {
        return this.findRpcRemote
    }
}

export interface RoutingSessionEvents {
    // This event is emitted when a peer responds with a success ack
    // to routeMessage call
    routingSucceeded: (sessionId: string) => void
    partialSuccess: (sessionId: string) => void

    // This event is emitted when all the candidates have been gone
    // through, and none of them responds with a success ack
    routingFailed: (sessionId: string) => void
    stopped: (sessionId: string) => void
}

export enum RoutingMode { ROUTE, FORWARD, FIND }

export class RoutingSession extends EventEmitter<RoutingSessionEvents> {

    public readonly sessionId = v4()
    private readonly rpcCommunicator: RoutingRpcCommunicator
    private ongoingRequests: Set<PeerIDKey> = new Set()
    private contactList: SortedContactList<RemoteContact>
    private readonly localPeerDescriptor: PeerDescriptor
    private readonly messageToRoute: RouteMessageWrapper
    private connections: Map<PeerIDKey, DhtNodeRpcRemote>
    private readonly parallelism: number
    private failedHopCounter = 0
    private successfulHopCounter = 0
    private readonly mode: RoutingMode = RoutingMode.ROUTE
    private stopped = false

    constructor(
        rpcCommunicator: RoutingRpcCommunicator,
        localPeerDescriptor: PeerDescriptor,
        messageToRoute: RouteMessageWrapper,
        connections: Map<PeerIDKey, DhtNodeRpcRemote>,
        parallelism: number,
        mode: RoutingMode = RoutingMode.ROUTE,
        excludedPeerIDs?: PeerID[]
    ) {
        super()
        this.rpcCommunicator = rpcCommunicator
        this.localPeerDescriptor = localPeerDescriptor
        this.messageToRoute = messageToRoute
        this.connections = connections
        this.parallelism = parallelism
        this.mode = mode
        const previousId = messageToRoute.previousPeer ? PeerID.fromValue(messageToRoute.previousPeer.kademliaId) : undefined
        this.contactList = new SortedContactList(
            PeerID.fromValue(this.messageToRoute.destinationPeer!.kademliaId),
            10000,
            undefined,
            true,
            previousId,
            excludedPeerIDs
        )
    }

    private onRequestFailed(peerId: PeerID) {
        logger.trace('onRequestFailed() sessionId: ' + this.sessionId)
        if (this.stopped) {
            return
        }
        if (this.ongoingRequests.has(peerId.toKey())) {
            this.ongoingRequests.delete(peerId.toKey())
        }
        const contacts = this.findMoreContacts()
        if (contacts.length === 0 && this.ongoingRequests.size === 0) {
            logger.trace('routing failed, emitting routingFailed sessionId: ' + this.sessionId)
            // TODO should call this.stop() so that we do cleanup? (after the emitFailure call)
            this.stopped = true
            this.emitFailure()
        } else {
            this.failedHopCounter += 1
            logger.trace('routing failed, retrying to route sessionId: ' + this.sessionId + ' failedHopCounter: ' + this.failedHopCounter)
            this.sendMoreRequests(contacts)
        }
    }

    private emitFailure() {
        if (this.successfulHopCounter >= 1) {
            this.emit('partialSuccess', this.sessionId)
        } else {
            this.emit('routingFailed', this.sessionId)
        }
    }

    private onRequestSucceeded() {
        logger.trace('onRequestSucceeded() sessionId: ' + this.sessionId)
        if (this.stopped) {
            return
        }
        this.successfulHopCounter += 1
        const contacts = this.findMoreContacts()
        if (this.successfulHopCounter >= this.parallelism || contacts.length === 0) {
            // TODO should call this.stop() so that we do cleanup? (after the routingSucceeded call)
            this.stopped = true
            this.emit('routingSucceeded', this.sessionId)
        } else if (contacts.length > 0 && this.ongoingRequests.size === 0) {
            this.sendMoreRequests(contacts)
        }
    }

    private async sendRouteMessageRequest(contact: RemoteContact): Promise<boolean> {
        if (this.stopped) {
            return false
        }
        if (this.mode === RoutingMode.FORWARD) {
            return contact.getRouterRpcRemote().forwardMessage({
                ...this.messageToRoute,
                previousPeer: this.localPeerDescriptor
            })
        } else if (this.mode === RoutingMode.FIND) {
            return contact.getFindRpcRemote().routeFindRequest({
                ...this.messageToRoute,
                previousPeer: this.localPeerDescriptor
            })
        } else {
            return contact.getRouterRpcRemote().routeMessage({
                ...this.messageToRoute,
                previousPeer: this.localPeerDescriptor
            })
        }
    }

<<<<<<< HEAD
    findMoreContacts = (): RemoteContact[] => {
=======
    private findMoreContacts(): RemoteContact[] {
>>>>>>> e279a483
        logger.trace('findMoreContacts() sessionId: ' + this.sessionId)
        // the contents of the connections might have changed between the rounds
        // addContacts() will only add new contacts that were not there yet
        const contacts = Array.from(this.connections.values())
            .map((peer) => new RemoteContact(peer, this.localPeerDescriptor, this.rpcCommunicator))
        this.contactList.addContacts(contacts)
        return this.contactList.getUncontactedContacts(this.parallelism)
    }

<<<<<<< HEAD
    sendMoreRequests = (uncontacted: RemoteContact[]): void => {
=======
    private sendMoreRequests(uncontacted: RemoteContact[]) {
>>>>>>> e279a483
        logger.trace('sendMoreRequests() sessionId: ' + this.sessionId)
        if (this.stopped) {
            return
        }
        if (uncontacted.length === 0) {
            this.emitFailure()
            return
        }
        if (this.failedHopCounter >= MAX_FAILED_HOPS) {
            logger.trace(`Stopping routing after ${MAX_FAILED_HOPS} failed attempts for sessionId: ${this.sessionId}`)
            this.emitFailure()
            return
        }
        while ((this.ongoingRequests.size < this.parallelism) && (uncontacted.length > 0) && !this.stopped) {
            const nextPeer = uncontacted.shift()
            // eslint-disable-next-line max-len
            logger.trace(`Sending routeMessage request to contact: ${keyFromPeerDescriptor(nextPeer!.getPeerDescriptor())} (sessionId=${this.sessionId})`)
            this.contactList.setContacted(nextPeer!.getPeerId())
            this.ongoingRequests.add(nextPeer!.getPeerId().toKey())
            setImmediate(async () => {
                try {
                    const succeeded = await this.sendRouteMessageRequest(nextPeer!)
                    if (succeeded) {
                        this.onRequestSucceeded()
                    } else {
                        this.onRequestFailed(nextPeer!.getPeerId())
                    }
                } catch (e) {
                    logger.debug('Unable to route message ', { error: e })
                } finally {
                    logger.trace('sendRouteMessageRequest returned')
                }
            })
        }
    }

    public stop(): void {
        this.stopped = true
        this.contactList.stop()
        this.emit('stopped', this.sessionId)
        this.removeAllListeners()
    }
}<|MERGE_RESOLUTION|>--- conflicted
+++ resolved
@@ -170,11 +170,7 @@
         }
     }
 
-<<<<<<< HEAD
-    findMoreContacts = (): RemoteContact[] => {
-=======
-    private findMoreContacts(): RemoteContact[] {
->>>>>>> e279a483
+    findMoreContacts(): RemoteContact[] {
         logger.trace('findMoreContacts() sessionId: ' + this.sessionId)
         // the contents of the connections might have changed between the rounds
         // addContacts() will only add new contacts that were not there yet
@@ -184,11 +180,7 @@
         return this.contactList.getUncontactedContacts(this.parallelism)
     }
 
-<<<<<<< HEAD
-    sendMoreRequests = (uncontacted: RemoteContact[]): void => {
-=======
-    private sendMoreRequests(uncontacted: RemoteContact[]) {
->>>>>>> e279a483
+    sendMoreRequests(uncontacted: RemoteContact[]): void {
         logger.trace('sendMoreRequests() sessionId: ' + this.sessionId)
         if (this.stopped) {
             return
