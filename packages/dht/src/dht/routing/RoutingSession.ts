--- conflicted
+++ resolved
@@ -98,26 +98,14 @@
         this.mode = mode
         const previousPeer = getPreviousPeer(messageToRoute)
         const previousId = previousPeer ? PeerID.fromValue(previousPeer.nodeId) : undefined
-<<<<<<< HEAD
         this.contactList = new SortedContactList({
             referenceId: PeerID.fromValue(this.messageToRoute.destinationPeer!.nodeId),
-            maxSize: 10000,
+            maxSize: 10000,  // TODO use config option or named constant?
             allowToContainReferenceId: true,
             peerIdDistanceLimit: previousId,
             excludedPeerIDs: excludedPeerIDs,
             emitEvents: false
         })
-=======
-        this.contactList = new SortedContactList(
-            PeerID.fromValue(this.messageToRoute.destinationPeer!.nodeId),
-            // TODO use config option or named constant?
-            10000,
-            undefined,
-            true,
-            previousId,
-            excludedPeerIDs
-        )
->>>>>>> a89d8ef7
     }
 
     private onRequestFailed(peerId: PeerID) {
