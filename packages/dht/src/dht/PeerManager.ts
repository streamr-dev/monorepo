--- conflicted
+++ resolved
@@ -248,37 +248,19 @@
         this.neighborList!.removeContact(peerId)
     }
 
-    handleNewPeers(peerDescriptors: PeerDescriptor[], setActive?: boolean): void { 
-        if (this.stopped) {
-            return
-        }
-<<<<<<< HEAD
-        peerDescriptors.forEach((contact) => {
+    handleNewPeers(contacts: PeerDescriptor[], setActive?: boolean): void { 
+        if (this.stopped) {
+            return
+        }
+        contacts.forEach((contact) => {
             const peerId = peerIdFromPeerDescriptor(contact)
             if (!peerId.equals(this.config.ownPeerId)) {
                 logger.trace(`Adding new contact ${getNodeIdFromPeerDescriptor(contact)}`)
                 const remote = this.config.createDhtNodeRpcRemote(contact)
-                const isInBucket = (this.bucket!.get(contact.kademliaId) !== null)
+                const isInBucket = (this.bucket!.get(contact.nodeId) !== null)
                 const isInNeighborList = (this.neighborList!.getContact(peerId) !== undefined)
                 if (isInBucket || isInNeighborList) {
                     this.randomPeers!.addContact(remote)
-=======
-        contacts.forEach((contact) => {
-            if (!PeerID.fromValue(contact.nodeId).equals(this.config.ownPeerId)) {
-                logger.trace(`Adding new contact ${getNodeIdFromPeerDescriptor(contact)}`)
-                const rpcRemote = this.config.createDhtNodeRpcRemote(contact)
-                if ((this.bucket!.get(contact.nodeId) === null)
-                    && (this.neighborList!.getContact(peerIdFromPeerDescriptor(contact)) === undefined)
-                ) {
-                    this.neighborList!.addContact(rpcRemote)
-                    if (setActive) {
-                        const peerId = peerIdFromPeerDescriptor(contact)
-                        this.neighborList!.setActive(peerId)
-                    }
-                    this.bucket!.add(rpcRemote)
-                } else {
-                    this.randomPeers!.addContact(rpcRemote)
->>>>>>> 1adc6857
                 }
                 if (!isInBucket) {
                     this.bucket!.add(remote)
