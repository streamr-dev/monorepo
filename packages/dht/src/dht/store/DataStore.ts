--- conflicted
+++ resolved
@@ -307,12 +307,7 @@
                 })
             }
         } else {
-<<<<<<< HEAD
-            // if we are the closest to the data, migrate to all 5 nearest
-=======
             // if we are the closest to the data, migrate to all storeNumberOfCopies nearest
-
->>>>>>> 63d91ee1
             sortedList.getAllContacts().forEach((contact) => {
                 const contactPeerId = PeerID.fromValue(contact.getPeerDescriptor().kademliaId)
                 if (!incomingPeerId.equals(contactPeerId) && !ownPeerId.equals(contactPeerId)) {
