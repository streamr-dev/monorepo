import {
    DataEntry, ReplicateDataRequest, PeerDescriptor,
    StoreDataRequest, StoreDataResponse, RecursiveOperation
} from '../../proto/packages/dht/protos/DhtRpc'
import { Any } from '../../proto/google/protobuf/any'
import { ServerCallContext } from '@protobuf-ts/runtime-rpc'
import { DhtCallContext } from '../../rpc-protocol/DhtCallContext'
import { toProtoRpcClient } from '@streamr/proto-rpc'
import { StoreRpcClient } from '../../proto/packages/dht/protos/DhtRpc.client'
import { RoutingRpcCommunicator } from '../../transport/RoutingRpcCommunicator'
import { IRecursiveOperationManager } from '../recursive-operation/RecursiveOperationManager'
import { areEqualPeerDescriptors, getNodeIdFromPeerDescriptor } from '../../helpers/peerIdFromPeerDescriptor'
import { Logger, executeSafePromise } from '@streamr/utils'
import { LocalDataStore } from './LocalDataStore'
import { IStoreRpc } from '../../proto/packages/dht/protos/DhtRpc.server'
import { StoreRpcRemote } from './StoreRpcRemote'
import { Timestamp } from '../../proto/google/protobuf/timestamp'
import { SortedContactList } from '../contact/SortedContactList'
import { Contact } from '../contact/Contact'
import { DhtNodeRpcRemote } from '../DhtNodeRpcRemote'
import { ServiceID } from '../../types/ServiceID'
import { Empty } from '../../proto/google/protobuf/empty'
import { findIndex } from 'lodash'
import { areEqualNodeIds, getNodeIdFromDataKey } from '../../helpers/nodeId'

interface DataStoreConfig {
    rpcCommunicator: RoutingRpcCommunicator
    recursiveOperationManager: IRecursiveOperationManager
    localPeerDescriptor: PeerDescriptor
    localDataStore: LocalDataStore
    serviceId: ServiceID
    highestTtl: number
    redundancyFactor: number
    getClosestNeighborsTo: (id: Uint8Array, n?: number) => DhtNodeRpcRemote[]
    rpcRequestTimeout?: number
}

const logger = new Logger(module)

export class StoreRpcLocal implements IStoreRpc {

    private readonly rpcCommunicator: RoutingRpcCommunicator
    private readonly recursiveOperationManager: IRecursiveOperationManager
    private readonly localPeerDescriptor: PeerDescriptor
    private readonly localDataStore: LocalDataStore
    private readonly serviceId: ServiceID
    private readonly highestTtl: number
    private readonly redundancyFactor: number
    private readonly getClosestNeighborsTo: (id: Uint8Array, n?: number) => DhtNodeRpcRemote[]
    private readonly rpcRequestTimeout?: number

    constructor(config: DataStoreConfig) {
        this.rpcCommunicator = config.rpcCommunicator
        this.recursiveOperationManager = config.recursiveOperationManager
        this.localPeerDescriptor = config.localPeerDescriptor
        this.localDataStore = config.localDataStore
        this.serviceId = config.serviceId
        this.highestTtl = config.highestTtl
        this.redundancyFactor = config.redundancyFactor
        this.rpcRequestTimeout = config.rpcRequestTimeout
        this.getClosestNeighborsTo = config.getClosestNeighborsTo
        this.rpcCommunicator.registerRpcMethod(StoreDataRequest, StoreDataResponse, 'storeData',
            (request: StoreDataRequest) => this.storeData(request))
        this.rpcCommunicator.registerRpcNotification(ReplicateDataRequest, 'replicateData',
            (request: ReplicateDataRequest, context: ServerCallContext) => this.replicateData(request, context))
    }

    onNewContact(peerDescriptor: PeerDescriptor): void {
        for (const dataEntry of this.localDataStore.values()) {
            this.replicateAndUpdateStaleState(dataEntry, peerDescriptor)
        }
    }

<<<<<<< HEAD
    private replicateAndUpdateStaleState(dataEntry: DataEntry, newNode: PeerDescriptor): void {
        const newNodeId = PeerID.fromValue(newNode.nodeId)
=======
    private async replicateAndUpdateStaleStateIfClosest(dataEntry: DataEntry, newNode: PeerDescriptor): Promise<void> {
        const newNodeId = getNodeIdFromPeerDescriptor(newNode)
>>>>>>> 798041f0
        // TODO use config option or named constant?
        const closestToData = this.getClosestNeighborsTo(dataEntry.key, 10)
        const sortedList = new SortedContactList<Contact>({
            referenceId: getNodeIdFromDataKey(dataEntry.key), 
            maxSize: 20,  // TODO use config option or named constant?
            allowToContainReferenceId: true,
            emitEvents: false
        })
        sortedList.addContact(new Contact(this.localPeerDescriptor))
        closestToData.forEach((con) => {
            if (!areEqualNodeIds(newNodeId, getNodeIdFromPeerDescriptor(con.getPeerDescriptor()))) {
                sortedList.addContact(new Contact(con.getPeerDescriptor()))
            }
        })
        const selfIsPrimaryStorer = areEqualNodeIds(sortedList.getAllContacts()[0].getNodeId(), getNodeIdFromPeerDescriptor(this.localPeerDescriptor))
        if (selfIsPrimaryStorer) {
            sortedList.addContact(new Contact(newNode))
            const sorted = sortedList.getAllContacts()
            // findIndex should never return -1 here because we just added the new node to the list
            const index = findIndex(sorted, (contact) => areEqualNodeIds(contact.getNodeId(), newNodeId))
            // if new node is within the storageRedundancyFactor closest nodes to the data
            // do replicate data to it
            if (index < this.redundancyFactor) {
                setImmediate(async () => {
                    await this.replicateDataToContact(dataEntry, newNode)
                })
            }
        } else if (!this.selfIsOneOfClosestPeers(dataEntry.key)) {
            this.localDataStore.setStale(dataEntry.key, getNodeIdFromPeerDescriptor(dataEntry.creator!), true)
        }
    }

    private async replicateDataToContact(dataEntry: DataEntry, contact: PeerDescriptor, doNotConnect: boolean = false): Promise<void> {
        const rpcRemote = new StoreRpcRemote(
            this.localPeerDescriptor,
            contact,
            this.serviceId,
            toProtoRpcClient(new StoreRpcClient(this.rpcCommunicator.getRpcClientTransport())),
            this.rpcRequestTimeout
        )
        try {
            await rpcRemote.replicateData({ entry: dataEntry }, doNotConnect)
        } catch (e) {
            logger.trace('replicateData() threw an exception ' + e)
        }
    }

    public async storeDataToDht(key: Uint8Array, data: Any, creator: PeerDescriptor): Promise<PeerDescriptor[]> {
        logger.debug(`Storing data to DHT ${this.serviceId}`)
        const result = await this.recursiveOperationManager.execute(key, RecursiveOperation.FIND_NODE)
        const closestNodes = result.closestNodes
        const successfulNodes: PeerDescriptor[] = []
        const ttl = this.highestTtl // ToDo: make TTL decrease according to some nice curve
        const createdAt = Timestamp.now()
        for (let i = 0; i < closestNodes.length && successfulNodes.length < this.redundancyFactor; i++) {
            if (areEqualPeerDescriptors(this.localPeerDescriptor, closestNodes[i])) {
                this.localDataStore.storeEntry({
                    key, 
                    data,
                    creator,
                    createdAt,
                    storedAt: Timestamp.now(), 
                    ttl, 
                    stale: false,
                    deleted: false,
                })
                successfulNodes.push(closestNodes[i])
                continue
            }
            const rpcRemote = new StoreRpcRemote(
                this.localPeerDescriptor,
                closestNodes[i],
                this.serviceId,
                toProtoRpcClient(new StoreRpcClient(this.rpcCommunicator.getRpcClientTransport())),
                this.rpcRequestTimeout
            )
            try {
                const response = await rpcRemote.storeData({
                    key,
                    data,
                    creator,
                    createdAt,
                    ttl
                })
                if (!response.error) {
                    successfulNodes.push(closestNodes[i])
                    logger.trace('remote.storeData() returned success')
                } else {
                    logger.trace('remote.storeData() returned error: ' + response.error)
                }
            } catch (e) {
                logger.trace('remote.storeData() threw an exception ' + e)
            }
        }
        return successfulNodes
    }

    private selfIsOneOfClosestPeers(dataId: Uint8Array): boolean {
        const closestPeers = this.getClosestNeighborsTo(dataId, this.redundancyFactor)
        const localNodeId = getNodeIdFromPeerDescriptor(this.localPeerDescriptor)
        const sortedList = new SortedContactList<Contact>({
            referenceId: localNodeId, 
            maxSize: this.redundancyFactor, 
            allowToContainReferenceId: true, 
            emitEvents: false
        })
        sortedList.addContact(new Contact(this.localPeerDescriptor))
        closestPeers.forEach((con) => sortedList.addContact(new Contact(con.getPeerDescriptor())))
        return sortedList.getClosestContacts().some((node) => areEqualNodeIds(node.getNodeId(), localNodeId))
    }

    // RPC service implementation
    async storeData(request: StoreDataRequest): Promise<StoreDataResponse> {
        const { key, data, creator, createdAt, ttl } = request
        this.localDataStore.storeEntry({ 
            key, 
            data,
            creator, 
            createdAt,
            storedAt: Timestamp.now(),
            ttl,
            stale: !this.selfIsOneOfClosestPeers(key),
            deleted: false
        })
        if (!this.selfIsOneOfClosestPeers(key)) {
            this.localDataStore.setAllEntriesAsStale(key)
        }
        logger.trace('storeData()')
        return StoreDataResponse.create()
    }

    private async replicateDataToClosestNodes(): Promise<void> {
        const dataEntries = Array.from(this.localDataStore.values())
        await Promise.all(dataEntries.map(async (dataEntry) => {
            const dhtNodeRemotes = this.getClosestNeighborsTo(dataEntry.key, this.redundancyFactor)
            await Promise.all(dhtNodeRemotes.map(async (remoteDhtNode) => {
                const rpcRemote = new StoreRpcRemote(
                    this.localPeerDescriptor,
                    remoteDhtNode.getPeerDescriptor(),
                    this.serviceId,
                    toProtoRpcClient(new StoreRpcClient(this.rpcCommunicator.getRpcClientTransport())),
                    this.rpcRequestTimeout
                )
                try {
                    await rpcRemote.replicateData({ entry: dataEntry })
                } catch (err) {
                    logger.trace('Failed to replicate data in replicateDataToClosestNodes', { error: err })
                }
            }))
        }))
    }

    // RPC service implementation
    public async replicateData(request: ReplicateDataRequest, context: ServerCallContext): Promise<Empty> {
        logger.trace('server-side replicateData()')
        const dataEntry = request.entry!
        const wasStored = this.localDataStore.storeEntry(dataEntry)
        if (wasStored) {
            this.replicateDataToNeighbors((context as DhtCallContext).incomingSourceDescriptor!, request.entry!)
        }
        if (!this.selfIsOneOfClosestPeers(dataEntry.key)) {
            this.localDataStore.setAllEntriesAsStale(dataEntry.key)
        }
        logger.trace('server-side replicateData() at end')
        return {}
    }

    private replicateDataToNeighbors(incomingPeer: PeerDescriptor, dataEntry: DataEntry): void {
        // sort own contact list according to data id
        const localNodeId = getNodeIdFromPeerDescriptor(this.localPeerDescriptor)
        const incomingNodeId = getNodeIdFromPeerDescriptor(incomingPeer)
        // TODO use config option or named constant?
        const closestToData = this.getClosestNeighborsTo(dataEntry.key, 10)
        const sortedList = new SortedContactList<Contact>({
            referenceId: getNodeIdFromDataKey(dataEntry.key), 
            maxSize: this.redundancyFactor, 
            allowToContainReferenceId: true, 
            emitEvents: false
        })
        sortedList.addContact(new Contact(this.localPeerDescriptor))
        closestToData.forEach((con) => {
            sortedList.addContact(new Contact(con.getPeerDescriptor()))
        })
        const selfIsPrimaryStorer = (!areEqualNodeIds(sortedList.getAllContacts()[0].getNodeId(), localNodeId))
        const targets = selfIsPrimaryStorer
            // If we are not the closest node to the data, replicate only to the closest one to the data
            ? [sortedList.getAllContacts()[0]]
            // if we are the closest to the data, replicate to all storageRedundancyFactor nearest
            : sortedList.getAllContacts()
        targets.forEach((contact) => {
            const contactNodeId = getNodeIdFromPeerDescriptor(contact.getPeerDescriptor())
            if (!areEqualNodeIds(incomingNodeId, contactNodeId) && !areEqualNodeIds(localNodeId, contactNodeId)) {
                setImmediate(() => {
                    executeSafePromise(async () => {
                        await this.replicateDataToContact(dataEntry, contact.getPeerDescriptor())
                        logger.trace('replicateDataToContact() returned', { 
                            node: getNodeIdFromPeerDescriptor(contact.getPeerDescriptor()),
                            replicateOnlyToClosest: selfIsPrimaryStorer
                        })
                    })
                })
            }
        })
    }

    async destroy(): Promise<void> {
        await this.replicateDataToClosestNodes()
    }
}<|MERGE_RESOLUTION|>--- conflicted
+++ resolved
@@ -71,13 +71,8 @@
         }
     }
 
-<<<<<<< HEAD
     private replicateAndUpdateStaleState(dataEntry: DataEntry, newNode: PeerDescriptor): void {
-        const newNodeId = PeerID.fromValue(newNode.nodeId)
-=======
-    private async replicateAndUpdateStaleStateIfClosest(dataEntry: DataEntry, newNode: PeerDescriptor): Promise<void> {
         const newNodeId = getNodeIdFromPeerDescriptor(newNode)
->>>>>>> 798041f0
         // TODO use config option or named constant?
         const closestToData = this.getClosestNeighborsTo(dataEntry.key, 10)
         const sortedList = new SortedContactList<Contact>({
