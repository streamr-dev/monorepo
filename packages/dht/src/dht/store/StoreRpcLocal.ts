--- conflicted
+++ resolved
@@ -16,64 +16,22 @@
 
 interface StoreRpcLocalConfig {
     localDataStore: LocalDataStore
-<<<<<<< HEAD
     replicateDataToNeighbors: (incomingPeer: PeerDescriptor, dataEntry: DataEntry) => void
     selfIsOneOfClosestPeers: (key: Uint8Array) => boolean
-    maxTtl: number
-=======
-    serviceId: ServiceID
-    highestTtl: number
-    redundancyFactor: number
-    getNodesClosestToIdFromBucket: (id: Uint8Array, n?: number) => DhtNodeRpcRemote[]
-    rpcRequestTimeout?: number
->>>>>>> dfcd3668
 }
 
 export class StoreRpcLocal implements IStoreRpc {
 
-<<<<<<< HEAD
     private readonly config: StoreRpcLocalConfig
 
     constructor(config: StoreRpcLocalConfig) {
         this.config = config
-=======
-    private readonly rpcCommunicator: RoutingRpcCommunicator
-    private readonly finder: IFinder
-    private readonly localPeerDescriptor: PeerDescriptor
-    private readonly localDataStore: LocalDataStore
-    private readonly serviceId: ServiceID
-    private readonly highestTtl: number
-    private readonly redundancyFactor: number
-    private readonly getNodesClosestToIdFromBucket: (id: Uint8Array, n?: number) => DhtNodeRpcRemote[]
-    private readonly rpcRequestTimeout?: number
-
-    constructor(config: DataStoreConfig) {
-        this.rpcCommunicator = config.rpcCommunicator
-        this.finder = config.finder
-        this.localPeerDescriptor = config.localPeerDescriptor
-        this.localDataStore = config.localDataStore
-        this.serviceId = config.serviceId
-        this.highestTtl = config.highestTtl
-        this.redundancyFactor = config.redundancyFactor
-        this.rpcRequestTimeout = config.rpcRequestTimeout
-        this.getNodesClosestToIdFromBucket = config.getNodesClosestToIdFromBucket
-        this.rpcCommunicator.registerRpcMethod(StoreDataRequest, StoreDataResponse, 'storeData',
-            (request: StoreDataRequest) => this.storeData(request))
-        this.rpcCommunicator.registerRpcNotification(ReplicateDataRequest, 'replicateData',
-            (request: ReplicateDataRequest, context: ServerCallContext) => this.replicateData(request, context))
->>>>>>> dfcd3668
     }
 
     async storeData(request: StoreDataRequest): Promise<StoreDataResponse> {
-<<<<<<< HEAD
-        const ttl = Math.min(request.ttl, this.config.maxTtl)
-        const { key, data, createdAt, creator } = request
+        const { key, data, creator, createdAt, ttl } = request
         const selfIsOneOfClosestPeers = this.config.selfIsOneOfClosestPeers(key)
         this.config.localDataStore.storeEntry({ 
-=======
-        const { key, data, creator, createdAt, ttl } = request
-        this.localDataStore.storeEntry({ 
->>>>>>> dfcd3668
             key, 
             data,
             creator, 
