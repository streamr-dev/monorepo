--- conflicted
+++ resolved
@@ -10,25 +10,9 @@
 } from '../../proto/packages/dht/protos/DhtRpc'
 import { IStoreRpc } from '../../proto/packages/dht/protos/DhtRpc.server'
 import { DhtCallContext } from '../../rpc-protocol/DhtCallContext'
-<<<<<<< HEAD
-import { toProtoRpcClient } from '@streamr/proto-rpc'
-import { StoreRpcClient } from '../../proto/packages/dht/protos/DhtRpc.client'
-import { RoutingRpcCommunicator } from '../../transport/RoutingRpcCommunicator'
-import { RecursiveOperationManager } from '../recursive-operation/RecursiveOperationManager'
-import { areEqualPeerDescriptors, getNodeIdFromPeerDescriptor } from '../../helpers/peerIdFromPeerDescriptor'
-import { Logger, executeSafePromise } from '@streamr/utils'
-=======
->>>>>>> e88eacad
 import { LocalDataStore } from './LocalDataStore'
 
-<<<<<<< HEAD
-interface DataStoreConfig {
-    rpcCommunicator: RoutingRpcCommunicator
-    recursiveOperationManager: RecursiveOperationManager
-    localPeerDescriptor: PeerDescriptor
-=======
 interface StoreRpcLocalConfig {
->>>>>>> e88eacad
     localDataStore: LocalDataStore
     replicateDataToNeighbors: (incomingPeer: PeerDescriptor, dataEntry: DataEntry) => void
     selfIsOneOfClosestPeers: (key: Uint8Array) => boolean
@@ -38,94 +22,7 @@
 
 export class StoreRpcLocal implements IStoreRpc {
 
-<<<<<<< HEAD
-    private readonly rpcCommunicator: RoutingRpcCommunicator
-    private readonly recursiveOperationManager: RecursiveOperationManager
-    private readonly localPeerDescriptor: PeerDescriptor
-    private readonly localDataStore: LocalDataStore
-    private readonly serviceId: ServiceID
-    private readonly highestTtl: number
-    private readonly redundancyFactor: number
-    private readonly getClosestNeighborsTo: (id: Uint8Array, n?: number) => DhtNodeRpcRemote[]
-    private readonly rpcRequestTimeout?: number
-
-    constructor(config: DataStoreConfig) {
-        this.rpcCommunicator = config.rpcCommunicator
-        this.recursiveOperationManager = config.recursiveOperationManager
-        this.localPeerDescriptor = config.localPeerDescriptor
-        this.localDataStore = config.localDataStore
-        this.serviceId = config.serviceId
-        this.highestTtl = config.highestTtl
-        this.redundancyFactor = config.redundancyFactor
-        this.rpcRequestTimeout = config.rpcRequestTimeout
-        this.getClosestNeighborsTo = config.getClosestNeighborsTo
-        this.rpcCommunicator.registerRpcMethod(StoreDataRequest, StoreDataResponse, 'storeData',
-            (request: StoreDataRequest) => this.storeData(request))
-        this.rpcCommunicator.registerRpcNotification(ReplicateDataRequest, 'replicateData',
-            (request: ReplicateDataRequest, context: ServerCallContext) => this.replicateData(request, context))
-    }
-
-    onNewContact(peerDescriptor: PeerDescriptor): void {
-        this.localDataStore.getStore().forEach((dataMap, _dataKey) => {
-            dataMap.forEach(async (dataEntry) => {
-                await this.replicateAndUpdateStaleStateIfClosest(dataEntry.dataEntry, peerDescriptor)
-            })
-        })
-    }
-
-    private async replicateAndUpdateStaleStateIfClosest(dataEntry: DataEntry, newNode: PeerDescriptor): Promise<void> {
-        const newNodeId = getNodeIdFromPeerDescriptor(newNode)
-        // TODO use config option or named constant?
-        const closestToData = this.getClosestNeighborsTo(dataEntry.key, 10)
-        const sortedList = new SortedContactList<Contact>({
-            referenceId: getNodeIdFromDataKey(dataEntry.key), 
-            maxSize: 20,  // TODO use config option or named constant?
-            allowToContainReferenceId: true,
-            emitEvents: false
-        })
-        sortedList.addContact(new Contact(this.localPeerDescriptor))
-        closestToData.forEach((con) => {
-            if (!areEqualNodeIds(newNodeId, getNodeIdFromPeerDescriptor(con.getPeerDescriptor()))) {
-                sortedList.addContact(new Contact(con.getPeerDescriptor()))
-            }
-        })
-        const selfIsPrimaryStorer = areEqualNodeIds(sortedList.getAllContacts()[0].getNodeId(), getNodeIdFromPeerDescriptor(this.localPeerDescriptor))
-        if (selfIsPrimaryStorer) {
-            sortedList.addContact(new Contact(newNode))
-            const sorted = sortedList.getAllContacts()
-            // findIndex should never return -1 here because we just added the new node to the list
-            const index = findIndex(sorted, (contact) => areEqualNodeIds(contact.getNodeId(), newNodeId))
-            // if new node is within the storageRedundancyFactor closest nodes to the data
-            // do replicate data to it
-            if (index < this.redundancyFactor) {
-                try {
-                    await this.replicateDataToContact(dataEntry, newNode)
-                } catch (e) {
-                    logger.trace('replicateDataToContact() failed', { error: e })
-                }
-            }
-        } else if (!this.selfIsOneOfClosestPeers(dataEntry.key)) {
-            this.localDataStore.setStale(dataEntry.key, getNodeIdFromPeerDescriptor(dataEntry.creator!), true)
-        }
-    }
-
-    private async replicateDataToContact(dataEntry: DataEntry, contact: PeerDescriptor, doNotConnect: boolean = false): Promise<void> {
-        const rpcRemote = new StoreRpcRemote(
-            this.localPeerDescriptor,
-            contact,
-            this.serviceId,
-            toProtoRpcClient(new StoreRpcClient(this.rpcCommunicator.getRpcClientTransport())),
-            this.rpcRequestTimeout
-        )
-        try {
-            await rpcRemote.replicateData({ entry: dataEntry }, doNotConnect)
-        } catch (e) {
-            logger.trace('replicateData() threw an exception ' + e)
-        }
-    }
-=======
     private readonly config: StoreRpcLocalConfig
->>>>>>> e88eacad
 
     constructor(config: StoreRpcLocalConfig) {
         this.config = config
