--- conflicted
+++ resolved
@@ -12,30 +12,19 @@
 import {
     ClosestPeersRequest,
     ClosestPeersResponse,
-<<<<<<< HEAD
-    ConnectivityResponseMessage,
     LeaveNotice,
-=======
     ConnectivityResponse,
->>>>>>> 762feb18
     Message,
     NodeType,
     PeerDescriptor,
     PingRequest,
     PingResponse,
     RouteMessageAck,
-<<<<<<< HEAD
-    RouteMessageWrapper
-} from '../proto/DhtRpc'
-import { DuplicateDetector } from './DuplicateDetector'
-=======
     RouteMessageWrapper,
-    LeaveNotice,
     RecursiveFindRequest,
     FindMode,
     MessageType
 } from '../proto/packages/dht/protos/DhtRpc'
->>>>>>> 762feb18
 import * as Err from '../helpers/errors'
 import { ITransport, TransportEvents } from '../transport/ITransport'
 import { ConnectionManager, ConnectionManagerConfig } from '../connection/ConnectionManager'
@@ -50,13 +39,10 @@
 import { RandomContactList } from './contact/RandomContactList'
 import { Empty } from '../proto/google/protobuf/empty'
 import { DhtCallContext } from '../rpc-protocol/DhtCallContext'
-<<<<<<< HEAD
 import { IceServer } from '../connection/WebRTC/WebRtcConnector'
-=======
 import { RemoteRecursiveFindSession } from './RemoteRecursiveFindSession'
 import { RecursiveFindSession, RecursiveFindSessionEvents } from './RecursiveFindSession'
 import { SetDuplicateDetector } from './SetDuplicateDetector'
->>>>>>> 762feb18
 
 export interface DhtNodeEvents {
     newContact: (peerDescriptor: PeerDescriptor, closestPeers: PeerDescriptor[]) => void
@@ -211,18 +197,13 @@
             const connectionManagerConfig: ConnectionManagerConfig = {
                 transportLayer: this,
                 entryPoints: this.config.entryPoints,
-<<<<<<< HEAD
                 iceServers: this.config.iceServers,
                 metricsContext: this.config.metricsContext,
                 webrtcDisallowPrivateAddresses: this.config.webrtcDisallowPrivateAddresses,
                 webrtcDatachannelBufferThresholdLow: this.config.webrtcDatachannelBufferThresholdLow,
                 webrtcDatachannelBufferThresholdHigh: this.config.webrtcDatachannelBufferThresholdHigh,
-                newWebrtcConnectionTimeout: this.config.newWebrtcConnectionTimeout
-=======
-                stunUrls: this.config.stunUrls,
-                metricsContext: this.config.metricsContext,
+                newWebrtcConnectionTimeout: this.config.newWebrtcConnectionTimeout,
                 nodeName: this.getNodeName()
->>>>>>> 762feb18
             }
             // If own PeerDescriptor is given in config, create a ConnectionManager with ws server
             if (this.config.peerDescriptor && this.config.peerDescriptor.websocket) {
@@ -881,10 +862,6 @@
     // IDHTRpcService implementation
 
     public async getClosestPeers(request: ClosestPeersRequest, context: ServerCallContext): Promise<ClosestPeersResponse> {
-<<<<<<< HEAD
-=======
-
->>>>>>> 762feb18
         this.addNewContact((context as DhtCallContext).incomingSourceDescriptor!)
 
         const response = {
