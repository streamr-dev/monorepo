--- conflicted
+++ resolved
@@ -203,13 +203,9 @@
                 websocketServerEnableTls: this.config.websocketServerEnableTls,
                 tlsCertificate: this.config.tlsCertificate,
                 externalIp: this.config.externalIp,
-<<<<<<< HEAD
                 autoCertifierUrl: this.config.autoCertifierUrl,
                 autoCertifiedSubdomainFilePath: this.config.autoCertifiedSubdomainFilePath,
-                createOwnPeerDescriptor: (connectivityResponse: ConnectivityResponse) => this.generatePeerDescriptorCallBack(connectivityResponse),
-=======
                 createLocalPeerDescriptor: (connectivityResponse: ConnectivityResponse) => this.generatePeerDescriptorCallBack(connectivityResponse),
->>>>>>> a07b17fb
             }
             // If own PeerDescriptor is given in config, create a ConnectionManager with ws server
             if (this.config.peerDescriptor?.websocket) {
