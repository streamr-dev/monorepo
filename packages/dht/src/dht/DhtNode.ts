import { ServerCallContext } from '@protobuf-ts/runtime-rpc'
import {
    Logger,
    MetricsContext,
    merge,
    scheduleAtInterval,
    waitForCondition
} from '@streamr/utils'
import { EventEmitter } from 'eventemitter3'
import { sample } from 'lodash'
import type { MarkRequired } from 'ts-essentials'
import { ConnectionLocker, ConnectionManager, PortRange, TlsCertificate } from '../connection/ConnectionManager'
import { ConnectionsView } from '../connection/ConnectionsView'
import { DefaultConnectorFacade, DefaultConnectorFacadeOptions } from '../connection/ConnectorFacade'
import { IceServer } from '../connection/webrtc/WebrtcConnector'
import { isBrowserEnvironment } from '../helpers/browser/isBrowserEnvironment'
import { createPeerDescriptor } from '../helpers/createPeerDescriptor'
import { DhtAddress, KADEMLIA_ID_LENGTH_IN_BYTES, getNodeIdFromPeerDescriptor } from '../identifiers'
import { Any } from '../proto/google/protobuf/any'
import {
    ClosestPeersRequest,
    ClosestPeersResponse,
    ClosestRingPeersRequest,
    ClosestRingPeersResponse,
    ConnectivityResponse,
    DataEntry,
    ExternalFetchDataRequest,
    ExternalFetchDataResponse,
    ExternalStoreDataRequest,
    ExternalStoreDataResponse,
    LeaveNotice,
    Message,
    PeerDescriptor,
    PingRequest,
    PingResponse,
    RecursiveOperation
} from '../proto/packages/dht/protos/DhtRpc'
import { ExternalApiRpcClient, StoreRpcClient } from '../proto/packages/dht/protos/DhtRpc.client'
import { ITransport, TransportEvents } from '../transport/ITransport'
import { RoutingRpcCommunicator } from '../transport/RoutingRpcCommunicator'
import { ServiceID } from '../types/ServiceID'
import { DhtNodeRpcLocal } from './DhtNodeRpcLocal'
import { DhtNodeRpcRemote } from './DhtNodeRpcRemote'
import { ExternalApiRpcLocal } from './ExternalApiRpcLocal'
import { ExternalApiRpcRemote } from './ExternalApiRpcRemote'
import { PeerManager } from './PeerManager'
import { RingContacts } from './contact/RingContactList'
import { RingIdRaw } from './contact/ringIdentifiers'
import { PeerDiscovery } from './discovery/PeerDiscovery'
import { RecursiveOperationManager } from './recursive-operation/RecursiveOperationManager'
import { Router } from './routing/Router'
import { LocalDataStore } from './store/LocalDataStore'
import { StoreManager } from './store/StoreManager'
import { StoreRpcRemote } from './store/StoreRpcRemote'
import { getLocalRegionByCoordinates, getLocalRegionWithCache } from '@streamr/cdn-location'

export interface DhtNodeEvents extends TransportEvents {
    nearbyContactAdded: (peerDescriptor: PeerDescriptor) => void
    nearbyContactRemoved: (peerDescriptor: PeerDescriptor) => void
    randomContactAdded: (peerDescriptor: PeerDescriptor) => void
    randomContactRemoved: (peerDescriptor: PeerDescriptor) => void
    ringContactAdded: (peerDescriptor: PeerDescriptor) => void
    ringContactRemoved: (peerDescriptor: PeerDescriptor) => void
    manualRejoinRequired: () => void
}

export interface DhtNodeOptions {
    serviceId?: ServiceID
    joinParallelism?: number
    maxContactCount?: number
    numberOfNodesPerKBucket?: number
    joinNoProgressLimit?: number
    peerDiscoveryQueryBatchSize?: number
    dhtJoinTimeout?: number
    metricsContext?: MetricsContext
    storeHighestTtl?: number
    storeMaxTtl?: number
    networkConnectivityTimeout?: number
    storageRedundancyFactor?: number
    periodicallyPingNeighbors?: boolean
    periodicallyPingRingContacts?: boolean

    transport?: ITransport
    connectionsView?: ConnectionsView
    connectionLocker?: ConnectionLocker
    peerDescriptor?: PeerDescriptor
    entryPoints?: PeerDescriptor[]
    websocketHost?: string
    websocketPortRange?: PortRange
    websocketServerEnableTls?: boolean
    nodeId?: DhtAddress
    region?: number

    rpcRequestTimeout?: number
    iceServers?: IceServer[]
    webrtcAllowPrivateAddresses?: boolean
    webrtcDatachannelBufferThresholdLow?: number
    webrtcDatachannelBufferThresholdHigh?: number
    webrtcPortRange?: PortRange
    maxMessageSize?: number
    maxConnections?: number
    tlsCertificate?: TlsCertificate
    externalIp?: string
    autoCertifierUrl?: string
    autoCertifierConfigFile?: string
    geoIpDatabaseFolder?: string
}

type StrictDhtNodeOptions = MarkRequired<DhtNodeOptions,
    'serviceId' |
    'joinParallelism' |
    'maxContactCount' |
    'numberOfNodesPerKBucket' |
    'joinNoProgressLimit' |
    'dhtJoinTimeout' |
    'peerDiscoveryQueryBatchSize' |
    'maxConnections' |
    'storeHighestTtl' |
    'storeMaxTtl' |
    'networkConnectivityTimeout' |
    'storageRedundancyFactor' |
    'metricsContext'>

const logger = new Logger(module)

const PERIODICAL_PING_INTERVAL = 60 * 1000

<<<<<<< HEAD
export class DhtNode extends EventEmitter<DhtNodeEvents> implements ITransport {
=======
// TODO move this to trackerless-network package and change serviceId to be a required paramater
export const CONTROL_LAYER_NODE_SERVICE_ID = 'layer0'

export type Events = TransportEvents & DhtNodeEvents

export class DhtNode extends EventEmitter<Events> implements ITransport {
>>>>>>> 5f722557

    private readonly options: StrictDhtNodeOptions
    private rpcCommunicator?: RoutingRpcCommunicator
    private transport?: ITransport
    private localPeerDescriptor?: PeerDescriptor
    private router?: Router
    private storeManager?: StoreManager
    private localDataStore: LocalDataStore
    private recursiveOperationManager?: RecursiveOperationManager
    private peerDiscovery?: PeerDiscovery
    private peerManager?: PeerManager
    private connectionsView?: ConnectionsView
    public connectionLocker?: ConnectionLocker
    private started = false
    private abortController = new AbortController()

    constructor(conf: DhtNodeOptions) {
        super()
        this.options = merge({
            serviceId: CONTROL_LAYER_NODE_SERVICE_ID,
            joinParallelism: 3,
            maxContactCount: 200,
            numberOfNodesPerKBucket: 8,
            joinNoProgressLimit: 5,
            dhtJoinTimeout: 60000,
            peerDiscoveryQueryBatchSize: 5,
            maxConnections: 80,
            storeHighestTtl: 60000,
            storeMaxTtl: 60000,
            networkConnectivityTimeout: 10000,
            storageRedundancyFactor: 5, // TODO validate that this is > 1 (as each node should replicate the data to other node)
            metricsContext: new MetricsContext()
        }, conf)
        this.validateOptions()
        this.localDataStore = new LocalDataStore(this.options.storeMaxTtl)
        this.send = this.send.bind(this)
    }

    private validateOptions(): void {
        const expectedNodeIdLength = KADEMLIA_ID_LENGTH_IN_BYTES * 2
        if (this.options.nodeId !== undefined) {
            if (!/^[0-9a-fA-F]+$/.test(this.options.nodeId)) {
                throw new Error('Invalid nodeId, the nodeId should be a hex string')
            } else if (this.options.nodeId.length !== expectedNodeIdLength) {
                throw new Error(`Invalid nodeId, the length of the nodeId should be ${expectedNodeIdLength}`)
            }
        }
        if (this.options.peerDescriptor !== undefined) {
            if (this.options.peerDescriptor.nodeId.length !== KADEMLIA_ID_LENGTH_IN_BYTES) {
                throw new Error(`Invalid peerDescriptor, the length of the nodeId should be ${KADEMLIA_ID_LENGTH_IN_BYTES} bytes`)
            }
        }
        if (this.options.transport !== undefined && this.options.connectionsView === undefined) {
            throw new Error('connectionsView is required when transport is given')
        }
    }

    public async start(): Promise<void> {
        if (this.started || this.abortController.signal.aborted) {
            return
        }
        logger.trace(`Starting new Streamr Network DHT Node with serviceId ${this.options.serviceId}`)
        this.started = true

        if (isBrowserEnvironment()) {
            this.options.websocketPortRange = undefined
            if (this.options.peerDescriptor) {
                this.options.peerDescriptor.websocket = undefined
            }
        } 
          
        // If transport is given, do not create a ConnectionManager
        if (this.options.transport) {
            this.transport = this.options.transport
            this.connectionsView = this.options.connectionsView
            this.connectionLocker = this.options.connectionLocker
            this.localPeerDescriptor = this.transport.getLocalPeerDescriptor()
        } else {
            const connectorFacadeOptions: DefaultConnectorFacadeOptions = {
                transport: this,
                entryPoints: this.options.entryPoints,
                iceServers: this.options.iceServers,
                webrtcAllowPrivateAddresses: this.options.webrtcAllowPrivateAddresses,
                webrtcDatachannelBufferThresholdLow: this.options.webrtcDatachannelBufferThresholdLow,
                webrtcDatachannelBufferThresholdHigh: this.options.webrtcDatachannelBufferThresholdHigh,
                webrtcPortRange: this.options.webrtcPortRange,
                maxMessageSize: this.options.maxMessageSize,
                websocketServerEnableTls: this.options.websocketServerEnableTls,
                tlsCertificate: this.options.tlsCertificate,
                externalIp: this.options.externalIp,
                autoCertifierUrl: this.options.autoCertifierUrl,
                autoCertifierConfigFile: this.options.autoCertifierConfigFile,
                geoIpDatabaseFolder: this.options.geoIpDatabaseFolder,
                createLocalPeerDescriptor: (connectivityResponse: ConnectivityResponse) => this.generatePeerDescriptorCallBack(connectivityResponse)
            }
            // If own PeerDescriptor is given in options, create a ConnectionManager with ws server
            if (this.options.peerDescriptor?.websocket) {
                connectorFacadeOptions.websocketHost = this.options.peerDescriptor.websocket.host
                connectorFacadeOptions.websocketPortRange = {
                    min: this.options.peerDescriptor.websocket.port,
                    max: this.options.peerDescriptor.websocket.port
                }
                // If websocketPortRange is given, create ws server using it, websocketHost can be undefined
            } else if (this.options.websocketPortRange) {
                connectorFacadeOptions.websocketHost = this.options.websocketHost
                connectorFacadeOptions.websocketPortRange = this.options.websocketPortRange
            }

            const connectionManager = new ConnectionManager({
                createConnectorFacade: () => new DefaultConnectorFacade(connectorFacadeOptions),
                maxConnections: this.options.maxConnections,
                metricsContext: this.options.metricsContext
            })
            await connectionManager.start()
            this.connectionsView = connectionManager
            this.connectionLocker = connectionManager
            this.transport = connectionManager
        }

        this.rpcCommunicator = new RoutingRpcCommunicator(
            this.options.serviceId,
            (msg, opts) => this.transport!.send(msg, opts),
            { rpcRequestTimeout: this.options.rpcRequestTimeout }
        )

        this.transport.on('message', (message: Message) => this.handleMessageFromTransport(message))

        this.initPeerManager()

        this.peerDiscovery = new PeerDiscovery({
            localPeerDescriptor: this.localPeerDescriptor!,
            joinNoProgressLimit: this.options.joinNoProgressLimit,
            joinTimeout: this.options.dhtJoinTimeout,
            serviceId: this.options.serviceId,
            parallelism: this.options.joinParallelism,
            connectionLocker: this.connectionLocker,
            peerManager: this.peerManager!,
            abortSignal: this.abortController.signal,
            createDhtNodeRpcRemote: (peerDescriptor: PeerDescriptor) => this.createDhtNodeRpcRemote(peerDescriptor),
        })
        this.router = new Router({
            rpcCommunicator: this.rpcCommunicator,
            localPeerDescriptor: this.localPeerDescriptor!,
            handleMessage: (message: Message) => this.handleMessageFromRouter(message),
            getConnections: () => this.connectionsView!.getConnections()
        })
        this.recursiveOperationManager = new RecursiveOperationManager({
            rpcCommunicator: this.rpcCommunicator,
            router: this.router,
            sessionTransport: this,
            connectionsView: this.connectionsView!,
            localPeerDescriptor: this.localPeerDescriptor!,
            serviceId: this.options.serviceId,
            localDataStore: this.localDataStore,
            addContact: (contact: PeerDescriptor) => this.peerManager!.addContact(contact),
            createDhtNodeRpcRemote: (peerDescriptor: PeerDescriptor) => this.createDhtNodeRpcRemote(peerDescriptor),
        })
        this.storeManager = new StoreManager({
            rpcCommunicator: this.rpcCommunicator,
            recursiveOperationManager: this.recursiveOperationManager,
            localPeerDescriptor: this.localPeerDescriptor!,
            serviceId: this.options.serviceId,
            highestTtl: this.options.storeHighestTtl,
            redundancyFactor: this.options.storageRedundancyFactor,
            localDataStore: this.localDataStore,
            getNeighbors: () => this.peerManager!.getNeighbors().map((n) => n.getPeerDescriptor()),
            createRpcRemote: (contact: PeerDescriptor) => {
                return new StoreRpcRemote(
                    this.localPeerDescriptor!,
                    contact,
                    this.rpcCommunicator!,
                    StoreRpcClient,
                    this.options.rpcRequestTimeout
                )
            }
        })
        this.on('nearbyContactAdded', (peerDescriptor: PeerDescriptor) => {
            this.storeManager!.onContactAdded(peerDescriptor)
        })
        this.bindRpcLocalMethods()

        const pruneTargets = []
        if (this.options.periodicallyPingNeighbors === true) {
            pruneTargets.push(() => this.peerManager!.getNeighbors().map((node) => this.createDhtNodeRpcRemote(node.getPeerDescriptor())))
        }
        if (this.options.periodicallyPingRingContacts === true) {
            pruneTargets.push(() => this.peerManager!.getRingContacts().getAllContacts())
        }
        for (const pruneTarget of pruneTargets) {
            await scheduleAtInterval(
                async () => {
                    const nodes = pruneTarget()
                    await this.peerManager!.pruneOfflineNodes(nodes)
                }, PERIODICAL_PING_INTERVAL, false, this.abortController.signal
            )
        }
    }

    private initPeerManager() {
        this.peerManager = new PeerManager({
            numberOfNodesPerKBucket: this.options.numberOfNodesPerKBucket,
            maxContactCount: this.options.maxContactCount,
            localNodeId: this.getNodeId(),
            localPeerDescriptor: this.localPeerDescriptor!,
            connectionLocker: this.connectionLocker,
            lockId: this.options.serviceId,
            createDhtNodeRpcRemote: (peerDescriptor: PeerDescriptor) => this.createDhtNodeRpcRemote(peerDescriptor),
            hasConnection: (nodeId: DhtAddress) => this.connectionsView!.hasConnection(nodeId)
        })
        this.peerManager.on('nearbyContactRemoved', (peerDescriptor: PeerDescriptor) => {
            this.emit('nearbyContactRemoved', peerDescriptor)
        })
        this.peerManager.on('nearbyContactAdded', (peerDescriptor: PeerDescriptor) =>
            this.emit('nearbyContactAdded', peerDescriptor)
        )
        this.peerManager.on('randomContactRemoved', (peerDescriptor: PeerDescriptor) =>
            this.emit('randomContactRemoved', peerDescriptor)
        )
        this.peerManager.on('randomContactAdded', (peerDescriptor: PeerDescriptor) =>
            this.emit('randomContactAdded', peerDescriptor)
        )
        this.peerManager.on('ringContactRemoved', (peerDescriptor: PeerDescriptor) => {
            this.emit('ringContactRemoved', peerDescriptor)
        })
        this.peerManager.on('ringContactAdded', (peerDescriptor: PeerDescriptor) => {
            this.emit('ringContactAdded', peerDescriptor)
        })
        this.peerManager.on('kBucketEmpty', () => {
            if (!this.peerDiscovery!.isJoinOngoing()) {
                if (this.options.entryPoints && this.options.entryPoints.length > 0) {
                    setImmediate(async () => {
                        const contactedPeers = new Set<DhtAddress>()
                        const distantJoinContactPeers = new Set<DhtAddress>()
                        // TODO should we catch possible promise rejection?
                        await Promise.all(this.options.entryPoints!.map((entryPoint) =>
                            this.peerDiscovery!.rejoinDht(entryPoint, contactedPeers, distantJoinContactPeers)
                        ))
                    })
                } else {
                    this.emit('manualRejoinRequired')
                }
            }
        })
        this.transport!.on('connected', (peerDescriptor: PeerDescriptor) => {
            this.router!.onNodeConnected(peerDescriptor)
            this.emit('connected', peerDescriptor)
        })
        this.transport!.on('disconnected', (peerDescriptor: PeerDescriptor, gracefulLeave: boolean) => {
            const isControlLayerNode = (this.connectionLocker !== undefined)
            if (isControlLayerNode) {
                const nodeId = getNodeIdFromPeerDescriptor(peerDescriptor)
                if (gracefulLeave) {
                    this.peerManager!.removeContact(nodeId)
                } else {
                    this.peerManager!.removeNeighbor(nodeId)
                }
            }
            this.router!.onNodeDisconnected(peerDescriptor)
            this.emit('disconnected', peerDescriptor, gracefulLeave)
        })
    }

    private bindRpcLocalMethods(): void {
        if (!this.started || this.abortController.signal.aborted) {
            return
        }
        const dhtNodeRpcLocal = new DhtNodeRpcLocal({
            peerDiscoveryQueryBatchSize: this.options.peerDiscoveryQueryBatchSize,
            getNeighbors: () => this.peerManager!.getNeighbors().map((n) => n.getPeerDescriptor()),
            getClosestRingContactsTo: (ringIdRaw: RingIdRaw, limit: number) => {
                return this.getClosestRingContactsTo(ringIdRaw, limit)
            },
            addContact: (contact: PeerDescriptor) => this.peerManager!.addContact(contact),
            removeContact: (nodeId: DhtAddress) => this.removeContact(nodeId)
        })
        this.rpcCommunicator!.registerRpcMethod(ClosestPeersRequest, ClosestPeersResponse, 'getClosestPeers',
            (req: ClosestPeersRequest, context) => dhtNodeRpcLocal.getClosestPeers(req, context))
        this.rpcCommunicator!.registerRpcMethod(ClosestRingPeersRequest, ClosestRingPeersResponse, 'getClosestRingPeers',
            (req: ClosestRingPeersRequest, context) => dhtNodeRpcLocal.getClosestRingPeers(req, context))
        this.rpcCommunicator!.registerRpcMethod(PingRequest, PingResponse, 'ping',
            (req: PingRequest, context) => dhtNodeRpcLocal.ping(req, context))
        this.rpcCommunicator!.registerRpcNotification(LeaveNotice, 'leaveNotice',
            (_req: LeaveNotice, context) => dhtNodeRpcLocal.leaveNotice(context))
        const externalApiRpcLocal = new ExternalApiRpcLocal({
            executeRecursiveOperation: (key: DhtAddress, operation: RecursiveOperation, excludedPeer: DhtAddress) => {
                return this.recursiveOperationManager!.execute(key, operation, excludedPeer)
            },
            storeDataToDht: (key: DhtAddress, data: Any, creator?: DhtAddress) => this.storeDataToDht(key, data, creator)
        })
        this.rpcCommunicator!.registerRpcMethod(
            ExternalFetchDataRequest,
            ExternalFetchDataResponse,
            'externalFetchData',
            (req: ExternalFetchDataRequest, context: ServerCallContext) => externalApiRpcLocal.externalFetchData(req, context),
            { timeout: 10000 }  // TODO use options option or named constant?
        )
        this.rpcCommunicator!.registerRpcMethod(
            ExternalStoreDataRequest,
            ExternalStoreDataResponse,
            'externalStoreData',
            (req: ExternalStoreDataRequest, context: ServerCallContext) => externalApiRpcLocal.externalStoreData(req, context),
            { timeout: 10000 }  // TODO use options option or named constant?
        )
    }

    private handleMessageFromTransport(message: Message): void {
        if (message.serviceId === this.options.serviceId) {
            this.rpcCommunicator?.handleMessageFromPeer(message)
        } 
    }
    
    private handleMessageFromRouter(message: Message): void {
        if (message.serviceId === this.options.serviceId) {
            this.rpcCommunicator?.handleMessageFromPeer(message)
        } else {
            this.emit('message', message)
        }
    }

    private async generatePeerDescriptorCallBack(connectivityResponse: ConnectivityResponse) {
        if (this.options.peerDescriptor !== undefined) {
            this.localPeerDescriptor = this.options.peerDescriptor
        } else {
            let region: number | undefined = undefined
            if (this.options.region !== undefined) {
                region = this.options.region
                logger.debug(`Using region ${region} from options when generating local PeerDescriptor`)
            } else if (connectivityResponse.latitude !== undefined && connectivityResponse.longitude !== undefined) {
                region = getLocalRegionByCoordinates(connectivityResponse.latitude, connectivityResponse.longitude)
                logger.debug(`Using region ${region} from GeoIP when generating local PeerDescriptor`)
            } else {
                // as a fallback get the region from the CDN
                // and if it's not available, use a random region
                region = await getLocalRegionWithCache()
                logger.debug(`Using region ${region} from CDN when generating local PeerDescriptor`)
            }
            
            this.localPeerDescriptor = createPeerDescriptor(connectivityResponse, region, this.options.nodeId)
        }
        return this.localPeerDescriptor
    }

    public getClosestContacts(limit?: number): PeerDescriptor[] {
        return this.peerManager!.getNearbyContacts()
            .getClosestContacts(limit)
            .map((peer) => peer.getPeerDescriptor())
    }

    getRandomContacts(limit?: number): PeerDescriptor[] {
        return this.peerManager!.getRandomContacts().getContacts(limit).map((c) => c.getPeerDescriptor())
    }

    getRingContacts(): RingContacts {
        const contacts = this.peerManager!.getRingContacts().getClosestContacts()
        return {
            left: contacts.left.map((c) => c.getPeerDescriptor()),
            right: contacts.right.map((c) => c.getPeerDescriptor())
        }
    }

    public getClosestRingContactsTo(ringIdRaw: RingIdRaw, limit?: number): RingContacts {
        const closest = this.peerManager!.getClosestRingContactsTo(ringIdRaw, limit)
        return {
            left: closest.left.map((dhtPeer: DhtNodeRpcRemote) => dhtPeer.getPeerDescriptor()),
            right: closest.right.map((dhtPeer: DhtNodeRpcRemote) => dhtPeer.getPeerDescriptor())
        }
    }

    public getNodeId(): DhtAddress {
        return getNodeIdFromPeerDescriptor(this.localPeerDescriptor!)
    }

    public getNeighborCount(): number {
        return this.peerManager!.getNeighborCount()
    }

    public removeContact(nodeId: DhtAddress): void {
        if (!this.started) {  // the stopped state is checked in PeerManager
            return
        }
        this.peerManager!.removeContact(nodeId)
    }

    public async send(msg: Message): Promise<void> {
        if (!this.started || this.abortController.signal.aborted) {
            return
        }
        const reachableThrough = this.peerDiscovery!.isJoinOngoing() ? this.getConnectedEntryPoints() : []
        this.router!.send(msg, reachableThrough)
    }

    private getConnectedEntryPoints(): PeerDescriptor[] {
        return this.options.entryPoints !== undefined ? this.options.entryPoints.filter((entryPoint) =>
            this.connectionsView!.hasConnection(getNodeIdFromPeerDescriptor(entryPoint))
        ) : []
    }

    public async joinDht(entryPointDescriptors: PeerDescriptor[], doAdditionalDistantPeerDiscovery?: boolean, retry?: boolean): Promise<void> {
        if (!this.started) {
            throw new Error('Cannot join DHT before calling start() on DhtNode')
        }
        await this.peerDiscovery!.joinDht(entryPointDescriptors, doAdditionalDistantPeerDiscovery, retry)
    }

    public async joinRing(): Promise<void> {
        if (!this.started) {
            throw new Error('Cannot join ring before calling start() on DhtNode')
        }
        await this.peerDiscovery!.joinRing()
    }

    public async storeDataToDht(key: DhtAddress, data: Any, creator?: DhtAddress): Promise<PeerDescriptor[]> {
        const connectedEntryPoints = this.getConnectedEntryPoints()
        if (this.peerDiscovery!.isJoinOngoing() && connectedEntryPoints.length > 0) {
            return this.storeDataToDhtViaPeer(key, data, sample(connectedEntryPoints)!)
        }
        return this.storeManager!.storeDataToDht(key, data, creator ?? this.getNodeId())
    }

    public async storeDataToDhtViaPeer(key: DhtAddress, data: Any, peer: PeerDescriptor): Promise<PeerDescriptor[]> {
        const rpcRemote = new ExternalApiRpcRemote(
            this.localPeerDescriptor!,
            peer,
            this.rpcCommunicator!,
            ExternalApiRpcClient
        )
        return await rpcRemote.storeData(key, data)
    }

    public async fetchDataFromDht(key: DhtAddress): Promise<DataEntry[]> {
        const connectedEntryPoints = this.getConnectedEntryPoints()
        if (this.peerDiscovery!.isJoinOngoing() && connectedEntryPoints.length > 0) {
            return this.fetchDataFromDhtViaPeer(key, sample(connectedEntryPoints)!)
        }
        const result = await this.recursiveOperationManager!.execute(key, RecursiveOperation.FETCH_DATA)
        return result.dataEntries ?? []  // TODO is this fallback needed?
    }

    public async fetchDataFromDhtViaPeer(key: DhtAddress, peer: PeerDescriptor): Promise<DataEntry[]> {
        const rpcRemote = new ExternalApiRpcRemote(
            this.localPeerDescriptor!,
            peer,
            this.rpcCommunicator!,
            ExternalApiRpcClient
        )
        return await rpcRemote.externalFetchData(key)
    }

    public async deleteDataFromDht(key: DhtAddress, waitForCompletion: boolean): Promise<void> {
        if (!this.abortController.signal.aborted) {
            await this.recursiveOperationManager!.execute(key, RecursiveOperation.DELETE_DATA, undefined, waitForCompletion)
        }
    }

    async findClosestNodesFromDht(key: DhtAddress): Promise<PeerDescriptor[]> {
        const result = await this.recursiveOperationManager!.execute(key, RecursiveOperation.FIND_CLOSEST_NODES)
        return result.closestNodes
    }

    public getTransport(): ITransport {
        return this.transport!
    }

    public getLocalPeerDescriptor(): PeerDescriptor {
        return this.localPeerDescriptor!
    }

    public getNeighbors(): PeerDescriptor[] {
        return this.started ? this.peerManager!.getNeighbors().map((remote: DhtNodeRpcRemote) => remote.getPeerDescriptor()) : []
    }

    getConnectionsView(): ConnectionsView {
        return this.connectionsView!
    }

    public getLocalLockedConnectionCount(): number {
        return this.connectionLocker!.getLocalLockedConnectionCount()
    }

    public getRemoteLockedConnectionCount(): number {
        return this.connectionLocker!.getRemoteLockedConnectionCount()
    }

    public getWeakLockedConnectionCount(): number {
        return this.connectionLocker!.getWeakLockedConnectionCount()
    }
 
    public async waitForNetworkConnectivity(): Promise<void> {
        await waitForCondition(
            () => this.connectionsView!.getConnectionCount() > 0,
            this.options.networkConnectivityTimeout,
            100,
            this.abortController.signal
        )
    }

    public hasJoined(): boolean {
        return this.peerDiscovery!.isJoinCalled()
    }

    public getDiagnosticInfo(): Record<string, unknown> {
        return {
            localPeerDescriptor: this.localPeerDescriptor,
            transport: this.transport!.getDiagnosticInfo(),
            router: this.router!.getDiagnosticInfo(),
            neighborCount: this.getNeighborCount(),
            nearbyContactCount: Array.from(this.peerManager!.getNearbyContacts().getAllContactsInUndefinedOrder()).length,
            randomContactCount: this.peerManager!.getRandomContacts().getSize()
        }
    }

    public async stop(): Promise<void> {
        if (this.abortController.signal.aborted || !this.started) {
            return
        }
        logger.trace('stop()')
        this.abortController.abort()
        await this.storeManager!.destroy()
        this.localDataStore.clear()
        this.peerManager?.stop()
        this.rpcCommunicator!.stop()
        this.router!.stop()
        this.recursiveOperationManager!.stop()
        if (this.options.transport === undefined) {
            // if the transport was not given in options, the instance was created in start() and
            // this component is responsible for stopping it
            await this.transport!.stop()
        }
        this.transport = undefined
        this.connectionLocker = undefined
        this.removeAllListeners()
    }

    private createDhtNodeRpcRemote(peerDescriptor: PeerDescriptor) {
        return new DhtNodeRpcRemote(
            this.localPeerDescriptor!,
            peerDescriptor,
            this.options.serviceId,
            this.rpcCommunicator!,
            this.options.rpcRequestTimeout
        )
    }
}<|MERGE_RESOLUTION|>--- conflicted
+++ resolved
@@ -125,16 +125,10 @@
 
 const PERIODICAL_PING_INTERVAL = 60 * 1000
 
-<<<<<<< HEAD
-export class DhtNode extends EventEmitter<DhtNodeEvents> implements ITransport {
-=======
 // TODO move this to trackerless-network package and change serviceId to be a required paramater
 export const CONTROL_LAYER_NODE_SERVICE_ID = 'layer0'
 
-export type Events = TransportEvents & DhtNodeEvents
-
-export class DhtNode extends EventEmitter<Events> implements ITransport {
->>>>>>> 5f722557
+export class DhtNode extends EventEmitter<DhtNodeEvents> implements ITransport {
 
     private readonly options: StrictDhtNodeOptions
     private rpcCommunicator?: RoutingRpcCommunicator
