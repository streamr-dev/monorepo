--- conflicted
+++ resolved
@@ -475,7 +475,6 @@
         await this.peerDiscovery!.joinDht(entryPointDescriptors, doAdditionalDistantPeerDiscovery, retry)
     }
 
-<<<<<<< HEAD
     public async joinRing(): Promise<void> {
         if (!this.started) {
             throw new Error('Cannot join ring before calling start() on DhtNode')
@@ -483,18 +482,6 @@
         await this.peerDiscovery!.joinRing()
     }
 
-    // TODO make this private and unify the public API of find/fetch/store/delete methods
-    // (we already have storeDataToDht etc. here)
-    public async executeRecursiveOperation(
-        key: DhtAddress,
-        operation: RecursiveOperation,
-        excludedPeer?: DhtAddress
-    ): Promise<RecursiveOperationResult> {
-        return this.recursiveOperationManager!.execute(key, operation, excludedPeer)
-    }
-
-=======
->>>>>>> 596d2b9f
     public async storeDataToDht(key: DhtAddress, data: Any, creator?: DhtAddress): Promise<PeerDescriptor[]> {
         const connectedEntryPoints = this.getConnectedEntryPoints()
         if (this.peerDiscovery!.isJoinOngoing() && connectedEntryPoints.length > 0) {
