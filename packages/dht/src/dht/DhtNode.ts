--- conflicted
+++ resolved
@@ -269,11 +269,8 @@
             parallelism: this.config.joinParallelism,
             connectionLocker: this.connectionLocker,
             peerManager: this.peerManager!,
-<<<<<<< HEAD
+            abortSignal: this.abortController.signal,
             createDhtNodeRpcRemote: (peerDescriptor: PeerDescriptor) => this.createDhtNodeRpcRemote(peerDescriptor),
-=======
-            abortSignal: this.abortController.signal
->>>>>>> ff3aad48
         })
         this.router = new Router({
             rpcCommunicator: this.rpcCommunicator,
