import { DhtPeer } from './DhtPeer'
import KBucket from 'k-bucket'
import PQueue from 'p-queue'
import { EventEmitter } from 'eventemitter3'
import { SortedContactList } from './SortedContactList'
import { RoutingRpcCommunicator } from '../transport/RoutingRpcCommunicator'
import { ServerCallContext } from '@protobuf-ts/runtime-rpc'
import { PeerID } from '../helpers/PeerID'
import {
    ClosestPeersRequest,
    ClosestPeersResponse,
    ConnectivityResponseMessage,
    Message,
    NodeType,
    PeerDescriptor,
    PingRequest,
    PingResponse,
    RouteMessageAck,
    RouteMessageWrapper
} from '../proto/DhtRpc'
import { DuplicateDetector } from './DuplicateDetector'
import * as Err from '../helpers/errors'
import { ITransport, TransportEvents } from '../transport/ITransport'
import { ConnectionManager, ConnectionManagerConfig } from '../connection/ConnectionManager'
import { DhtRpcServiceClient } from '../proto/DhtRpc.client'
import { Logger } from '@streamr/utils'
import { v4 } from 'uuid'
import { IDhtRpcService } from '../proto/DhtRpc.server'
import { toProtoRpcClient } from '@streamr/proto-rpc'
import { waitForEvent3 } from '../helpers/waitForEvent3'

export interface RouteMessageParams {
    message: Uint8Array
    destinationPeer: PeerDescriptor
    sourcePeer: PeerDescriptor
    serviceId: string
    previousPeer?: PeerDescriptor
    messageId?: string
}

export interface DhtNodeEvents {
    newContact: (peerDescriptor: PeerDescriptor, closestPeers: PeerDescriptor[]) => void
    contactRemoved: (peerDescriptor: PeerDescriptor, closestPeers: PeerDescriptor[]) => void
    joinCompleted: () => void
    newKbucketContact: (peerDescriptor: PeerDescriptor, closestPeers: PeerDescriptor[]) => void
    kbucketContactRemoved: (peerDescriptor: PeerDescriptor) => void
    newOpenInternetContact: (peerDescriptor: PeerDescriptor, closestPeers: PeerDescriptor[]) => void
    openInternetContactRemoved: (peerDescriptor: PeerDescriptor, closestPeers: PeerDescriptor[]) => void
}

export class DhtNodeConfig {
    transportLayer?: ITransport
    peerDescriptor?: PeerDescriptor
    entryPoints?: PeerDescriptor[]
    webSocketHost?: string
    webSocketPort?: number
    peerIdString?: string
    nodeName?: string

    serviceId = 'layer0'
    parallelism = 3
    maxNeighborListSize = 100
    numberOfNodesPerKBucket = 1
    joinNoProgressLimit = 4
<<<<<<< HEAD
    routeMessageTimeout = 4000
=======
    dhtJoinTimeout = 60000
>>>>>>> 5b13417d

    constructor(conf: Partial<DhtNodeConfig>) {
        // assign given non-undefined config vars over defaults
        let k: keyof typeof conf
        for (k in conf) {
            if (conf[k] === undefined) {
                delete conf[k]
            }
        }
        Object.assign(this, conf)
    }
}

const logger = new Logger(module)

export type Events = TransportEvents & DhtNodeEvents

export class DhtNode extends EventEmitter<Events> implements ITransport, IDhtRpcService {
    private readonly config: DhtNodeConfig
    private readonly routerDuplicateDetector: DuplicateDetector = new DuplicateDetector()
    private readonly ongoingClosestPeersRequests: Set<string> = new Set()

    // noProgressCounter is Increased on every getClosestPeers round in which no new nodes 
    // with an id closer to target id were found.
    // When joinNoProgressLimit is reached, the join process will terminate. If a closer node is found
    // before reaching joinNoProgressLimit, this counter gets reset to 0.

    private noProgressCounter = 0
    private joinTimeoutRef?: NodeJS.Timeout
    private ongoingJoinOperation = false

    private bucket?: KBucket<DhtPeer>
    private neighborList?: SortedContactList<DhtPeer>
    private openInternetPeers?: SortedContactList<DhtPeer>
    private rpcCommunicator?: RoutingRpcCommunicator
    private transportLayer?: ITransport
    private ownPeerDescriptor?: PeerDescriptor

    private outgoingClosestPeersRequestsCounter = 0

    private cleanUpHandleForConnectionManager?: ConnectionManager
    private started = false
    private stopped = false

    constructor(conf: Partial<DhtNodeConfig>) {
        super()
        this.config = new DhtNodeConfig(conf)
    }

    public async start(): Promise<void> {
        if (this.started || this.stopped) {
            return
        }
        logger.info(`Starting new Streamr Network DHT Node with serviceId ${this.config.serviceId}`)
        this.started = true
        // If transportLayer is given, do not create a ConnectionManager
        if (this.config.transportLayer) {
            this.transportLayer = this.config.transportLayer
            this.ownPeerDescriptor = this.transportLayer.getPeerDescriptor()
        } else {
            const connectionManagerConfig: ConnectionManagerConfig = {
                transportLayer: this,
                entryPoints: this.config.entryPoints
            }
            // If own PeerDescriptor is given in config, create a ConnectionManager with ws server
            if (this.config.peerDescriptor && this.config.peerDescriptor.websocket) {
                connectionManagerConfig.webSocketHost = this.config.peerDescriptor.websocket.ip
                connectionManagerConfig.webSocketPort = this.config.peerDescriptor.websocket.port
            } else {
                // If webSocketPort is given, create ws server using it, webSocketHost can be undefined
                if (this.config.webSocketPort) {
                    connectionManagerConfig.webSocketHost = this.config.webSocketHost
                    connectionManagerConfig.webSocketPort = this.config.webSocketPort
                }
            }

            const connectionManager = new ConnectionManager(connectionManagerConfig)
            await connectionManager.start(this.generatePeerDescriptorCallBack)
            this.cleanUpHandleForConnectionManager = connectionManager
            this.transportLayer = connectionManager
        }

        this.rpcCommunicator = new RoutingRpcCommunicator(this.config.serviceId, this.transportLayer)

        this.bindDefaultServerMethods()
        this.initKBucket(this.ownPeerId!)
    }

    private generatePeerDescriptorCallBack = (connectivityResponse: ConnectivityResponseMessage) => {
        if (this.config.peerDescriptor) {
            this.ownPeerDescriptor = this.config.peerDescriptor
        } else {
            this.ownPeerDescriptor = DhtNode.createPeerDescriptor(connectivityResponse, this.config.peerIdString)
        }

        return this.ownPeerDescriptor
    }

    private get ownPeerId(): PeerID | undefined {
        if (!this.ownPeerDescriptor) {
            return undefined
        } else {
            return PeerID.fromValue(this.ownPeerDescriptor!.peerId)
        }
    }

    public static createPeerDescriptor = (msg?: ConnectivityResponseMessage, peerIdString?: string): PeerDescriptor => {

        let peerId: Uint8Array

        if (msg) {
            peerId = peerIdString ? PeerID.fromString(peerIdString).value : PeerID.fromIp(msg.ip).value
        } else {
            peerId = PeerID.fromString(peerIdString!).value
        }

        const ret: PeerDescriptor = { peerId: peerId, type: NodeType.NODEJS }

        if (msg && msg.websocket) {
            ret.websocket = { ip: msg.websocket!.ip, port: msg.websocket!.port }
            ret.openInternet = true
        }

        return ret
    }

    private initKBucket(selfId: PeerID): void {
        this.bucket = new KBucket({
            localNodeId: selfId.value,
            numberOfNodesPerKBucket: this.config.numberOfNodesPerKBucket
        })

        this.bucket.on('ping', async (oldContacts, newContact) => {
            // Here the node should call ping() on all old contacts. If one of them fails it should be removed
            // and replaced with the newContact
            for (const contact of oldContacts) {
                if (this.stopped) {
                    break
                }
                const alive = await contact.ping(this.ownPeerDescriptor!)
                if (!alive) {
                    logger.trace(`Removing ${contact.peerId.value.toString()} due to being inactive, `
                        + `replacing old contact with ${newContact.peerId.value.toString()}`)
                    this.removeContact(contact.getPeerDescriptor(), true)
                    this.addNewContact(newContact.getPeerDescriptor())
                    break
                }
            }
        })
        this.bucket.on('removed', (contact: DhtPeer) => {
            this.cleanUpHandleForConnectionManager?.unlockConnection(contact.getPeerDescriptor(), this.config.serviceId)
            logger.trace(`Removed contact ${contact.peerId.value.toString()}`)
            this.emit(
                'kbucketContactRemoved',
                contact.getPeerDescriptor()
            )
        })
        this.bucket.on('added', async (contact: DhtPeer) => {
            if (!this.stopped && !contact.peerId.equals(this.ownPeerId!)) {
                if (await contact.ping(this.ownPeerDescriptor!)) {
                    this.cleanUpHandleForConnectionManager?.lockConnection(contact.getPeerDescriptor(), this.config.serviceId)
                    logger.trace(`Added new contact ${contact.peerId.value.toString()}`)
                    this.emit(
                        'newKbucketContact',
                        contact.getPeerDescriptor(),
                        this.neighborList!.getClosestContacts(10).map((peer) => peer.getPeerDescriptor())
                    )
                } else {
                    this.removeContact(contact.getPeerDescriptor())
                    this.addClosestContactToBucket()
                }
            }
        })
        this.bucket.on('updated', (_oldContact: DhtPeer, _newContact: DhtPeer) => {
            // TODO: Update contact info to the connection manager and reconnect
        })
        this.neighborList = new SortedContactList(selfId, this.config.maxNeighborListSize)
        this.neighborList.on('contactRemoved', (peerDescriptor: PeerDescriptor, activeContacts: PeerDescriptor[]) =>
            this.emit('contactRemoved', peerDescriptor, activeContacts)
        )
        this.neighborList.on('newContact', (peerDescriptor: PeerDescriptor, activeContacts: PeerDescriptor[]) =>
            this.emit('newContact', peerDescriptor, activeContacts)
        )
        this.openInternetPeers = new SortedContactList(selfId, this.config.maxNeighborListSize / 2)
        this.openInternetPeers.on('contactRemoved', (peerDescriptor: PeerDescriptor, activeContacts: PeerDescriptor[]) =>
            this.emit('openInternetContactRemoved', peerDescriptor, activeContacts)
        )
        this.openInternetPeers.on('newContact', (peerDescriptor: PeerDescriptor, activeContacts: PeerDescriptor[]) =>
            this.emit('newOpenInternetContact', peerDescriptor, activeContacts)
        )
    }

    public getNeighborList(): SortedContactList<DhtPeer> {
        return this.neighborList!
    }

    public getNodeId(): PeerID {
        return this.ownPeerId!
    }

    public onGetClosestPeers(caller: PeerDescriptor): DhtPeer[] {
        if (!this.started || this.stopped) {
            return []
        }
        logger.trace(`processing getClosestPeersRequest`)
        const ret = this.bucket!.closest(caller.peerId, 5)
        this.addNewContact(caller, true)
        //this.neighborList!.setContacted(PeerID.fromValue(caller.peerId))
        return ret
    }

    public async onRoutedMessage(routedMessage: RouteMessageWrapper): Promise<void> {
        if (!this.started || this.stopped || this.routerDuplicateDetector.isMostLikelyDuplicate(routedMessage.requestId)) {
            return
        }
        logger.trace(`Processing received routeMessage ${routedMessage.requestId}`)
        this.addNewContact(routedMessage.sourcePeer!, true)
        this.routerDuplicateDetector.add(routedMessage.requestId)
        const message = Message.fromBinary(routedMessage.message)
        if (this.ownPeerId!.equals(PeerID.fromValue(routedMessage.destinationPeer!.peerId))) {
            logger.trace(`RouteMessage ${routedMessage.requestId} successfully arrived to destination`)
            this.emit('data', message, routedMessage.sourcePeer!)
        } else {
            await this.doRouteMessage({
                message: routedMessage.message,
                previousPeer: routedMessage.previousPeer as PeerDescriptor,
                destinationPeer: routedMessage.destinationPeer as PeerDescriptor,
                sourcePeer: routedMessage.sourcePeer as PeerDescriptor,
                serviceId: message.serviceId,
                messageId: routedMessage.requestId
            })
        }
    }

    public send(msg: Message, targetPeerDescriptor: PeerDescriptor): void {
        if (!this.started || this.stopped) {
            return
        }
        const params: RouteMessageParams = {
            message: Message.toBinary(msg),
            messageId: v4(),
            destinationPeer: targetPeerDescriptor,
            serviceId: msg.serviceId ? msg.serviceId : 'layer0',
            sourcePeer: this.ownPeerDescriptor!
        }
        this.doRouteMessage(params).catch((err) => {
            logger.warn(`Failed to send (routeMessage) to ${targetPeerDescriptor.peerId.toString()}: ${err}`)
        })
    }

    public async doRouteMessage(params: RouteMessageParams): Promise<void> {
        if (!this.started
            || this.stopped
            || this.ownPeerId!.equals(PeerID.fromValue(params.destinationPeer!.peerId))) {
            return
        }
        logger.trace(`Routing message ${params.messageId}`)
        let successAcks = 0
        const queue = new PQueue({ concurrency: this.config.parallelism, timeout: this.config.routeMessageTimeout })
        const routingTargets = this.getRoutingCandidates(params.destinationPeer, params.sourcePeer, params.previousPeer)
        const targetPeerDescriptors = routingTargets.map((target) => target.getPeerDescriptor())
        if (this.cleanUpHandleForConnectionManager) {
            targetPeerDescriptors.map((peerDescriptor) => {
                this.cleanUpHandleForConnectionManager!.lockConnection(peerDescriptor, this.config.serviceId + '::RouteMessage')
            })
        }
        const initialLength = routingTargets.length
        while (successAcks < this.config.parallelism && successAcks < initialLength && routingTargets.length > 0) {
            if (this.stopped) {
                break
            }
            const next = routingTargets.shift()
            queue.add(
                (async () => {
                    const success = await next!.routeMessage({
                        ...params,
                        previousPeer: this.getPeerDescriptor()
                    })
                    if (success) {
                        successAcks += 1
                    }

                })
            )
        }
        await queue.onIdle()
        queue.removeAllListeners()
        if (this.cleanUpHandleForConnectionManager) {
            targetPeerDescriptors.map((peerDescriptor) => {
                this.cleanUpHandleForConnectionManager!.unlockConnection(peerDescriptor, this.config.serviceId + '::RouteMessage')
            })
        }
        // Only throw if originator
        if (successAcks === 0 && this.ownPeerId!.equals(PeerID.fromValue(params.sourcePeer!.peerId))) {
            throw new Err.CouldNotRoute(
                `Routing message to peer: ${PeerID.fromValue(params.destinationPeer!.peerId).toKey()}`
                + ` from ${this.ownPeerId!.toKey()} failed.`
            )
        }
    }

    private getRoutingCandidates(destinationPeer: PeerDescriptor, sourcePeer: PeerDescriptor, previousPeer?: PeerDescriptor): DhtPeer[] {

        const routingSortedContacts = new SortedContactList(PeerID.fromValue(destinationPeer.peerId), 6, true)

        const closestFromKBucket = this.bucket!.closest(destinationPeer.peerId, this.config.parallelism).filter((dhtPeer: DhtPeer) =>
            this.routeCheck(dhtPeer.getPeerDescriptor(), sourcePeer, destinationPeer, previousPeer)
        )
        routingSortedContacts.addContacts(closestFromKBucket)
        if (this.cleanUpHandleForConnectionManager) {
            const closestConnections = this.cleanUpHandleForConnectionManager.getAllConnectionPeerDescriptors()
                .filter((peerDescriptor) => this.routeCheck(peerDescriptor, sourcePeer, destinationPeer, previousPeer))
                .map((peerDescriptor) =>
                    new DhtPeer(peerDescriptor, toProtoRpcClient(new DhtRpcServiceClient(this.rpcCommunicator!.getRpcClientTransport())))
                )
            routingSortedContacts.addContacts(closestConnections)
        }
        return routingSortedContacts.getAllContacts().map((contact) => contact as DhtPeer)
    }

    public canRoute(routedMessage: RouteMessageWrapper): boolean {
        if (!this.started || this.stopped) {
            return false
        }
        if (this.ownPeerId!.equals(PeerID.fromValue(routedMessage.destinationPeer!.peerId))) {
            return true
        }
        if (this.routerDuplicateDetector.isMostLikelyDuplicate(routedMessage.requestId)) {
            logger.trace(`Message ${routedMessage.requestId} is not routable due to being a duplicate`)
            return false
        }
        const closestPeers = this.getRoutingCandidates(routedMessage.destinationPeer!, routedMessage.sourcePeer!, routedMessage.previousPeer)
        const notRoutableCount = this.notRoutableCount(
            closestPeers,
            routedMessage.sourcePeer!,
            routedMessage.destinationPeer!,
            routedMessage.previousPeer
        )
        return (closestPeers.length - notRoutableCount) > 0
    }

    private notRoutableCount(peers: DhtPeer[], sourcePeer: PeerDescriptor, destinationPeer: PeerDescriptor, previousPeer?: PeerDescriptor): number {
        return peers.reduce((acc: number, curr: DhtPeer) => {
            if (!this.routeCheck(curr.getPeerDescriptor(), sourcePeer, destinationPeer, previousPeer)) {
                return acc + 1
            }
            return acc
        }, 0)
    }

    private routeCheck(
        peerToRoute: PeerDescriptor,
        originatorPeer: PeerDescriptor,
        destinationPeer: PeerDescriptor,
        previousPeer?: PeerDescriptor
    ): boolean {
        const peerIdToRoute = PeerID.fromValue(peerToRoute.peerId)
        const originatorPeerId = PeerID.fromValue(originatorPeer.peerId)

        const previousPeerChecks = previousPeer ?
            !PeerID.fromValue(previousPeer.peerId).equals(peerIdToRoute)
                && KBucket.distance(previousPeer.peerId, destinationPeer.peerId) > KBucket.distance(peerToRoute.peerId, destinationPeer.peerId)
            : true
        return !peerIdToRoute.equals(this.ownPeerId!)
            && !peerIdToRoute.equals(originatorPeerId)
            && previousPeerChecks
    }

    private async getClosestPeersFromContact(contact: DhtPeer): Promise<PeerDescriptor[]> {
        if (!this.started || this.stopped) {
            return []
        }
        logger.trace(`Getting closest peers from contact: ${contact.peerId.toKey()}`)
        this.outgoingClosestPeersRequestsCounter++
        this.neighborList!.setContacted(contact.peerId)
        const returnedContacts = await contact.getClosestPeers(this.ownPeerDescriptor!)
        this.neighborList!.setActive(contact.peerId)
        return returnedContacts
    }

    private onClosestPeersRequestSucceeded(peerId: PeerID, contacts: PeerDescriptor[]) {
        if (this.ongoingClosestPeersRequests.has(peerId.toKey())) {
            this.ongoingClosestPeersRequests.delete(peerId.toKey())
            const dhtPeers = contacts.map((peer) => {
                return new DhtPeer(peer, toProtoRpcClient(new DhtRpcServiceClient(this.rpcCommunicator!.getRpcClientTransport())))
            })

            const oldClosestContact = this.neighborList!.getClosestContactId()

            dhtPeers.forEach((contact) => this.addNewContact(contact.getPeerDescriptor(), false))

            if (this.neighborList!.getClosestContactId().equals(oldClosestContact)) {
                this.noProgressCounter++
            } else {
                this.noProgressCounter = 0
            }

            if (this.ongoingJoinOperation && this.isJoinCompleted()) {
                this.emit('joinCompleted')
                this.ongoingJoinOperation = false
            } else {
                this.findMoreContacts()
            }
        }
    }

    private onClosestPeersRequestFailed(peerId: PeerID, exception: Error) {
        if (this.ongoingClosestPeersRequests.has(peerId.toKey())) {
            this.ongoingClosestPeersRequests.delete(peerId.toKey())
            logger.debug('onClosestPeersRequestFailed: ' + exception)
            this.neighborList!.removeContact(peerId)
            this.findMoreContacts()
        }
    }

    private isJoinCompleted(): boolean {
        return (this.neighborList!.getUncontactedContacts(this.config.parallelism).length < 1
            || this.noProgressCounter >= this.config.joinNoProgressLimit)
    }

    public async joinDht(entryPointDescriptor: PeerDescriptor): Promise<void> {
        if (!this.started || this.stopped || this.ongoingJoinOperation) {
            return
        }

        this.ongoingJoinOperation = true
        this.noProgressCounter = 0

        logger.info(`Joining The Streamr Network via entrypoint ${entryPointDescriptor.peerId.toString()}`)
        const entryPoint = new DhtPeer(entryPointDescriptor, toProtoRpcClient(new DhtRpcServiceClient(this.rpcCommunicator!.getRpcClientTransport())))

        if (this.ownPeerId!.equals(entryPoint.peerId)) {
            return
        }

        this.addNewContact(entryPointDescriptor)
        const closest = this.bucket!.closest(this.ownPeerId!.value, this.config.parallelism)
        this.neighborList!.addContacts(closest)

        this.findMoreContacts()
        try {
            await waitForEvent3<Events>(this, 'joinCompleted', this.config.dhtJoinTimeout)
        } catch (_e) {
            throw (new Err.DhtJoinTimeout('join timed out'))
        }
    }

    private findMoreContacts(): void {
        if (this.ongoingJoinOperation) {
            const uncontacted = this.neighborList!.getUncontactedContacts(this.config.parallelism)
            while (this.ongoingClosestPeersRequests.size < this.config.parallelism && uncontacted.length > 0) {
                const nextPeer = uncontacted.shift()
                this.ongoingClosestPeersRequests.add(nextPeer!.peerId.toKey())
                this.getClosestPeersFromContact(nextPeer!)
                    .then((contacts) => this.onClosestPeersRequestSucceeded(nextPeer!.peerId, contacts))
                    .catch((err) => this.onClosestPeersRequestFailed(nextPeer!.peerId, err))
            }
        }
    }

    public getBucketSize(): number {
        return this.bucket!.count()
    }

    private addNewContact(contact: PeerDescriptor, setActive = false): void {
        if (!this.started || this.stopped
            || (
                !this.bucket!.get(contact.peerId)
                && !this.neighborList!.getContact(PeerID.fromValue(contact.peerId))
            )
        ) {
            logger.trace(`Adding new contact ${contact.peerId.toString()}`)
            const dhtPeer = new DhtPeer(contact, toProtoRpcClient(new DhtRpcServiceClient(this.rpcCommunicator!.getRpcClientTransport())))
            const peerId = PeerID.fromValue(contact.peerId)
            if (!this.neighborList!.hasContact(peerId)) {
                this.neighborList!.addContact(dhtPeer)
            }
            if (contact.openInternet && !this.openInternetPeers!.hasContact(peerId)) {
                this.openInternetPeers!.addContact(dhtPeer)
            }
            if (setActive) {
                this.neighborList!.setActive(peerId)
                this.openInternetPeers!.setActive(peerId)
            }
            this.bucket!.add(dhtPeer)
        }
    }

    removeContact(contact: PeerDescriptor, removeFromOpenInternetPeers = false): void {
        if (!this.started || this.stopped) {
            return
        }
        logger.trace(`Removing contact ${contact.peerId.toString()}`)
        const peerId = PeerID.fromValue(contact.peerId)
        this.bucket!.remove(peerId.value)
        this.neighborList!.removeContact(peerId)
        if (removeFromOpenInternetPeers) {
            this.openInternetPeers!.removeContact(peerId)
        }
    }

    private bindDefaultServerMethods(): void {
        if (!this.started || this.stopped) {
            return
        }
        logger.trace(`Binding default DHT RPC methods`)

        this.getClosestPeers = this.getClosestPeers.bind(this)
        this.ping = this.ping.bind(this)
        this.routeMessage = this.routeMessage.bind(this)

        this.rpcCommunicator!.registerRpcMethod(ClosestPeersRequest, ClosestPeersResponse, 'getClosestPeers', this.getClosestPeers)
        this.rpcCommunicator!.registerRpcMethod(PingRequest, PingResponse, 'ping', this.ping)
        this.rpcCommunicator!.registerRpcMethod(RouteMessageWrapper, RouteMessageAck, 'routeMessage', this.routeMessage)
    }

    public getRpcCommunicator(): RoutingRpcCommunicator {
        return this.rpcCommunicator!
    }

    public getTransport(): ITransport {
        return this.transportLayer!
    }

    public getPeerDescriptor(): PeerDescriptor {
        return this.ownPeerDescriptor!
    }

    public getK(): number {
        return this.config.numberOfNodesPerKBucket
    }

    public getKBucketPeers(): PeerDescriptor[] {
        return this.bucket!.toArray().map((dhtPeer: DhtPeer) => dhtPeer.getPeerDescriptor())
    }

    public getOpenInternetPeerDescriptors(): PeerDescriptor[] {
        return this.openInternetPeers!.getAllContacts().map((contact) => contact.getPeerDescriptor())
    }

    public getNumberOfOutgoingClosestPeersRequests(): number {
        return this.outgoingClosestPeersRequestsCounter
    }

    private addClosestContactToBucket(): void {
        if (!this.started || this.stopped) {
            return
        }
        const closest = this.getClosestActiveContactNotInBucket()
        if (closest) {
            this.addNewContact(closest.getPeerDescriptor())
        }
    }

    private getClosestActiveContactNotInBucket(): DhtPeer | undefined {
        for (const contactId of this.neighborList!.getContactIds()) {
            if (!this.bucket!.get(contactId.value) && this.neighborList!.isActive(contactId)) {
                return this.neighborList!.getContact(contactId).contact
            }
        }
        return undefined
    }

    public getNodeName(): string {
        if (this.config.nodeName) {
            return this.config.nodeName
        } else {
            return 'unnamed node'
        }
    }

    public async stop(): Promise<void> {
        if (!this.started) {
            throw new Err.CouldNotStop('Cannot not stop() before start()')
        }
        if (this.joinTimeoutRef) {
            clearTimeout(this.joinTimeoutRef)
        }
        this.stopped = true
        this.ongoingJoinOperation = false
        this.bucket!.removeAllListeners()
        this.rpcCommunicator?.stop()
        this.removeAllListeners()
        await this.cleanUpHandleForConnectionManager?.stop()
    }

    // IDHTRpcService implementation

    public async getClosestPeers(request: ClosestPeersRequest, _context: ServerCallContext): Promise<ClosestPeersResponse> {
        const closestPeers = this.onGetClosestPeers(request.peerDescriptor!)
        const peerDescriptors = closestPeers.map((dhtPeer: DhtPeer) => dhtPeer.getPeerDescriptor())
        const response = {
            peers: peerDescriptors,
            requestId: request.requestId
        }
        return response
    }

    public async ping(request: PingRequest, _context: ServerCallContext): Promise<PingResponse> {
        const response: PingResponse = {
            requestId: request.requestId
        }
        return response
    }

    public async routeMessage(routed: RouteMessageWrapper, _context: ServerCallContext): Promise<RouteMessageAck> {
        const converted = {
            ...routed,
            destinationPeer: routed.destinationPeer!,
            sourcePeer: routed.sourcePeer!
        }
        const routable = this.canRoute(converted)

        const response: RouteMessageAck = {
            requestId: routed.requestId,
            destinationPeer: routed.sourcePeer,
            sourcePeer: routed.destinationPeer,
            error: routable ? '' : 'Could not forward the message'
        }
        if (routable) {
            setImmediate(async () => {
                try {
                    await this.onRoutedMessage(converted)
                } catch (err) {
                    // no-op
                }
            })
        }
        return response
    }

}<|MERGE_RESOLUTION|>--- conflicted
+++ resolved
@@ -62,11 +62,8 @@
     maxNeighborListSize = 100
     numberOfNodesPerKBucket = 1
     joinNoProgressLimit = 4
-<<<<<<< HEAD
     routeMessageTimeout = 4000
-=======
     dhtJoinTimeout = 60000
->>>>>>> 5b13417d
 
     constructor(conf: Partial<DhtNodeConfig>) {
         // assign given non-undefined config vars over defaults
