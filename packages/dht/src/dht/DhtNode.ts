<<<<<<< HEAD
import { DhtPeer } from './DhtPeer'
=======
>>>>>>> 2b4a6273
import KBucket from 'k-bucket'
import PQueue from 'p-queue'
import EventEmitter from 'events'

import { SortedContactList } from './SortedContactList'
import { DhtRpcClient } from '../proto/DhtRpc.client'
import { DhtTransportServer } from '../transport/DhtTransportServer'
import { createRpcMethods } from '../rpc-protocol/server'
import { RpcCommunicator } from '../transport/RpcCommunicator'
<<<<<<< HEAD
import { PeerDescriptor } from '../proto/DhtRpc'
import { PeerID } from '../PeerID'
import PQueue from 'p-queue'

export class DhtNode {
    static objectCounter = 0
    private objectId = 1
=======
import { PeerDescriptor, RouteMessageType, RouteMessageWrapper } from '../proto/DhtRpc'
import { IMessageRouter, RouteMessageParams, Event as MessageRouterEvent } from '../rpc-protocol/IMessageRouter'
import { stringFromId } from './helpers'
import { PeerID } from '../types'
import { DhtPeer } from './DhtPeer'
import { DhtTransportClient } from '../transport/DhtTransportClient'
import { RouterDuplicateDetector } from './RouterDuplicateDetector'

export class DhtNode extends EventEmitter implements IMessageRouter {
>>>>>>> 2b4a6273
    private readonly ALPHA = 3
    private K = 4
    private readonly peers: Map<string, DhtPeer>
    private readonly selfId: PeerID
    private readonly numberOfNodesPerKBucket = 1
    private readonly bucket: KBucket<DhtPeer>
    private readonly neighborList: SortedContactList
    private readonly dhtRpcClient: DhtRpcClient
    private readonly dhtTransportClient: DhtTransportClient
    private readonly dhtTransportServer: DhtTransportServer
    private readonly rpcCommunicator: RpcCommunicator
    private readonly routerDuplicateDetector: RouterDuplicateDetector
    private peerDescriptor: PeerDescriptor
<<<<<<< HEAD
    
    constructor(selfId: PeerID, dhtRpcClient: DhtRpcClient, dhtTransportServer: DhtTransportServer, rpcCommunicator: RpcCommunicator) {
=======
    constructor(
        selfId: PeerID,
        dhtRpcClient: DhtRpcClient,
        dhtTransportClient: DhtTransportClient,
        dhtTransportServer: DhtTransportServer,
        rpcCommunicator: RpcCommunicator
    ) {
        super()
>>>>>>> 2b4a6273
        this.selfId = selfId
        this.objectId = DhtNode.objectCounter
        DhtNode.objectCounter++
        this.peerDescriptor = {
            peerId: selfId.value,
            type: 0
        }
        this.peers = new Map()
        this.bucket = new KBucket({
            localNodeId: this.selfId.value,
            numberOfNodesPerKBucket: this.numberOfNodesPerKBucket
        })
        this.bucket.on('ping', async (oldContacts, newContact) => {
            // Here the node should call ping() on all old contacts. If one of them fails it should be removed
            // and replaced with the newContact
            for (const contact of oldContacts) {
                const alive = await contact.ping(this.peerDescriptor)
                if (!alive) {
                    this.bucket.remove(contact.id)
                    this.bucket.add(newContact)
                    break
                }
            }
        })
        this.dhtRpcClient = dhtRpcClient
        this.neighborList = new SortedContactList(this.selfId)
        this.dhtTransportServer = dhtTransportServer
        this.dhtTransportClient = dhtTransportClient
        this.rpcCommunicator = rpcCommunicator
        // False positives at 0.05% at maximum capacity
        this.routerDuplicateDetector = new RouterDuplicateDetector(2**15, 16, 1050, 2100)
        this.bindDefaultServerMethods()
    }

    public getNeighborList(): SortedContactList {
        return this.neighborList
    }

    public getSelfId(): PeerID {
        return this.selfId
    }

    public getDhtRpcClient(): DhtRpcClient {
        return this.dhtRpcClient
    }

    public onGetClosestPeers(caller: PeerDescriptor): DhtPeer[] {
        const ret = this.bucket.closest(caller.peerId, this.K)
        if (!this.bucket.get(caller.peerId)) {
            const contact = new DhtPeer(caller, this.dhtRpcClient)
            this.bucket.add(contact)
            this.neighborList.addContact(contact)
        }
        return ret
    }

<<<<<<< HEAD
    private async getClosestPeersFromContact(contact: DhtPeer): Promise<void> {
        this.neighborList.setContacted(contact.peerId)
        this.neighborList.setActive(contact.peerId)
=======
    public async onRoutedMessage(routedMessage: RouteMessageWrapper): Promise<void> {
        this.routerDuplicateDetector.add(routedMessage.nonce)
        if (stringFromId(routedMessage.destinationPeer!.peerId) === stringFromId(this.selfId)) {
            this.emit(MessageRouterEvent.DATA, routedMessage.sourcePeer, routedMessage.messageType, routedMessage.message)
        } else {
            await this.routeMessage({
                messageType: routedMessage.messageType as RouteMessageType,
                message: routedMessage.message,
                previousPeer: routedMessage.previousPeer as PeerDescriptor,
                destinationPeer: routedMessage.destinationPeer as PeerDescriptor,
                sourcePeer: routedMessage.sourcePeer as PeerDescriptor,
                messageId: routedMessage.nonce
            })
        }
    }

    public async routeMessage(params: RouteMessageParams): Promise<void> {
        // If destination is in bucket
        if (this.bucket.get(params.destinationPeer.peerId)) {
            const destination = this.bucket.get(params.destinationPeer.peerId)
            try {
                const success = await destination!.routeMessage({
                    ...params,
                    previousPeer: this.peerDescriptor
                })
                if (success) {
                    return
                }
            } catch (err) {
                console.error(err)
            }
        }
        let successAcks = 0
        const queue = new PQueue({ concurrency: this.ALPHA, timeout: 3000 })
        const closest = this.bucket.closest(params.destinationPeer.peerId, this.K)
            .filter((peer: DhtPeer) =>
                !(stringFromId(peer.getPeerId()) === stringFromId(params.sourcePeer!.peerId)
                    || stringFromId(peer.getPeerId()) === stringFromId(params.previousPeer?.peerId || new Uint8Array()))
            )
        const initialLength = closest.length
        while (successAcks < this.ALPHA && successAcks < initialLength && closest.length > 0) {
            await queue.add(
                (async () => {
                    const success = await closest.shift()!.routeMessage({
                        ...params,
                        previousPeer: this.getPeerDescriptor()
                    })
                    if (success) {
                        successAcks += 1
                    }
                })
            )
        }
        // Only throw if originator
        if (successAcks === 0 && (stringFromId(this.selfId) === stringFromId(params.sourcePeer!.peerId))) {
            throw new Error('Could not route message forward')
        }
    }

    public canRoute(routedMessage: RouteMessageWrapper): boolean {
        if (routedMessage.destinationPeer!.peerId === this.selfId) {
            return true
        }
        if (this.routerDuplicateDetector.test(routedMessage.nonce)) {
            return false
        }
        const closestPeers = this.bucket.closest(routedMessage.destinationPeer!.peerId, this.K)
        const notRoutableCount = closestPeers.reduce((acc: number, curr: DhtPeer) => {
            if (stringFromId(curr.getPeerId()) === stringFromId(routedMessage.sourcePeer!.peerId)
                || stringFromId(curr.getPeerId()) === stringFromId(routedMessage.previousPeer?.peerId || new Uint8Array())) {
                return acc + 1
            }
            return acc
        }, 0)
        return (closestPeers.length - notRoutableCount) > 0
    }

    private async getClosestPeersFromContact(contact: DhtPeer) {
        this.neighborList.setContacted(contact.getPeerId())
        this.neighborList.setActive(contact.getPeerId())
>>>>>>> 2b4a6273
        const returnedContacts = await contact.getClosestPeers(this.peerDescriptor)
        const dhtPeers = returnedContacts.map((peer) => {
            return new DhtPeer(peer, this.dhtRpcClient)
        })
        this.neighborList.addContacts(dhtPeers)
        dhtPeers.forEach( (returnedContact) => {
            if (!this.bucket.get(returnedContact.id)) {
                this.bucket.add(returnedContact)
            }
        })
    }

    private async contactEntrypoints(): Promise<void> {
        while (true) {
            const oldClosestContactId = this.neighborList.getClosestContactId()
            let uncontacted = this.neighborList.getUncontactedContacts(this.ALPHA)
            //console.log(JSON.stringify(uncontacted))
            if (uncontacted.length < 1) {
                return
            }

            await this.getClosestPeersFromContact(uncontacted[0])
            if (oldClosestContactId.equals(this.neighborList.getClosestContactId())) {
                uncontacted = this.neighborList.getUncontactedContacts(this.K)
                if (uncontacted.length < 1) {
                    return
                }
            }
        }
    }

    async joinDht(entryPointDescriptor: PeerDescriptor): Promise<void> {
       
        const entryPoint = new DhtPeer(entryPointDescriptor, this.dhtRpcClient) 
        const queue = new PQueue({ concurrency: this.ALPHA, timeout: 3000 })
        
        if (this.selfId.equals(entryPoint.peerId)) {
            return
        }
        
        this.bucket.add(entryPoint)
        const closest = this.bucket.closest(this.selfId.value, this.ALPHA)
        this.neighborList.addContacts(closest)
        
        await this.contactEntrypoints()

        while (true) {
            let uncontacted = this.neighborList.getUncontactedContacts(this.ALPHA)
            const oldClosestContactId = this.neighborList.getClosestContactId()
            await Promise.allSettled(uncontacted.map((contact) => queue.add(
                (async () => await this.getClosestPeersFromContact(contact))
            )))
            if (this.neighborList.getActiveContacts().length >= this.K ||
                oldClosestContactId.equals(this.neighborList.getClosestContactId())) {
                break
            }
            uncontacted = this.neighborList.getUncontactedContacts(this.ALPHA)
            if (uncontacted.length < 1) {
                break
            }
        }
    }

    public getBucketSize(): number {
        return this.bucket.count()
    }

    private bindDefaultServerMethods() {
        const methods = createRpcMethods(this.onGetClosestPeers.bind(this), this.onRoutedMessage.bind(this), this.canRoute.bind(this))
        this.dhtTransportServer.registerMethod('getClosestPeers', methods.getClosestPeers)
        this.dhtTransportServer.registerMethod('ping', methods.ping)
        this.dhtTransportServer.registerMethod('routeMessage', methods.routeMessage)
    }

    public getRpcCommunicator(): RpcCommunicator {
        return this.rpcCommunicator
    }

    public setPeerDescriptor(peerDescriptor: PeerDescriptor): void {
        this.peerDescriptor = peerDescriptor
    }

    public getPeerDescriptor(): PeerDescriptor {
        return this.peerDescriptor
    }

    public getK(): number {
        return this.K
    }

    public stop(): void {
        this.rpcCommunicator.stop()
        this.dhtTransportServer.stop()
        this.dhtTransportClient.stop()
        this.bucket.removeAllListeners()
        this.removeAllListeners()
    }
}<|MERGE_RESOLUTION|>--- conflicted
+++ resolved
@@ -1,35 +1,21 @@
-<<<<<<< HEAD
 import { DhtPeer } from './DhtPeer'
-=======
->>>>>>> 2b4a6273
 import KBucket from 'k-bucket'
 import PQueue from 'p-queue'
 import EventEmitter from 'events'
-
 import { SortedContactList } from './SortedContactList'
 import { DhtRpcClient } from '../proto/DhtRpc.client'
 import { DhtTransportServer } from '../transport/DhtTransportServer'
 import { createRpcMethods } from '../rpc-protocol/server'
 import { RpcCommunicator } from '../transport/RpcCommunicator'
-<<<<<<< HEAD
-import { PeerDescriptor } from '../proto/DhtRpc'
 import { PeerID } from '../PeerID'
-import PQueue from 'p-queue'
-
-export class DhtNode {
+import { PeerDescriptor, RouteMessageType, RouteMessageWrapper } from '../proto/DhtRpc'
+import { IMessageRouter, RouteMessageParams, Event as MessageRouterEvent } from '../rpc-protocol/IMessageRouter'
+import { DhtTransportClient } from '../transport/DhtTransportClient'
+import { RouterDuplicateDetector } from './RouterDuplicateDetector'
+
+export class DhtNode extends EventEmitter implements IMessageRouter {
     static objectCounter = 0
     private objectId = 1
-=======
-import { PeerDescriptor, RouteMessageType, RouteMessageWrapper } from '../proto/DhtRpc'
-import { IMessageRouter, RouteMessageParams, Event as MessageRouterEvent } from '../rpc-protocol/IMessageRouter'
-import { stringFromId } from './helpers'
-import { PeerID } from '../types'
-import { DhtPeer } from './DhtPeer'
-import { DhtTransportClient } from '../transport/DhtTransportClient'
-import { RouterDuplicateDetector } from './RouterDuplicateDetector'
-
-export class DhtNode extends EventEmitter implements IMessageRouter {
->>>>>>> 2b4a6273
     private readonly ALPHA = 3
     private K = 4
     private readonly peers: Map<string, DhtPeer>
@@ -43,10 +29,7 @@
     private readonly rpcCommunicator: RpcCommunicator
     private readonly routerDuplicateDetector: RouterDuplicateDetector
     private peerDescriptor: PeerDescriptor
-<<<<<<< HEAD
     
-    constructor(selfId: PeerID, dhtRpcClient: DhtRpcClient, dhtTransportServer: DhtTransportServer, rpcCommunicator: RpcCommunicator) {
-=======
     constructor(
         selfId: PeerID,
         dhtRpcClient: DhtRpcClient,
@@ -55,7 +38,6 @@
         rpcCommunicator: RpcCommunicator
     ) {
         super()
->>>>>>> 2b4a6273
         this.selfId = selfId
         this.objectId = DhtNode.objectCounter
         DhtNode.objectCounter++
@@ -112,14 +94,9 @@
         return ret
     }
 
-<<<<<<< HEAD
-    private async getClosestPeersFromContact(contact: DhtPeer): Promise<void> {
-        this.neighborList.setContacted(contact.peerId)
-        this.neighborList.setActive(contact.peerId)
-=======
     public async onRoutedMessage(routedMessage: RouteMessageWrapper): Promise<void> {
         this.routerDuplicateDetector.add(routedMessage.nonce)
-        if (stringFromId(routedMessage.destinationPeer!.peerId) === stringFromId(this.selfId)) {
+        if (this.selfId.equals(PeerID.fromValue(routedMessage.destinationPeer!.peerId))) {
             this.emit(MessageRouterEvent.DATA, routedMessage.sourcePeer, routedMessage.messageType, routedMessage.message)
         } else {
             await this.routeMessage({
@@ -153,8 +130,8 @@
         const queue = new PQueue({ concurrency: this.ALPHA, timeout: 3000 })
         const closest = this.bucket.closest(params.destinationPeer.peerId, this.K)
             .filter((peer: DhtPeer) =>
-                !(stringFromId(peer.getPeerId()) === stringFromId(params.sourcePeer!.peerId)
-                    || stringFromId(peer.getPeerId()) === stringFromId(params.previousPeer?.peerId || new Uint8Array()))
+                !(peer.peerId.equals(PeerID.fromValue(params.sourcePeer!.peerId))
+                    || (peer.peerId.equals(PeerID.fromValue(params.previousPeer?.peerId || new Uint8Array()))))
             )
         const initialLength = closest.length
         while (successAcks < this.ALPHA && successAcks < initialLength && closest.length > 0) {
@@ -171,13 +148,13 @@
             )
         }
         // Only throw if originator
-        if (successAcks === 0 && (stringFromId(this.selfId) === stringFromId(params.sourcePeer!.peerId))) {
+        if (successAcks === 0 && this.selfId.equals(PeerID.fromValue(params.sourcePeer!.peerId))) {
             throw new Error('Could not route message forward')
         }
     }
 
     public canRoute(routedMessage: RouteMessageWrapper): boolean {
-        if (routedMessage.destinationPeer!.peerId === this.selfId) {
+        if (this.selfId.equals(PeerID.fromValue(routedMessage.destinationPeer!.peerId))) {
             return true
         }
         if (this.routerDuplicateDetector.test(routedMessage.nonce)) {
@@ -185,8 +162,8 @@
         }
         const closestPeers = this.bucket.closest(routedMessage.destinationPeer!.peerId, this.K)
         const notRoutableCount = closestPeers.reduce((acc: number, curr: DhtPeer) => {
-            if (stringFromId(curr.getPeerId()) === stringFromId(routedMessage.sourcePeer!.peerId)
-                || stringFromId(curr.getPeerId()) === stringFromId(routedMessage.previousPeer?.peerId || new Uint8Array())) {
+            if (curr.peerId.equals(PeerID.fromValue(routedMessage.sourcePeer!.peerId)
+                || curr.peerId.equals(PeerID.fromValue(routedMessage.previousPeer?.peerId || new Uint8Array())))) {
                 return acc + 1
             }
             return acc
@@ -195,9 +172,8 @@
     }
 
     private async getClosestPeersFromContact(contact: DhtPeer) {
-        this.neighborList.setContacted(contact.getPeerId())
-        this.neighborList.setActive(contact.getPeerId())
->>>>>>> 2b4a6273
+        this.neighborList.setContacted(contact.peerId)
+        this.neighborList.setActive(contact.peerId)
         const returnedContacts = await contact.getClosestPeers(this.peerDescriptor)
         const dhtPeers = returnedContacts.map((peer) => {
             return new DhtPeer(peer, this.dhtRpcClient)
