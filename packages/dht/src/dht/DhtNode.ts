import { RemoteDhtNode } from './RemoteDhtNode'
import KBucket from 'k-bucket'
import { EventEmitter } from 'eventemitter3'
import { SortedContactList } from './contact/SortedContactList'
import { RoutingRpcCommunicator } from '../transport/RoutingRpcCommunicator'
import { ServerCallContext } from '@protobuf-ts/runtime-rpc'
import { PeerID, PeerIDKey } from '../helpers/PeerID'
import {
    ClosestPeersRequest,
    ClosestPeersResponse,
    LeaveNotice,
    ConnectivityResponse,
    Message,
    NodeType,
    PeerDescriptor,
    PingRequest,
    PingResponse,
    FindMode,
    DataEntry,
} from '../proto/packages/dht/protos/DhtRpc'
import { DisconnectionType, ITransport, TransportEvents } from '../transport/ITransport'
import { ConnectionManager, PortRange, TlsCertificate } from '../connection/ConnectionManager'
import { DhtRpcServiceClient, ExternalApiServiceClient } from '../proto/packages/dht/protos/DhtRpc.client'
import {
    Logger,
    MetricsContext,
    hexToBinary,
    waitForCondition
} from '@streamr/utils'
import { toProtoRpcClient } from '@streamr/proto-rpc'
import { RandomContactList } from './contact/RandomContactList'
import { Empty } from '../proto/google/protobuf/empty'
import { DhtCallContext } from '../rpc-protocol/DhtCallContext'
import { Any } from '../proto/google/protobuf/any'
import { areEqualPeerDescriptors, keyFromPeerDescriptor, peerIdFromPeerDescriptor } from '../helpers/peerIdFromPeerDescriptor'
import { Router } from './routing/Router'
import { RecursiveFinder, RecursiveFindResult } from './find/RecursiveFinder'
import { DataStore } from './store/DataStore'
import { PeerDiscovery } from './discovery/PeerDiscovery'
import { LocalDataStore } from './store/LocalDataStore'
import { IceServer } from '../connection/WebRTC/WebRtcConnector'
import { registerExternalApiRpcMethods } from './registerExternalApiRpcMethods'
import { RemoteExternalApi } from './RemoteExternalApi'
import { UUID } from '../helpers/UUID'
import { isBrowserEnvironment } from '../helpers/browser/isBrowserEnvironment'
import { sample } from 'lodash'
import { DefaultConnectorFacade, DefaultConnectorFacadeConfig } from '../connection/ConnectorFacade'

export interface DhtNodeEvents {
    newContact: (peerDescriptor: PeerDescriptor, closestPeers: PeerDescriptor[]) => void
    contactRemoved: (peerDescriptor: PeerDescriptor, closestPeers: PeerDescriptor[]) => void
    joinCompleted: () => void
    newKbucketContact: (peerDescriptor: PeerDescriptor, closestPeers: PeerDescriptor[]) => void
    kbucketContactRemoved: (peerDescriptor: PeerDescriptor) => void
    newOpenInternetContact: (peerDescriptor: PeerDescriptor, closestPeers: PeerDescriptor[]) => void
    openInternetContactRemoved: (peerDescriptor: PeerDescriptor, closestPeers: PeerDescriptor[]) => void
    newRandomContact: (peerDescriptor: PeerDescriptor, closestPeers: PeerDescriptor[]) => void
    randomContactRemoved: (peerDescriptor: PeerDescriptor, closestPeers: PeerDescriptor[]) => void
}

export interface DhtNodeOptions {
    serviceId?: string
    joinParallelism?: number
    maxNeighborListSize?: number
    numberOfNodesPerKBucket?: number
    joinNoProgressLimit?: number
    dhtJoinTimeout?: number
    metricsContext?: MetricsContext
    storeHighestTtl?: number
    storeMaxTtl?: number
    networkConnectivityTimeout?: number

    transportLayer?: ITransport
    peerDescriptor?: PeerDescriptor
    entryPoints?: PeerDescriptor[]
    websocketHost?: string
    websocketPortRange?: PortRange
    peerId?: string

    rpcRequestTimeout?: number
    iceServers?: IceServer[]
    webrtcAllowPrivateAddresses?: boolean
    webrtcDatachannelBufferThresholdLow?: number
    webrtcDatachannelBufferThresholdHigh?: number
    webrtcNewConnectionTimeout?: number
    webrtcPortRange?: PortRange
    maxMessageSize?: number
    maxConnections?: number
    tlsCertificate?: TlsCertificate
    externalIp?: string
}

export class DhtNodeConfig {
    serviceId = 'layer0'
    joinParallelism = 3
    maxNeighborListSize = 200
    numberOfNodesPerKBucket = 8
    joinNoProgressLimit = 4
    dhtJoinTimeout = 60000
    getClosestContactsLimit = 5
    maxConnections = 80
    storeHighestTtl = 60000
    storeMaxTtl = 60000
    networkConnectivityTimeout = 10000
    storeNumberOfCopies = 5
    metricsContext = new MetricsContext()
    peerId = new UUID().toHex()

    transportLayer?: ITransport
    peerDescriptor?: PeerDescriptor
    entryPoints?: PeerDescriptor[]
    websocketHost?: string
    websocketPortRange?: PortRange
    rpcRequestTimeout?: number
    iceServers?: IceServer[]
    webrtcAllowPrivateAddresses?: boolean
    webrtcDatachannelBufferThresholdLow?: number
    webrtcDatachannelBufferThresholdHigh?: number
    webrtcNewConnectionTimeout?: number
    maxMessageSize?: number
    externalIp?: string
    webrtcPortRange?: PortRange
    tlsCertificate?: TlsCertificate

    constructor(conf: Partial<DhtNodeOptions>) {
        // assign given non-undefined config vars over defaults
        let k: keyof typeof conf
        for (k in conf) {
            if (conf[k] === undefined) {
                delete conf[k]
            }
        }
        Object.assign(this, conf)
    }
}

const logger = new Logger(module)

export type Events = TransportEvents & DhtNodeEvents

export const createPeerDescriptor = (msg?: ConnectivityResponse, peerId?: string): PeerDescriptor => {
    let kademliaId: Uint8Array
    if (msg) {
        kademliaId = peerId ? hexToBinary(peerId) : PeerID.fromIp(msg.host).value
    } else {
        kademliaId = hexToBinary(peerId!)
    }
    const nodeType = isBrowserEnvironment() ? NodeType.BROWSER : NodeType.NODEJS 
    const ret: PeerDescriptor = { kademliaId, type: nodeType }
    if (msg && msg.websocket) {
        ret.websocket = { host: msg.websocket.host, port: msg.websocket.port, tls: msg.websocket.tls }
        ret.openInternet = true
    }
    return ret
}

export class DhtNode extends EventEmitter<Events> implements ITransport {
    private readonly config: DhtNodeConfig

    private bucket?: KBucket<RemoteDhtNode>
    private connections: Map<PeerIDKey, RemoteDhtNode> = new Map()
    private neighborList?: SortedContactList<RemoteDhtNode>
    private openInternetPeers?: SortedContactList<RemoteDhtNode>
    private randomPeers?: RandomContactList<RemoteDhtNode>
    private rpcCommunicator?: RoutingRpcCommunicator
    private transportLayer?: ITransport
    private ownPeerDescriptor?: PeerDescriptor
    public router?: Router
    public dataStore?: DataStore
    private localDataStore = new LocalDataStore()
    private recursiveFinder?: RecursiveFinder
    private peerDiscovery?: PeerDiscovery

    public connectionManager?: ConnectionManager
    private started = false
    private stopped = false
    private entryPointDisconnectTimeout?: NodeJS.Timeout

    public contactAddCounter = 0
    public contactOnAddedCounter = 0

    constructor(conf: Partial<DhtNodeConfig>) {
        super()
        this.config = new DhtNodeConfig(conf)
        this.send = this.send.bind(this)
    }

    public async start(): Promise<void> {
        if (this.started || this.stopped) {
            return
        }
        logger.trace(`Starting new Streamr Network DHT Node with serviceId ${this.config.serviceId}`)
        this.started = true

        if (isBrowserEnvironment()) {
            this.config.websocketPortRange = undefined
            if (this.config.peerDescriptor) {
                this.config.peerDescriptor.websocket = undefined
            }
        }
        // If transportLayer is given, do not create a ConnectionManager
        if (this.config.transportLayer) {
            this.transportLayer = this.config.transportLayer
            this.ownPeerDescriptor = this.transportLayer.getPeerDescriptor()
            if (this.config.transportLayer instanceof ConnectionManager) {
                this.connectionManager = this.config.transportLayer
            }
        } else {
            const connectorFacadeConfig: DefaultConnectorFacadeConfig = {
                transportLayer: this,
                entryPoints: this.config.entryPoints,
                iceServers: this.config.iceServers,
                webrtcAllowPrivateAddresses: this.config.webrtcAllowPrivateAddresses,
                webrtcDatachannelBufferThresholdLow: this.config.webrtcDatachannelBufferThresholdLow,
                webrtcDatachannelBufferThresholdHigh: this.config.webrtcDatachannelBufferThresholdHigh,
                webrtcNewConnectionTimeout: this.config.webrtcNewConnectionTimeout,
                webrtcPortRange: this.config.webrtcPortRange,
                maxMessageSize: this.config.maxMessageSize,
                tlsCertificate: this.config.tlsCertificate,
                externalIp: this.config.externalIp,
                createOwnPeerDescriptor: (connectivityResponse: ConnectivityResponse) => this.generatePeerDescriptorCallBack(connectivityResponse),
            }
            // If own PeerDescriptor is given in config, create a ConnectionManager with ws server
            if (this.config.peerDescriptor?.websocket) {
                connectorFacadeConfig.websocketHost = this.config.peerDescriptor.websocket.host
                connectorFacadeConfig.websocketPortRange = { 
                    min: this.config.peerDescriptor.websocket.port,
                    max: this.config.peerDescriptor.websocket.port
                }
            // If websocketPortRange is given, create ws server using it, websocketHost can be undefined
            } else if (this.config.websocketPortRange) { 
                connectorFacadeConfig.websocketHost = this.config.websocketHost
                connectorFacadeConfig.websocketPortRange = this.config.websocketPortRange
            }

            const connectionManager = new ConnectionManager({
                createConnectorFacade: () => new DefaultConnectorFacade(connectorFacadeConfig),
                maxConnections: this.config.maxConnections,
                metricsContext: this.config.metricsContext
            })
            await connectionManager.start()
            this.connectionManager = connectionManager
            this.transportLayer = connectionManager
        }

        this.rpcCommunicator = new RoutingRpcCommunicator(
            this.config.serviceId,
            this.transportLayer.send,
            { rpcRequestTimeout: this.config.rpcRequestTimeout }
        )

        this.transportLayer.on('message', (message: Message) => this.handleMessage(message))

        this.bindDefaultServerMethods()
        this.initKBuckets(peerIdFromPeerDescriptor(this.ownPeerDescriptor!))
        this.peerDiscovery = new PeerDiscovery({
            rpcCommunicator: this.rpcCommunicator,
            ownPeerDescriptor: this.ownPeerDescriptor!,
            bucket: this.bucket!,
            connections: this.connections,
            neighborList: this.neighborList!,
            randomPeers: this.randomPeers!,
            openInternetPeers: this.openInternetPeers!,
            joinNoProgressLimit: this.config.joinNoProgressLimit,
            getClosestContactsLimit: this.config.getClosestContactsLimit,
            joinTimeout: this.config.dhtJoinTimeout,
            serviceId: this.config.serviceId,
            parallelism: this.config.joinParallelism,
            addContact: this.addNewContact.bind(this),
            connectionManager: this.connectionManager
        })
        this.router = new Router({
            rpcCommunicator: this.rpcCommunicator,
            connections: this.connections,
            ownPeerDescriptor: this.ownPeerDescriptor!,
            addContact: this.addNewContact.bind(this),
            serviceId: this.config.serviceId,
            connectionManager: this.connectionManager
        })
        this.recursiveFinder = new RecursiveFinder({
            rpcCommunicator: this.rpcCommunicator,
            router: this.router,
            sessionTransport: this,
            connections: this.connections,
            ownPeerDescriptor: this.ownPeerDescriptor!,
            serviceId: this.config.serviceId,
            addContact: this.addNewContact.bind(this),
            isPeerCloserToIdThanSelf: this.isPeerCloserToIdThanSelf.bind(this),
            localDataStore: this.localDataStore
        })
        this.dataStore = new DataStore({
            rpcCommunicator: this.rpcCommunicator,
            recursiveFinder: this.recursiveFinder,
            ownPeerDescriptor: this.ownPeerDescriptor!,
            serviceId: this.config.serviceId,
            highestTtl: this.config.storeHighestTtl,
            maxTtl: this.config.storeMaxTtl,
            numberOfCopies: this.config.storeNumberOfCopies,
            localDataStore: this.localDataStore,
            dhtNodeEmitter: this,
            getNodesClosestToIdFromBucket: (id: Uint8Array, n?: number) => {
                return this.bucket!.closest(id, n)
            }
        })
        registerExternalApiRpcMethods(this)
        if (this.connectionManager! && this.config.entryPoints && this.config.entryPoints.length > 0 
            && !areEqualPeerDescriptors(this.config.entryPoints[0], this.ownPeerDescriptor!)) {
            this.connectToEntryPoint(this.config.entryPoints[0])
        }
    }

    private initKBuckets = (selfId: PeerID) => {
        this.bucket = new KBucket<RemoteDhtNode>({
            localNodeId: selfId.value,
            numberOfNodesPerKBucket: this.config.numberOfNodesPerKBucket,
            numberOfNodesToPing: this.config.numberOfNodesPerKBucket
        })
        this.bucket.on('ping', (oldContacts: RemoteDhtNode[], newContact: RemoteDhtNode) => this.onKBucketPing(oldContacts, newContact))
        this.bucket.on('removed', (contact: RemoteDhtNode) => this.onKBucketRemoved(contact))
        this.bucket.on('added', (contact: RemoteDhtNode) => this.onKBucketAdded(contact))
        this.bucket.on('updated', () => {
            // TODO: Update contact info to the connection manager and reconnect
        })
        this.neighborList = new SortedContactList(selfId, this.config.maxNeighborListSize)
        this.neighborList.on('contactRemoved', (removedContact: RemoteDhtNode, activeContacts: RemoteDhtNode[]) => {
            if (this.stopped) {
                return
            }
            this.emit('contactRemoved', removedContact.getPeerDescriptor(), activeContacts.map((c) => c.getPeerDescriptor()))
            this.randomPeers!.addContact(
                new RemoteDhtNode(
                    this.ownPeerDescriptor!,
                    removedContact.getPeerDescriptor(),
                    toProtoRpcClient(new DhtRpcServiceClient(this.rpcCommunicator!.getRpcClientTransport())),
                    this.config.serviceId
                )
            )
        })
        this.neighborList.on('newContact', (newContact: RemoteDhtNode, activeContacts: RemoteDhtNode[]) =>
            this.emit('newContact', newContact.getPeerDescriptor(), activeContacts.map((c) => c.getPeerDescriptor()))
        )
        this.openInternetPeers = new SortedContactList(selfId, this.config.maxNeighborListSize / 2)
        this.openInternetPeers.on('contactRemoved', (removedContact: RemoteDhtNode, activeContacts: RemoteDhtNode[]) =>
            this.emit('openInternetContactRemoved', removedContact.getPeerDescriptor(), activeContacts.map((c) => c.getPeerDescriptor()))
        )
        this.openInternetPeers.on('newContact', (newContact: RemoteDhtNode, activeContacts: RemoteDhtNode[]) =>
            this.emit('newOpenInternetContact', newContact.getPeerDescriptor(), activeContacts.map((c) => c.getPeerDescriptor()))
        )
        this.transportLayer!.on('connected', (peerDescriptor: PeerDescriptor) => this.onTransportConnected(peerDescriptor))

        this.transportLayer!.on('disconnected', (peerDescriptor: PeerDescriptor, disonnectionType: DisconnectionType) => {
            this.onTransportDisconnected(peerDescriptor, disonnectionType)
        })

        this.transportLayer!.getAllConnectionPeerDescriptors().forEach((peer) => {
            const remoteDhtNode = new RemoteDhtNode(
                this.ownPeerDescriptor!,
                peer,
                toProtoRpcClient(new DhtRpcServiceClient(this.rpcCommunicator!.getRpcClientTransport())),
                this.config.serviceId
            )
<<<<<<< HEAD
            if (areEqualPeerDescriptors(peer, this.ownPeerDescriptor!)) {
=======
            if (isSamePeerDescriptor(peer, this.ownPeerDescriptor!)) {
>>>>>>> 055716fe
                logger.error('own peerdescriptor added to connections in initKBucket')
            }
            this.connections.set(keyFromPeerDescriptor(peer), remoteDhtNode)
        })
        this.randomPeers = new RandomContactList(selfId, this.config.maxNeighborListSize)
        this.randomPeers.on('contactRemoved', (removedContact: RemoteDhtNode, activeContacts: RemoteDhtNode[]) =>
            this.emit('randomContactRemoved', removedContact.getPeerDescriptor(), activeContacts.map((c) => c.getPeerDescriptor()))
        )
        this.randomPeers.on('newContact', (newContact: RemoteDhtNode, activeContacts: RemoteDhtNode[]) =>
            this.emit('newRandomContact', newContact.getPeerDescriptor(), activeContacts.map((c) => c.getPeerDescriptor()))
        )
    }

    private onTransportConnected(peerDescriptor: PeerDescriptor): void {

<<<<<<< HEAD
        if (areEqualPeerDescriptors(this.ownPeerDescriptor!, peerDescriptor)) {
=======
        if (isSamePeerDescriptor(this.ownPeerDescriptor!, peerDescriptor)) {
>>>>>>> 055716fe
            logger.error('onTransportConnected() to self')
        }

        const remoteDhtNode = new RemoteDhtNode(
            this.ownPeerDescriptor!,
            peerDescriptor,
            toProtoRpcClient(new DhtRpcServiceClient(this.rpcCommunicator!.getRpcClientTransport())),
            this.config.serviceId
        )
        if (!this.connections.has(PeerID.fromValue(remoteDhtNode.id).toKey())) {
            this.connections.set(PeerID.fromValue(remoteDhtNode.id).toKey(), remoteDhtNode)
            logger.trace('connectionschange add ' + this.connections.size)
        } else {
            logger.trace('new connection not set to connections, there is already a connection with the peer ID')
        }
        logger.trace('connected: ' + keyFromPeerDescriptor(peerDescriptor) + ' ' + this.connections.size)
        this.emit('connected', peerDescriptor)
    }

    private onTransportDisconnected(peerDescriptor: PeerDescriptor, dicsonnectionType: DisconnectionType): void {
        logger.trace('disconnected: ' + keyFromPeerDescriptor(peerDescriptor))
        this.connections.delete(keyFromPeerDescriptor(peerDescriptor))
        // only remove from bucket if we are on layer 0
        if (this.connectionManager) {
            this.bucket!.remove(peerDescriptor.kademliaId)

            if (dicsonnectionType === 'OUTGOING_GRACEFUL_LEAVE' || dicsonnectionType === 'INCOMING_GRACEFUL_LEAVE') {
                logger.trace(keyFromPeerDescriptor(peerDescriptor) + ' ' + 'onTransportDisconnected with type ' + dicsonnectionType)
                this.removeContact(peerDescriptor, true)
            } else {
                logger.trace(keyFromPeerDescriptor(peerDescriptor) + ' ' + 'onTransportDisconnected with type ' + dicsonnectionType)
            }
        }

        this.emit('disconnected', peerDescriptor, dicsonnectionType)
    }

    private bindDefaultServerMethods(): void {
        if (!this.started || this.stopped) {
            return
        }
        logger.trace(`Binding default DHT RPC methods`)
        this.rpcCommunicator!.registerRpcMethod(ClosestPeersRequest, ClosestPeersResponse, 'getClosestPeers',
            (req: ClosestPeersRequest, context) => this.getClosestPeers(req, context))
        this.rpcCommunicator!.registerRpcMethod(PingRequest, PingResponse, 'ping',
            (req: PingRequest, context) => this.ping(req, context))
        this.rpcCommunicator!.registerRpcNotification(LeaveNotice, 'leaveNotice',
            (req: LeaveNotice, context) => this.leaveNotice(req, context))
    }

    private isPeerCloserToIdThanSelf(peer1: PeerDescriptor, compareToId: PeerID): boolean {
        const distance1 = this.bucket!.distance(peer1.kademliaId, compareToId.value)
        const distance2 = this.bucket!.distance(this.ownPeerDescriptor!.kademliaId, compareToId.value)
        return distance1 < distance2
    }

    private handleMessage(message: Message): void {
        if (message.serviceId === this.config.serviceId) {
            logger.trace('callig this.handleMessageFromPeer ' + keyFromPeerDescriptor(message.sourceDescriptor!)
                + ' ' + message.serviceId + ' ' + message.messageId)
            this.rpcCommunicator?.handleMessageFromPeer(message)
        } else {
            logger.trace('emit "message" ' + keyFromPeerDescriptor(message.sourceDescriptor!) + ' ' + message.serviceId + ' ' + message.messageId)
            this.emit('message', message)
        }
    }

    private generatePeerDescriptorCallBack = (connectivityResponse: ConnectivityResponse) => {
        if (this.config.peerDescriptor) {
            this.ownPeerDescriptor = this.config.peerDescriptor
        } else {
            this.ownPeerDescriptor = createPeerDescriptor(connectivityResponse, this.config.peerId)
        }
        return this.ownPeerDescriptor
    }

    private getClosestPeerDescriptors(kademliaId: Uint8Array, limit: number): PeerDescriptor[] {
        const closestPeers = this.bucket!.closest(kademliaId, limit)
        return closestPeers.map((remoteDhtNode: RemoteDhtNode) => remoteDhtNode.getPeerDescriptor())
    }

    private onKBucketPing(oldContacts: RemoteDhtNode[], newContact: RemoteDhtNode): void {
        if (this.stopped) {
            return
        }
        const sortingList: SortedContactList<RemoteDhtNode> = new SortedContactList(this.getNodeId(), 100)
        sortingList.addContacts(oldContacts)
        const sortedContacts = sortingList.getAllContacts()
        this.connectionManager?.weakUnlockConnection(sortedContacts[sortedContacts.length - 1].getPeerDescriptor())
        this.bucket?.remove(sortedContacts[sortedContacts.length - 1].getPeerId().value)
        this.bucket!.add(newContact)
    }

    private onKBucketRemoved(contact: RemoteDhtNode): void {
        if (this.stopped) {
            return
        }
        this.connectionManager?.weakUnlockConnection(contact.getPeerDescriptor())
        logger.trace(`Removed contact ${keyFromPeerDescriptor(contact.getPeerDescriptor())}`)
        this.emit(
            'kbucketContactRemoved',
            contact.getPeerDescriptor()
        )
        if (this.bucket!.count() === 0
            && !this.peerDiscovery!.isJoinOngoing()
            && this.config.entryPoints
            && this.config.entryPoints.length > 0
        ) {
            setImmediate(async () => {
                await Promise.all(this.config.entryPoints!.map((entryPoint) => 
                    this.peerDiscovery!.rejoinDht(entryPoint)
                )) 
            })
        }
    }

    private onKBucketAdded(contact: RemoteDhtNode): void {
        if (this.stopped) {
            return
        }
        this.contactOnAddedCounter++
        if (!this.stopped && !contact.getPeerId().equals(this.getNodeId())) {
            // Important to lock here, before the ping result is known
            this.connectionManager?.weakLockConnection(contact.getPeerDescriptor())
            if (this.connections.has(contact.getPeerId().toKey())) {
                logger.trace(`Added new contact ${keyFromPeerDescriptor(contact.getPeerDescriptor())}`)
                this.emit(
                    'newKbucketContact',
                    contact.getPeerDescriptor(),
                    this.neighborList!.getClosestContacts(this.config.getClosestContactsLimit).map((peer) => peer.getPeerDescriptor())
                )
            } else {    // open connection by pinging
                logger.trace('starting ping ' + keyFromPeerDescriptor(contact.getPeerDescriptor()))
                contact.ping().then((result) => {
                    if (result) {
                        logger.trace(`Added new contact ${keyFromPeerDescriptor(contact.getPeerDescriptor())}`)
                        this.emit(
                            'newKbucketContact',
                            contact.getPeerDescriptor(),
                            this.neighborList!.getClosestContacts(this.config.getClosestContactsLimit).map((peer) => peer.getPeerDescriptor())
                        )
                    } else {
                        logger.trace('ping failed ' + keyFromPeerDescriptor(contact.getPeerDescriptor()))
                        this.connectionManager?.weakUnlockConnection(contact.getPeerDescriptor())
                        this.removeContact(contact.getPeerDescriptor())
                        this.addClosestContactToBucket()
                    }
                    return
                }).catch((_e) => {
                    this.connectionManager?.weakUnlockConnection(contact.getPeerDescriptor())
                    this.removeContact(contact.getPeerDescriptor())
                    this.addClosestContactToBucket()
                })
            }
        }
    }

    private addClosestContactToBucket(): void {
        if (!this.started || this.stopped) {
            return
        }
        const closest = this.getClosestActiveContactNotInBucket()
        if (closest) {
            this.addNewContact(closest.getPeerDescriptor())
        }
    }

    private getClosestActiveContactNotInBucket(): RemoteDhtNode | undefined {
        for (const contactId of this.neighborList!.getContactIds()) {
            if (!this.bucket!.get(contactId.value) && this.neighborList!.isActive(contactId)) {
                return this.neighborList!.getContact(contactId).contact
            }
        }
        return undefined
    }

    public getClosestContacts(maxCount?: number): PeerDescriptor[] {
        return this.neighborList!.getClosestContacts(maxCount).map((c) => c.getPeerDescriptor())
    }

    public getNodeId(): PeerID {
        return peerIdFromPeerDescriptor(this.ownPeerDescriptor!)
    }

    public getBucketSize(): number {
        return this.bucket!.count()
    }

    private addNewContact(contact: PeerDescriptor, setActive = false): void {
        if (!this.started || this.stopped) {
            return
        }
<<<<<<< HEAD
        if (!areEqualPeerDescriptors(contact, this.ownPeerDescriptor!)) {
=======
        if (!isSamePeerDescriptor(contact, this.ownPeerDescriptor!)) {
>>>>>>> 055716fe
            logger.trace(`Adding new contact ${keyFromPeerDescriptor(contact)}`)
            const remoteDhtNode = new RemoteDhtNode(
                this.ownPeerDescriptor!,
                contact,
                toProtoRpcClient(new DhtRpcServiceClient(this.rpcCommunicator!.getRpcClientTransport())),
                this.config.serviceId
            )
            if (!this.bucket!.get(contact.kademliaId) && !this.neighborList!.getContact(peerIdFromPeerDescriptor(contact))) {
                this.neighborList!.addContact(remoteDhtNode)
                if (contact.openInternet) {
                    this.openInternetPeers!.addContact(remoteDhtNode)
                }
                if (setActive) {
                    const peerId = peerIdFromPeerDescriptor(contact)
                    this.neighborList!.setActive(peerId)
                    this.openInternetPeers!.setActive(peerId)
                }
                this.contactAddCounter++
                this.bucket!.add(remoteDhtNode)
            } else {
                this.randomPeers!.addContact(remoteDhtNode)
            }
        }
    }

    private connectToEntryPoint(entryPoint: PeerDescriptor): void {
        this.connectionManager!.lockConnection(entryPoint, 'temporary-layer0-connection')
        this.entryPointDisconnectTimeout = setTimeout(() => {
            this.connectionManager!.unlockConnection(entryPoint, 'temporary-layer0-connection')
        }, 10 * 1000)
    }

    public removeContact(contact: PeerDescriptor, removeFromOpenInternetPeers = false): void {
        if (!this.started || this.stopped) {
            return
        }
        logger.trace(`Removing contact ${keyFromPeerDescriptor(contact)}`)
        const peerId = peerIdFromPeerDescriptor(contact)
        this.bucket!.remove(peerId.value)
        this.neighborList!.removeContact(peerId)
        this.randomPeers!.removeContact(peerId)
        if (removeFromOpenInternetPeers) {
            this.openInternetPeers!.removeContact(peerId)
        }
    }

    public async send(msg: Message): Promise<void> {
        if (!this.started || this.stopped) {
            return
        }
        const reachableThrough = this.peerDiscovery!.isJoinOngoing() ? this.config.entryPoints || [] : []
        await this.router!.send(msg, reachableThrough)
    }

    public async joinDht(entryPointDescriptors: PeerDescriptor[], doAdditionalRandomPeerDiscovery?: boolean, retry?: boolean): Promise<void> {
        if (!this.started) {
            throw new Error('Cannot join DHT before calling start() on DhtNode')
        }
        await Promise.all(entryPointDescriptors.map((entryPoint) => 
            this.peerDiscovery!.joinDht(entryPoint, doAdditionalRandomPeerDiscovery, retry)
        ))
    }

    public async startRecursiveFind(idToFind: Uint8Array, findMode?: FindMode, excludedPeer?: PeerDescriptor): Promise<RecursiveFindResult> {
        return this.recursiveFinder!.startRecursiveFind(idToFind, findMode, excludedPeer)
    }

    public async storeDataToDht(key: Uint8Array, data: Any): Promise<PeerDescriptor[]> {
        if (this.peerDiscovery!.isJoinOngoing() && this.config.entryPoints && this.config.entryPoints.length > 0) {
            return this.storeDataViaPeer(key, data, sample(this.config.entryPoints)!)
        }
        return this.dataStore!.storeDataToDht(key, data)
    }

    public async storeDataViaPeer(key: Uint8Array, data: Any, peer: PeerDescriptor): Promise<PeerDescriptor[]> {
        const target = new RemoteExternalApi(
            this.ownPeerDescriptor!,
            peer,
            this.config.serviceId,
            toProtoRpcClient(new ExternalApiServiceClient(this.rpcCommunicator!.getRpcClientTransport()))
        )
        return await target.storeData(key, data)
    }

    public async getDataFromDht(idToFind: Uint8Array): Promise<DataEntry[]> {
        if (this.peerDiscovery!.isJoinOngoing() && this.config.entryPoints && this.config.entryPoints.length > 0) {
            return this.findDataViaPeer(idToFind, sample(this.config.entryPoints)!)
        }
        const result = await this.recursiveFinder!.startRecursiveFind(idToFind, FindMode.DATA)
        return result.dataEntries ?? []
    }

    public async deleteDataFromDht(idToDelete: Uint8Array): Promise<void> {
        if (!this.stopped) {
            return this.dataStore!.deleteDataFromDht(idToDelete)
        }
    }

    public async findDataViaPeer(idToFind: Uint8Array, peer: PeerDescriptor): Promise<DataEntry[]> {
        const target = new RemoteExternalApi(
            this.ownPeerDescriptor!,
            peer,
            this.config.serviceId,
            toProtoRpcClient(new ExternalApiServiceClient(this.rpcCommunicator!.getRpcClientTransport()))
        )
        return await target.findData(idToFind)
    }

    public getRpcCommunicator(): RoutingRpcCommunicator {
        return this.rpcCommunicator!
    }

    public getTransport(): ITransport {
        return this.transportLayer!
    }

    public getPeerDescriptor(): PeerDescriptor {
        return this.ownPeerDescriptor!
    }

    public getAllConnectionPeerDescriptors(): PeerDescriptor[] {
        return Array.from(this.connections.values()).map((peer) => peer.getPeerDescriptor())
    }

    public getKBucketPeers(): PeerDescriptor[] {
        return this.bucket!.toArray().map((remoteDhtNode: RemoteDhtNode) => remoteDhtNode.getPeerDescriptor())
    }

    public getNumberOfConnections(): number {
        return this.connections.size
    }

    public getNumberOfLocalLockedConnections(): number {
        return this.connectionManager!.getNumberOfLocalLockedConnections()
    }

    public getNumberOfRemoteLockedConnections(): number {
        return this.connectionManager!.getNumberOfRemoteLockedConnections()
    }

    public getNumberOfWeakLockedConnections(): number {
        return this.connectionManager!.getNumberOfWeakLockedConnections()
    }

    public async waitForNetworkConnectivity(): Promise<void> {
        await waitForCondition(() => this.connections.size > 0, this.config.networkConnectivityTimeout)
    }

    public hasJoined(): boolean {
        return this.peerDiscovery!.isJoinCalled()
    }

    public async stop(): Promise<void> {
        if (this.stopped || !this.started) {
            return
        }
        logger.trace('stop()')
        this.stopped = true

        if (this.entryPointDisconnectTimeout) {
            clearTimeout(this.entryPointDisconnectTimeout)
        }
        this.bucket!.toArray().forEach((remoteDhtNode: RemoteDhtNode) => this.bucket!.remove(remoteDhtNode.id))
        this.bucket!.removeAllListeners()
        this.localDataStore.clear()
        this.neighborList!.stop()
        this.randomPeers!.stop()
        this.openInternetPeers!.stop()
        this.rpcCommunicator!.stop()
        this.router!.stop()
        this.recursiveFinder!.stop()
        this.peerDiscovery!.stop()
        if (this.connectionManager) {
            await this.connectionManager.stop()
        }
        this.transportLayer = undefined
        this.connectionManager = undefined
        this.connections.clear()
        this.removeAllListeners()
    }

    // IDHTRpcService implementation
    private async getClosestPeers(request: ClosestPeersRequest, context: ServerCallContext): Promise<ClosestPeersResponse> {
        this.addNewContact((context as DhtCallContext).incomingSourceDescriptor!)
        const response = {
            peers: this.getClosestPeerDescriptors(request.kademliaId, this.config.getClosestContactsLimit),
            requestId: request.requestId
        }
        return response
    }

    // IDHTRpcService implementation
    private async ping(request: PingRequest, context: ServerCallContext): Promise<PingResponse> {
        logger.trace('received ping request: ' + keyFromPeerDescriptor((context as DhtCallContext).incomingSourceDescriptor!))
        setImmediate(() => {
            this.addNewContact((context as DhtCallContext).incomingSourceDescriptor!)
        })
        const response: PingResponse = {
            requestId: request.requestId
        }
        return response
    }

    // IDHTRpcService implementation
    private async leaveNotice(request: LeaveNotice, context: ServerCallContext): Promise<Empty> {
        // TODO check signature??
        if (request.serviceId === this.config.serviceId) {
            this.removeContact((context as DhtCallContext).incomingSourceDescriptor!)
        }
        return {}
    }
}<|MERGE_RESOLUTION|>--- conflicted
+++ resolved
@@ -359,11 +359,7 @@
                 toProtoRpcClient(new DhtRpcServiceClient(this.rpcCommunicator!.getRpcClientTransport())),
                 this.config.serviceId
             )
-<<<<<<< HEAD
             if (areEqualPeerDescriptors(peer, this.ownPeerDescriptor!)) {
-=======
-            if (isSamePeerDescriptor(peer, this.ownPeerDescriptor!)) {
->>>>>>> 055716fe
                 logger.error('own peerdescriptor added to connections in initKBucket')
             }
             this.connections.set(keyFromPeerDescriptor(peer), remoteDhtNode)
@@ -379,11 +375,7 @@
 
     private onTransportConnected(peerDescriptor: PeerDescriptor): void {
 
-<<<<<<< HEAD
         if (areEqualPeerDescriptors(this.ownPeerDescriptor!, peerDescriptor)) {
-=======
-        if (isSamePeerDescriptor(this.ownPeerDescriptor!, peerDescriptor)) {
->>>>>>> 055716fe
             logger.error('onTransportConnected() to self')
         }
 
@@ -576,11 +568,7 @@
         if (!this.started || this.stopped) {
             return
         }
-<<<<<<< HEAD
         if (!areEqualPeerDescriptors(contact, this.ownPeerDescriptor!)) {
-=======
-        if (!isSamePeerDescriptor(contact, this.ownPeerDescriptor!)) {
->>>>>>> 055716fe
             logger.trace(`Adding new contact ${keyFromPeerDescriptor(contact)}`)
             const remoteDhtNode = new RemoteDhtNode(
                 this.ownPeerDescriptor!,
