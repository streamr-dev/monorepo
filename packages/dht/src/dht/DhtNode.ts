import { DhtPeer } from './DhtPeer'
import KBucket from 'k-bucket'
import PQueue from 'p-queue'
import EventEmitter from 'events'
import { SortedContactList } from './SortedContactList'
import { DhtRpcClient } from '../proto/DhtRpc.client'
import { DhtTransportServer } from '../transport/DhtTransportServer'
import { createRpcMethods } from '../rpc-protocol/server'
import { RpcCommunicator } from '../transport/RpcCommunicator'
import { PeerID } from '../PeerID'
import { PeerDescriptor, RouteMessageType, RouteMessageWrapper } from '../proto/DhtRpc'
import { IMessageRouter, RouteMessageParams, Event as MessageRouterEvent } from '../rpc-protocol/IMessageRouter'
import { DhtTransportClient } from '../transport/DhtTransportClient'
import { RouterDuplicateDetector } from './RouterDuplicateDetector'
import { Err } from '../errors'

export class DhtNode extends EventEmitter implements IMessageRouter {
    static objectCounter = 0
    private objectId = 1
    private readonly ALPHA = 3
    private K = 4
    private readonly peers: Map<string, DhtPeer>
    private readonly selfId: PeerID
    private readonly numberOfNodesPerKBucket = 1
    private readonly bucket: KBucket<DhtPeer>
    private readonly neighborList: SortedContactList
    private readonly dhtRpcClient: DhtRpcClient
    private readonly dhtTransportClient: DhtTransportClient
    private readonly dhtTransportServer: DhtTransportServer
    private readonly rpcCommunicator: RpcCommunicator
    private readonly routerDuplicateDetector: RouterDuplicateDetector
    private peerDescriptor: PeerDescriptor
    
    constructor(
        selfId: PeerID,
        dhtRpcClient: DhtRpcClient,
        dhtTransportClient: DhtTransportClient,
        dhtTransportServer: DhtTransportServer,
        rpcCommunicator: RpcCommunicator
    ) {
        super()
        this.selfId = selfId
        this.objectId = DhtNode.objectCounter
        DhtNode.objectCounter++
        this.peerDescriptor = {
            peerId: selfId.value,
            type: 0
        }
        this.peers = new Map()
        this.bucket = new KBucket({
            localNodeId: this.selfId.value,
            numberOfNodesPerKBucket: this.numberOfNodesPerKBucket
        })
        this.bucket.on('ping', async (oldContacts, newContact) => {
            // Here the node should call ping() on all old contacts. If one of them fails it should be removed
            // and replaced with the newContact
            for (const contact of oldContacts) {
                const alive = await contact.ping(this.peerDescriptor)
                if (!alive) {
                    this.bucket.remove(contact.id)
                    this.bucket.add(newContact)
                    break
                }
            }
        })
        this.dhtRpcClient = dhtRpcClient
        this.neighborList = new SortedContactList(this.selfId)
        this.dhtTransportServer = dhtTransportServer
        this.dhtTransportClient = dhtTransportClient
        this.rpcCommunicator = rpcCommunicator
        // False positives at 0.05% at maximum capacity
        this.routerDuplicateDetector = new RouterDuplicateDetector(2**15, 16, 1050, 2100)
        this.bindDefaultServerMethods()
    }

    public getNeighborList(): SortedContactList {
        return this.neighborList
    }

    public getSelfId(): PeerID {
        return this.selfId
    }

    public getDhtRpcClient(): DhtRpcClient {
        return this.dhtRpcClient
    }

    public onGetClosestPeers(caller: PeerDescriptor): DhtPeer[] {
        const ret = this.bucket.closest(caller.peerId, this.K)
        if (!this.bucket.get(caller.peerId)) {
            const contact = new DhtPeer(caller, this.dhtRpcClient)
            this.bucket.add(contact)
            this.neighborList.addContact(contact)
        }
        return ret
    }

    public async onRoutedMessage(routedMessage: RouteMessageWrapper): Promise<void> {
        this.routerDuplicateDetector.add(routedMessage.nonce)
        if (this.selfId.equals(PeerID.fromValue(routedMessage.destinationPeer!.peerId))) {
            this.emit(MessageRouterEvent.DATA, routedMessage.sourcePeer, routedMessage.messageType, routedMessage.message)
        } else {
            await this.routeMessage({
                messageType: routedMessage.messageType as RouteMessageType,
                message: routedMessage.message,
                previousPeer: routedMessage.previousPeer as PeerDescriptor,
                destinationPeer: routedMessage.destinationPeer as PeerDescriptor,
                sourcePeer: routedMessage.sourcePeer as PeerDescriptor,
                messageId: routedMessage.nonce
            })
        }
    }

    public async routeMessage(params: RouteMessageParams): Promise<void> {
        // If destination is in bucket
        if (this.bucket.get(params.destinationPeer.peerId)) {
            const destination = this.bucket.get(params.destinationPeer.peerId)
            try {
                const success = await destination!.routeMessage({
                    ...params,
                    previousPeer: this.peerDescriptor
                })
                if (success) {
                    return
                }
            } catch (err) {
                console.error(err)
            }
        }
        let successAcks = 0
        const queue = new PQueue({ concurrency: this.ALPHA, timeout: 3000 })
        const closest = this.bucket.closest(params.destinationPeer.peerId, this.K)
            .filter((peer: DhtPeer) =>
                !(peer.peerId.equals(PeerID.fromValue(params.sourcePeer!.peerId))
                    || (peer.peerId.equals(PeerID.fromValue(params.previousPeer?.peerId || new Uint8Array()))))
            )
        const initialLength = closest.length
        while (successAcks < this.ALPHA && successAcks < initialLength && closest.length > 0) {
            await queue.add(
                (async () => {
                    const success = await closest.shift()!.routeMessage({
                        ...params,
                        previousPeer: this.getPeerDescriptor()
                    })
                    if (success) {
                        successAcks += 1
                    }
                })
            )
        }
        // Only throw if originator
        if (successAcks === 0 && this.selfId.equals(PeerID.fromValue(params.sourcePeer!.peerId))) {
<<<<<<< HEAD
            throw new Error('Could not route message forward')
=======
            throw new Err.CouldNotRoute(`Routing message to peer: ${PeerID.fromValue(params.destinationPeer!.peerId).toString()} failed.`)
>>>>>>> d62cf316
        }
    }

    public canRoute(routedMessage: RouteMessageWrapper): boolean {
        if (this.selfId.equals(PeerID.fromValue(routedMessage.destinationPeer!.peerId))) {
            return true
        }
        if (this.routerDuplicateDetector.test(routedMessage.nonce)) {
            return false
        }
        const closestPeers = this.bucket.closest(routedMessage.destinationPeer!.peerId, this.K)
        const notRoutableCount = closestPeers.reduce((acc: number, curr: DhtPeer) => {
            if (curr.peerId.equals(PeerID.fromValue(routedMessage.sourcePeer!.peerId)
                || curr.peerId.equals(PeerID.fromValue(routedMessage.previousPeer?.peerId || new Uint8Array())))) {
                return acc + 1
            }
            return acc
        }, 0)
        return (closestPeers.length - notRoutableCount) > 0
    }

    private async getClosestPeersFromContact(contact: DhtPeer) {
        this.neighborList.setContacted(contact.peerId)
        this.neighborList.setActive(contact.peerId)
        const returnedContacts = await contact.getClosestPeers(this.peerDescriptor)
        const dhtPeers = returnedContacts.map((peer) => {
            return new DhtPeer(peer, this.dhtRpcClient)
        })
        this.neighborList.addContacts(dhtPeers)
        dhtPeers.forEach( (returnedContact) => {
            if (!this.bucket.get(returnedContact.id)) {
                this.bucket.add(returnedContact)
            }
        })
    }

    private async contactEntrypoints(): Promise<void> {
        while (true) {
            const oldClosestContactId = this.neighborList.getClosestContactId()
            let uncontacted = this.neighborList.getUncontactedContacts(this.ALPHA)
            //console.log(JSON.stringify(uncontacted))
            if (uncontacted.length < 1) {
                return
            }

            await this.getClosestPeersFromContact(uncontacted[0])
            if (oldClosestContactId.equals(this.neighborList.getClosestContactId())) {
                uncontacted = this.neighborList.getUncontactedContacts(this.K)
                if (uncontacted.length < 1) {
                    return
                }
            }
        }
    }

    async joinDht(entryPointDescriptor: PeerDescriptor): Promise<void> {
       
        const entryPoint = new DhtPeer(entryPointDescriptor, this.dhtRpcClient) 
        const queue = new PQueue({ concurrency: this.ALPHA, timeout: 3000 })
        
        if (this.selfId.equals(entryPoint.peerId)) {
            return
        }
        
        this.bucket.add(entryPoint)
        const closest = this.bucket.closest(this.selfId.value, this.ALPHA)
        this.neighborList.addContacts(closest)
        
        await this.contactEntrypoints()

        while (true) {
            let uncontacted = this.neighborList.getUncontactedContacts(this.ALPHA)
            const oldClosestContactId = this.neighborList.getClosestContactId()
            await Promise.allSettled(uncontacted.map((contact) => queue.add(
                (async () => await this.getClosestPeersFromContact(contact))
            )))
            if (this.neighborList.getActiveContacts().length >= this.K ||
                oldClosestContactId.equals(this.neighborList.getClosestContactId())) {
                break
            }
            uncontacted = this.neighborList.getUncontactedContacts(this.ALPHA)
            if (uncontacted.length < 1) {
                break
            }
        }
    }

    public getBucketSize(): number {
        return this.bucket.count()
    }

    private bindDefaultServerMethods() {
        const methods = createRpcMethods(this.onGetClosestPeers.bind(this), this.onRoutedMessage.bind(this), this.canRoute.bind(this))
        this.dhtTransportServer.registerMethod('getClosestPeers', methods.getClosestPeers)
        this.dhtTransportServer.registerMethod('ping', methods.ping)
        this.dhtTransportServer.registerMethod('routeMessage', methods.routeMessage)
    }

    public getRpcCommunicator(): RpcCommunicator {
        return this.rpcCommunicator
    }

    public setPeerDescriptor(peerDescriptor: PeerDescriptor): void {
        this.peerDescriptor = peerDescriptor
    }

    public getPeerDescriptor(): PeerDescriptor {
        return this.peerDescriptor
    }

    public getK(): number {
        return this.K
    }

    public stop(): void {
        this.rpcCommunicator.stop()
        this.dhtTransportServer.stop()
        this.dhtTransportClient.stop()
        this.bucket.removeAllListeners()
        this.removeAllListeners()
    }
}<|MERGE_RESOLUTION|>--- conflicted
+++ resolved
@@ -150,11 +150,7 @@
         }
         // Only throw if originator
         if (successAcks === 0 && this.selfId.equals(PeerID.fromValue(params.sourcePeer!.peerId))) {
-<<<<<<< HEAD
-            throw new Error('Could not route message forward')
-=======
             throw new Err.CouldNotRoute(`Routing message to peer: ${PeerID.fromValue(params.destinationPeer!.peerId).toString()} failed.`)
->>>>>>> d62cf316
         }
     }
 
