import { DhtNodeRpcRemote } from './DhtNodeRpcRemote'
import { EventEmitter } from 'eventemitter3'
import { RoutingRpcCommunicator } from '../transport/RoutingRpcCommunicator'
import { PeerID } from '../helpers/PeerID'
import {
    ClosestPeersRequest,
    ClosestPeersResponse,
    LeaveNotice,
    ConnectivityResponse,
    Message,
    NodeType,
    PeerDescriptor,
    PingRequest,
    PingResponse,
    DataEntry,
    ExternalFindDataRequest,
    ExternalFindDataResponse,
    ExternalStoreDataRequest,
    ExternalStoreDataResponse,
    RecursiveOperation,
} from '../proto/packages/dht/protos/DhtRpc'
import { ITransport, TransportEvents } from '../transport/ITransport'
import { ConnectionManager, PortRange, TlsCertificate } from '../connection/ConnectionManager'
import { DhtNodeRpcClient, ExternalApiRpcClient } from '../proto/packages/dht/protos/DhtRpc.client'
import {
    Logger,
    MetricsContext,
    hexToBinary,
    merge,
    waitForCondition
} from '@streamr/utils'
import { toProtoRpcClient } from '@streamr/proto-rpc'
import { Any } from '../proto/google/protobuf/any'
import {
    areEqualPeerDescriptors,
    getNodeIdFromPeerDescriptor,
    peerIdFromPeerDescriptor
} from '../helpers/peerIdFromPeerDescriptor'
import { Router } from './routing/Router'
import { RecursiveOperationManager, RecursiveOperationResult } from './recursive-operation/RecursiveOperationManager'
import { StoreRpcLocal } from './store/StoreRpcLocal'
import { PeerDiscovery } from './discovery/PeerDiscovery'
import { LocalDataStore } from './store/LocalDataStore'
import { IceServer } from '../connection/webrtc/WebrtcConnector'
import { ExternalApiRpcRemote } from './ExternalApiRpcRemote'
import { UUID } from '../helpers/UUID'
import { isBrowserEnvironment } from '../helpers/browser/isBrowserEnvironment'
import { sample } from 'lodash'
import { DefaultConnectorFacade, DefaultConnectorFacadeConfig } from '../connection/ConnectorFacade'
import { MarkRequired } from 'ts-essentials'
import { DhtNodeRpcLocal } from './DhtNodeRpcLocal'
import { ServerCallContext } from '@protobuf-ts/runtime-rpc'
import { ExternalApiRpcLocal } from './ExternalApiRpcLocal'
import { PeerManager } from './PeerManager'
import { ServiceID } from '../types/ServiceID'

export interface DhtNodeEvents {
    newContact: (peerDescriptor: PeerDescriptor, closestPeers: PeerDescriptor[]) => void
    contactRemoved: (peerDescriptor: PeerDescriptor, closestPeers: PeerDescriptor[]) => void
    joinCompleted: () => void
    newRandomContact: (peerDescriptor: PeerDescriptor, closestPeers: PeerDescriptor[]) => void
    randomContactRemoved: (peerDescriptor: PeerDescriptor, closestPeers: PeerDescriptor[]) => void
}

export interface DhtNodeOptions {
    serviceId?: ServiceID
    joinParallelism?: number
    maxNeighborListSize?: number
    numberOfNodesPerKBucket?: number
    joinNoProgressLimit?: number
    peerDiscoveryQueryBatchSize?: number
    dhtJoinTimeout?: number
    metricsContext?: MetricsContext
    storeHighestTtl?: number
    storeMaxTtl?: number
    networkConnectivityTimeout?: number
    storageRedundancyFactor?: number

    transport?: ITransport
    peerDescriptor?: PeerDescriptor
    entryPoints?: PeerDescriptor[]
    websocketHost?: string
    websocketPortRange?: PortRange
    websocketServerEnableTls?: boolean
    peerId?: string

    rpcRequestTimeout?: number
    iceServers?: IceServer[]
    webrtcAllowPrivateAddresses?: boolean
    webrtcDatachannelBufferThresholdLow?: number
    webrtcDatachannelBufferThresholdHigh?: number
    webrtcNewConnectionTimeout?: number
    webrtcPortRange?: PortRange
    maxMessageSize?: number
    maxConnections?: number
    tlsCertificate?: TlsCertificate
    externalIp?: string
    autoCertifierUrl?: string
    autoCertifierConfigFile?: string
}

type StrictDhtNodeOptions = MarkRequired<DhtNodeOptions,
    'serviceId' |
    'joinParallelism' |
    'maxNeighborListSize' |
    'numberOfNodesPerKBucket' |
    'joinNoProgressLimit' |
    'dhtJoinTimeout' |
    'peerDiscoveryQueryBatchSize' |
    'maxConnections' |
    'storeHighestTtl' |
    'storeMaxTtl' |
    'networkConnectivityTimeout' |
    'storageRedundancyFactor' |
    'metricsContext' |
    'peerId'>

const logger = new Logger(module)

export type Events = TransportEvents & DhtNodeEvents

export const createPeerDescriptor = (msg?: ConnectivityResponse, peerId?: string): PeerDescriptor => {
    let nodeId: Uint8Array
    if (msg) {
        nodeId = (peerId !== undefined) ? hexToBinary(peerId) : PeerID.fromIp(msg.host).value
    } else {
        nodeId = hexToBinary(peerId!)
    }
    const nodeType = isBrowserEnvironment() ? NodeType.BROWSER : NodeType.NODEJS
    const ret: PeerDescriptor = { nodeId, type: nodeType }
    if (msg && msg.websocket) {
        ret.websocket = { host: msg.websocket.host, port: msg.websocket.port, tls: msg.websocket.tls }
    }
    return ret
}

export class DhtNode extends EventEmitter<Events> implements ITransport {

    private readonly config: StrictDhtNodeOptions
    private rpcCommunicator?: RoutingRpcCommunicator
    private transport?: ITransport
    private localPeerDescriptor?: PeerDescriptor
    public router?: Router
    private storeRpcLocal?: StoreRpcLocal
<<<<<<< HEAD
    private localDataStore = new LocalDataStore()
    private recursiveOperationManager?: RecursiveOperationManager
=======
    private localDataStore: LocalDataStore
    private finder?: Finder
>>>>>>> d7f489d7
    private peerDiscovery?: PeerDiscovery
    private peerManager?: PeerManager

    public connectionManager?: ConnectionManager
    private started = false
    private stopped = false
    private entryPointDisconnectTimeout?: NodeJS.Timeout

    constructor(conf: DhtNodeOptions) {
        super()
        this.config = merge({
            serviceId: 'layer0',
            joinParallelism: 3,
            maxNeighborListSize: 200,
            numberOfNodesPerKBucket: 8,
            joinNoProgressLimit: 4,
            dhtJoinTimeout: 60000,
            peerDiscoveryQueryBatchSize: 5,
            maxConnections: 80,
            storeHighestTtl: 60000,
            storeMaxTtl: 60000,
            networkConnectivityTimeout: 10000,
            storageRedundancyFactor: 5,
            metricsContext: new MetricsContext(),
            peerId: new UUID().toHex()
        }, conf)
        this.localDataStore = new LocalDataStore(this.config.storeMaxTtl) 
        this.send = this.send.bind(this)
    }

    public async start(): Promise<void> {
        if (this.started || this.stopped) {
            return
        }
        logger.trace(`Starting new Streamr Network DHT Node with serviceId ${this.config.serviceId}`)
        this.started = true

        if (isBrowserEnvironment()) {
            this.config.websocketPortRange = undefined
            if (this.config.peerDescriptor) {
                this.config.peerDescriptor.websocket = undefined
            }
        }
        // If transport is given, do not create a ConnectionManager
        if (this.config.transport) {
            this.transport = this.config.transport
            this.localPeerDescriptor = this.transport.getLocalPeerDescriptor()
            if (this.config.transport instanceof ConnectionManager) {
                this.connectionManager = this.config.transport
            }
        } else {
            const connectorFacadeConfig: DefaultConnectorFacadeConfig = {
                transport: this,
                entryPoints: this.config.entryPoints,
                iceServers: this.config.iceServers,
                webrtcAllowPrivateAddresses: this.config.webrtcAllowPrivateAddresses,
                webrtcDatachannelBufferThresholdLow: this.config.webrtcDatachannelBufferThresholdLow,
                webrtcDatachannelBufferThresholdHigh: this.config.webrtcDatachannelBufferThresholdHigh,
                webrtcNewConnectionTimeout: this.config.webrtcNewConnectionTimeout,
                webrtcPortRange: this.config.webrtcPortRange,
                maxMessageSize: this.config.maxMessageSize,
                websocketServerEnableTls: this.config.websocketServerEnableTls,
                tlsCertificate: this.config.tlsCertificate,
                externalIp: this.config.externalIp,
                autoCertifierUrl: this.config.autoCertifierUrl,
                autoCertifierConfigFile: this.config.autoCertifierConfigFile,
                createLocalPeerDescriptor: (connectivityResponse: ConnectivityResponse) => this.generatePeerDescriptorCallBack(connectivityResponse),
            }
            // If own PeerDescriptor is given in config, create a ConnectionManager with ws server
            if (this.config.peerDescriptor?.websocket) {
                connectorFacadeConfig.websocketHost = this.config.peerDescriptor.websocket.host
                connectorFacadeConfig.websocketPortRange = {
                    min: this.config.peerDescriptor.websocket.port,
                    max: this.config.peerDescriptor.websocket.port
                }
            // If websocketPortRange is given, create ws server using it, websocketHost can be undefined
            } else if (this.config.websocketPortRange) {
                connectorFacadeConfig.websocketHost = this.config.websocketHost
                connectorFacadeConfig.websocketPortRange = this.config.websocketPortRange
            }

            const connectionManager = new ConnectionManager({
                createConnectorFacade: () => new DefaultConnectorFacade(connectorFacadeConfig),
                maxConnections: this.config.maxConnections,
                metricsContext: this.config.metricsContext
            })
            await connectionManager.start()
            this.connectionManager = connectionManager
            this.transport = connectionManager
        }

        this.rpcCommunicator = new RoutingRpcCommunicator(
            this.config.serviceId,
            this.transport.send,
            { rpcRequestTimeout: this.config.rpcRequestTimeout }
        )

        this.transport.on('message', (message: Message) => this.handleMessage(message))

        this.initPeerManager()

        this.peerDiscovery = new PeerDiscovery({
            localPeerDescriptor: this.localPeerDescriptor!,
            joinNoProgressLimit: this.config.joinNoProgressLimit,
            peerDiscoveryQueryBatchSize: this.config.peerDiscoveryQueryBatchSize,
            joinTimeout: this.config.dhtJoinTimeout,
            serviceId: this.config.serviceId,
            parallelism: this.config.joinParallelism,
            connectionManager: this.connectionManager,
            peerManager: this.peerManager!
        })
        this.router = new Router({
            rpcCommunicator: this.rpcCommunicator,
            connections: this.peerManager!.connections,
            localPeerDescriptor: this.localPeerDescriptor!,
            addContact: (contact: PeerDescriptor, setActive?: boolean) => this.peerManager!.handleNewPeers([contact], setActive),
            connectionManager: this.connectionManager
        })
        this.recursiveOperationManager = new RecursiveOperationManager({
            rpcCommunicator: this.rpcCommunicator,
            router: this.router,
            sessionTransport: this,
            connections: this.peerManager!.connections,
            localPeerDescriptor: this.localPeerDescriptor!,
            serviceId: this.config.serviceId,
            addContact: (contact: PeerDescriptor) => this.peerManager!.handleNewPeers([contact]),
            isPeerCloserToIdThanSelf: this.isPeerCloserToIdThanSelf.bind(this),
            localDataStore: this.localDataStore
        })
        this.storeRpcLocal = new StoreRpcLocal({
            rpcCommunicator: this.rpcCommunicator,
            recursiveOperationManager: this.recursiveOperationManager,
            localPeerDescriptor: this.localPeerDescriptor!,
            serviceId: this.config.serviceId,
            highestTtl: this.config.storeHighestTtl,
            redundancyFactor: this.config.storageRedundancyFactor,
            localDataStore: this.localDataStore,
            getNodesClosestToIdFromBucket: (id: Uint8Array, n?: number) => {
                return this.peerManager!.bucket!.closest(id, n)
            },
            rpcRequestTimeout: this.config.rpcRequestTimeout
        })
        this.on('newContact', (peerDescriptor: PeerDescriptor) => {
            this.storeRpcLocal!.onNewContact(peerDescriptor)
        })
        this.bindRpcLocalMethods()
        if ((this.connectionManager !== undefined) && (this.config.entryPoints !== undefined) && this.config.entryPoints.length > 0
            && !areEqualPeerDescriptors(this.config.entryPoints[0], this.localPeerDescriptor!)) {
            this.connectToEntryPoint(this.config.entryPoints[0])
        }
    }

    private initPeerManager() {
        this.peerManager = new PeerManager({
            numberOfNodesPerKBucket: this.config.numberOfNodesPerKBucket,
            maxNeighborListSize: this.config.maxNeighborListSize,
            ownPeerId: this.getNodeId(),
            connectionManager: this.connectionManager!,
            peerDiscoveryQueryBatchSize: this.config.peerDiscoveryQueryBatchSize,
            isLayer0: (this.connectionManager !== undefined),
            createDhtNodeRpcRemote: (peerDescriptor: PeerDescriptor) => this.createDhtNodeRpcRemote(peerDescriptor)
        })
        this.peerManager.on('contactRemoved', (peerDescriptor: PeerDescriptor, activeContacts: PeerDescriptor[]) => {
            this.emit('contactRemoved', peerDescriptor, activeContacts)
        })
        this.peerManager.on('newContact', (peerDescriptor: PeerDescriptor, activeContacts: PeerDescriptor[]) =>
            this.emit('newContact', peerDescriptor, activeContacts)
        )
        this.peerManager.on('randomContactRemoved', (peerDescriptor: PeerDescriptor, activeContacts: PeerDescriptor[]) =>
            this.emit('randomContactRemoved', peerDescriptor, activeContacts)
        )
        this.peerManager.on('newRandomContact', (peerDescriptor: PeerDescriptor, activeContacts: PeerDescriptor[]) =>
            this.emit('newRandomContact', peerDescriptor, activeContacts)
        )
        this.peerManager.on('kBucketEmpty', () => {
            if (!this.peerDiscovery!.isJoinOngoing()
                && this.config.entryPoints
                && this.config.entryPoints.length > 0
            ) {
                setImmediate(async () => {
                    // TODO should we catch possible promise rejection?
                    await Promise.all(this.config.entryPoints!.map((entryPoint) =>
                        this.peerDiscovery!.rejoinDht(entryPoint)
                    ))
                })
            }
        })
        this.transport!.on('connected', (peerDescriptor: PeerDescriptor) => {
            this.peerManager!.handleConnected(peerDescriptor)
            this.emit('connected', peerDescriptor)
        })
        this.transport!.on('disconnected', (peerDescriptor: PeerDescriptor, gracefulLeave: boolean) => {
            this.peerManager!.handleDisconnected(peerDescriptor, gracefulLeave)
            this.emit('disconnected', peerDescriptor, gracefulLeave)
        })
        this.transport!.getAllConnectionPeerDescriptors().forEach((peer) => {
            this.peerManager!.handleConnected(peer)
        })
    }

    private bindRpcLocalMethods(): void {
        if (!this.started || this.stopped) {
            return
        }
        const dhtNodeRpcLocal = new DhtNodeRpcLocal({
            bucket: this.peerManager!.bucket!,
            peerDiscoveryQueryBatchSize: this.config.peerDiscoveryQueryBatchSize,
            addNewContact: (contact: PeerDescriptor) => this.peerManager!.handleNewPeers([contact]),
            removeContact: (contact: PeerDescriptor) => this.removeContact(contact)
        })
        this.rpcCommunicator!.registerRpcMethod(ClosestPeersRequest, ClosestPeersResponse, 'getClosestPeers',
            (req: ClosestPeersRequest, context) => dhtNodeRpcLocal.getClosestPeers(req, context))
        this.rpcCommunicator!.registerRpcMethod(PingRequest, PingResponse, 'ping',
            (req: PingRequest, context) => dhtNodeRpcLocal.ping(req, context))
        this.rpcCommunicator!.registerRpcNotification(LeaveNotice, 'leaveNotice',
            (req: LeaveNotice, context) => dhtNodeRpcLocal.leaveNotice(req, context))
        const externalApiRpcLocal = new ExternalApiRpcLocal({
            executeRecursiveOperation: (key: Uint8Array, operation: RecursiveOperation, excludedPeer: PeerDescriptor) => {
                return this.executeRecursiveOperation(key, operation, excludedPeer)
            },
            storeDataToDht: (key: Uint8Array, data: Any, creator?: PeerDescriptor) => this.storeDataToDht(key, data, creator)
        })
        this.rpcCommunicator!.registerRpcMethod(
            ExternalFindDataRequest,
            ExternalFindDataResponse,
            'externalFindData',
            (req: ExternalFindDataRequest, context: ServerCallContext) => externalApiRpcLocal.externalFindData(req, context),
            { timeout: 10000 }
        )
        this.rpcCommunicator!.registerRpcMethod(
            ExternalStoreDataRequest,
            ExternalStoreDataResponse,
            'externalStoreData',
            (req: ExternalStoreDataRequest, context: ServerCallContext) => externalApiRpcLocal.externalStoreData(req, context),
            { timeout: 10000 }
        )
    }

    private isPeerCloserToIdThanSelf(peer1: PeerDescriptor, compareToId: PeerID): boolean {
        const distance1 = this.peerManager!.bucket!.distance(peer1.nodeId, compareToId.value)
        const distance2 = this.peerManager!.bucket!.distance(this.localPeerDescriptor!.nodeId, compareToId.value)
        return distance1 < distance2
    }

    private handleMessage(message: Message): void {
        if (message.serviceId === this.config.serviceId) {
            logger.trace('callig this.handleMessageFromPeer ' + getNodeIdFromPeerDescriptor(message.sourceDescriptor!)
                + ' ' + message.serviceId + ' ' + message.messageId)
            this.rpcCommunicator?.handleMessageFromPeer(message)
        } else {
            logger.trace('emit "message" ' + getNodeIdFromPeerDescriptor(message.sourceDescriptor!)
                + ' ' + message.serviceId + ' ' + message.messageId)
            this.emit('message', message)
        }
    }

    private generatePeerDescriptorCallBack(connectivityResponse: ConnectivityResponse) {
        if (this.config.peerDescriptor) {
            this.localPeerDescriptor = this.config.peerDescriptor
        } else {
            this.localPeerDescriptor = createPeerDescriptor(connectivityResponse, this.config.peerId)
        }
        return this.localPeerDescriptor
    }

    public getClosestContacts(maxCount?: number): PeerDescriptor[] {
        return this.peerManager!.neighborList!.getClosestContacts(maxCount).map((c) => c.getPeerDescriptor())
    }

    public getNodeId(): PeerID {
        return peerIdFromPeerDescriptor(this.localPeerDescriptor!)
    }

    public getBucketSize(): number {
        return this.peerManager!.bucket!.count()
    }

    private connectToEntryPoint(entryPoint: PeerDescriptor): void {
        this.connectionManager!.lockConnection(entryPoint, 'temporary-layer0-connection')
        this.entryPointDisconnectTimeout = setTimeout(() => {
            this.connectionManager!.unlockConnection(entryPoint, 'temporary-layer0-connection')
        }, 10 * 1000)
    }

    public removeContact(contact: PeerDescriptor): void {
        if (!this.started) {  // the stopped state is checked in PeerManager
            return
        }
        this.peerManager!.handlePeerLeaving(contact)
    }

    public async send(msg: Message): Promise<void> {
        if (!this.started || this.stopped) {
            return
        }
        const reachableThrough = this.peerDiscovery!.isJoinOngoing() ? this.config.entryPoints ?? [] : []
        this.router!.send(msg, reachableThrough)
    }

    public async joinDht(entryPointDescriptors: PeerDescriptor[], doAdditionalRandomPeerDiscovery?: boolean, retry?: boolean): Promise<void> {
        if (!this.started) {
            throw new Error('Cannot join DHT before calling start() on DhtNode')
        }
        await Promise.all(entryPointDescriptors.map((entryPoint) =>
            this.peerDiscovery!.joinDht(entryPoint, doAdditionalRandomPeerDiscovery, retry)
        ))
    }

    // TODO make this private and unify the public API of find/fetch/store/delete methods
    // (we already have storeDataToDht etc. here)
    public async executeRecursiveOperation(
        key: Uint8Array,
        operation: RecursiveOperation,
        excludedPeer?: PeerDescriptor
    ): Promise<RecursiveOperationResult> {
        return this.recursiveOperationManager!.execute(key, operation, excludedPeer)
    }

    public async storeDataToDht(key: Uint8Array, data: Any, creator?: PeerDescriptor): Promise<PeerDescriptor[]> {
        if (this.peerDiscovery!.isJoinOngoing() && this.config.entryPoints && this.config.entryPoints.length > 0) {
            return this.storeDataViaPeer(key, data, sample(this.config.entryPoints)!)
        }
        return this.storeRpcLocal!.storeDataToDht(key, data, creator ?? this.localPeerDescriptor!)
    }

    public async storeDataViaPeer(key: Uint8Array, data: Any, peer: PeerDescriptor): Promise<PeerDescriptor[]> {
        const rpcRemote = new ExternalApiRpcRemote(
            this.localPeerDescriptor!,
            peer,
            this.config.serviceId,
            toProtoRpcClient(new ExternalApiRpcClient(this.rpcCommunicator!.getRpcClientTransport()))
        )
        return await rpcRemote.storeData(key, data)
    }

    public async getDataFromDht(key: Uint8Array): Promise<DataEntry[]> {
        if (this.peerDiscovery!.isJoinOngoing() && this.config.entryPoints && this.config.entryPoints.length > 0) {
            return this.findDataViaPeer(key, sample(this.config.entryPoints)!)
        }
        const result = await this.recursiveOperationManager!.execute(key, RecursiveOperation.FETCH_DATA)
        return result.dataEntries ?? []  // TODO is this fallback needed?
    }

    public async deleteDataFromDht(key: Uint8Array, waitForCompletion: boolean): Promise<void> {
        if (!this.stopped) {
            await this.recursiveOperationManager!.execute(key, RecursiveOperation.DELETE_DATA, undefined, waitForCompletion)
        }
    }

    public async findDataViaPeer(key: Uint8Array, peer: PeerDescriptor): Promise<DataEntry[]> {
        const rpcRemote = new ExternalApiRpcRemote(
            this.localPeerDescriptor!,
            peer,
            this.config.serviceId,
            toProtoRpcClient(new ExternalApiRpcClient(this.rpcCommunicator!.getRpcClientTransport()))
        )
        return await rpcRemote.externalFindData(key)
    }

    public getTransport(): ITransport {
        return this.transport!
    }

    public getLocalPeerDescriptor(): PeerDescriptor {
        return this.localPeerDescriptor!
    }

    public getAllConnectionPeerDescriptors(): PeerDescriptor[] {
        return Array.from(this.peerManager!.connections.values()).map((peer) => peer.getPeerDescriptor())
    }

    public getKBucketPeers(): PeerDescriptor[] {
        return this.peerManager!.bucket!.toArray().map((rpcRemote: DhtNodeRpcRemote) => rpcRemote.getPeerDescriptor())
    }

    public getNumberOfConnections(): number {
        return this.peerManager!.getNumberOfConnections()
    }

    public getNumberOfLocalLockedConnections(): number {
        return this.connectionManager!.getNumberOfLocalLockedConnections()
    }

    public getNumberOfRemoteLockedConnections(): number {
        return this.connectionManager!.getNumberOfRemoteLockedConnections()
    }

    public getNumberOfWeakLockedConnections(): number {
        return this.connectionManager!.getNumberOfWeakLockedConnections()
    }

    public async waitForNetworkConnectivity(): Promise<void> {
        await waitForCondition(() => this.peerManager!.connections.size > 0, this.config.networkConnectivityTimeout)
    }

    public hasJoined(): boolean {
        return this.peerDiscovery!.isJoinCalled()
    }

    public async stop(): Promise<void> {
        if (this.stopped || !this.started) {
            return
        }
        logger.trace('stop()')
        this.stopped = true
        await this.storeRpcLocal!.destroy()
        if (this.entryPointDisconnectTimeout) {
            clearTimeout(this.entryPointDisconnectTimeout)
        }
        this.localDataStore.clear()
        this.peerManager?.stop()
        this.rpcCommunicator!.stop()
        this.router!.stop()
        this.recursiveOperationManager!.stop()
        this.peerDiscovery!.stop()
        if (this.config.transport === undefined) {
            // if the transport was not given in config, the instance was created in start() and
            // this component is responsible for stopping it
            await this.transport!.stop()
        }
        this.transport = undefined
        this.connectionManager = undefined
        this.removeAllListeners()
    }

    private createDhtNodeRpcRemote(peerDescriptor: PeerDescriptor) {
        return new DhtNodeRpcRemote(
            this.localPeerDescriptor!,
            peerDescriptor,
            toProtoRpcClient(new DhtNodeRpcClient(this.rpcCommunicator!.getRpcClientTransport())),
            this.config.serviceId,
            this.config.rpcRequestTimeout
        )
    }
}<|MERGE_RESOLUTION|>--- conflicted
+++ resolved
@@ -142,13 +142,8 @@
     private localPeerDescriptor?: PeerDescriptor
     public router?: Router
     private storeRpcLocal?: StoreRpcLocal
-<<<<<<< HEAD
-    private localDataStore = new LocalDataStore()
+    private localDataStore: LocalDataStore
     private recursiveOperationManager?: RecursiveOperationManager
-=======
-    private localDataStore: LocalDataStore
-    private finder?: Finder
->>>>>>> d7f489d7
     private peerDiscovery?: PeerDiscovery
     private peerManager?: PeerManager
 
