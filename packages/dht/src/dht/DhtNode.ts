--- conflicted
+++ resolved
@@ -309,45 +309,12 @@
     private initPeerManager() {
         this.peerManager = new PeerManager({
             numberOfNodesPerKBucket: this.config.numberOfNodesPerKBucket,
-<<<<<<< HEAD
             maxNeighborListSize: this.config.maxNeighborListSize,
             ownPeerId: this.ownPeerId!,
             connectionManager: this.connectionManager!,
             peerDiscoveryQueryBatchSize: this.config.peerDiscoveryQueryBatchSize,
             isLayer0: this.connectionManager ? true : false,
             createDhtNodeRpcRemote: this.createDhtNodeRpcRemote.bind(this)
-=======
-            numberOfNodesToPing: this.config.numberOfNodesPerKBucket
-        })
-        this.bucket.on('ping', (oldContacts: DhtNodeRpcRemote[], newContact: DhtNodeRpcRemote) => this.onKBucketPing(oldContacts, newContact))
-        this.bucket.on('removed', (contact: DhtNodeRpcRemote) => this.onKBucketRemoved(contact))
-        this.bucket.on('added', (contact: DhtNodeRpcRemote) => this.onKBucketAdded(contact))
-        this.bucket.on('updated', () => {
-            // TODO: Update contact info to the connection manager and reconnect
-        })
-        this.neighborList = new SortedContactList(selfId, this.config.maxNeighborListSize)
-        this.neighborList.on('contactRemoved', (removedContact: DhtNodeRpcRemote, activeContacts: DhtNodeRpcRemote[]) => {
-            if (this.stopped) {
-                return
-            }
-            this.emit('contactRemoved', removedContact.getPeerDescriptor(), activeContacts.map((c) => c.getPeerDescriptor()))
-            this.randomPeers!.addContact(
-                new DhtNodeRpcRemote(
-                    this.localPeerDescriptor!,
-                    removedContact.getPeerDescriptor(),
-                    toProtoRpcClient(new DhtNodeRpcClient(this.rpcCommunicator!.getRpcClientTransport())),
-                    this.config.serviceId
-                )
-            )
-        })
-        this.neighborList.on('newContact', (newContact: DhtNodeRpcRemote, activeContacts: DhtNodeRpcRemote[]) =>
-            this.emit('newContact', newContact.getPeerDescriptor(), activeContacts.map((c) => c.getPeerDescriptor()))
-        )
-        this.transport!.on('connected', (peerDescriptor: PeerDescriptor) => this.onTransportConnected(peerDescriptor))
-
-        this.transport!.on('disconnected', (peerDescriptor: PeerDescriptor, gracefulLeave: boolean) => {
-            this.onTransportDisconnected(peerDescriptor, gracefulLeave)
->>>>>>> 6f209b09
         })
 
         this.peerManager.on('contactRemoved', (peerDescriptor: PeerDescriptor, activeContacts: PeerDescriptor[]) => {
@@ -362,7 +329,6 @@
         this.peerManager.on('newRandomContact', (peerDescriptor: PeerDescriptor, activeContacts: PeerDescriptor[]) =>
             this.emit('newRandomContact', peerDescriptor, activeContacts)
         )
-<<<<<<< HEAD
         this.peerManager.on('kBucketEmpty', () => {
             if (!this.peerDiscovery!.isJoinOngoing()
                 && this.config.entryPoints
@@ -373,48 +339,20 @@
                         this.peerDiscovery!.rejoinDht(entryPoint)
                     ))
                 })
-=======
-        if (!this.connections.has(PeerID.fromValue(rpcRemote.id).toKey())) {
-            this.connections.set(PeerID.fromValue(rpcRemote.id).toKey(), rpcRemote)
-            logger.trace('connectionschange add ' + this.connections.size)
-        } else {
-            logger.trace('new connection not set to connections, there is already a connection with the peer ID')
-        }
-        logger.trace('connected: ' + keyFromPeerDescriptor(peerDescriptor) + ' ' + this.connections.size)
-        this.emit('connected', peerDescriptor)
-    }
-
-    private onTransportDisconnected(peerDescriptor: PeerDescriptor, gracefulLeave: boolean): void {
-        logger.trace('disconnected: ' + keyFromPeerDescriptor(peerDescriptor))
-        this.connections.delete(keyFromPeerDescriptor(peerDescriptor))
-        // only remove from bucket if we are on layer 0
-        if (this.connectionManager) {
-            this.bucket!.remove(peerDescriptor.kademliaId)
-
-            if (gracefulLeave === true) {
-                logger.trace(keyFromPeerDescriptor(peerDescriptor) + ' ' + 'onTransportDisconnected with gracefulLeave ' + gracefulLeave)
-                this.removeContact(peerDescriptor)
-            } else {
-                logger.trace(keyFromPeerDescriptor(peerDescriptor) + ' ' + 'onTransportDisconnected with gracefulLeave ' + gracefulLeave)
->>>>>>> 6f209b09
-            }
-
-<<<<<<< HEAD
+            }
+
         })
         this.transport!.on('connected', (peerDescriptor: PeerDescriptor) => {
             this.peerManager!.handleConnected(peerDescriptor)
             this.emit('connected', peerDescriptor)
         })
-        this.transport!.on('disconnected', (peerDescriptor: PeerDescriptor, disonnectionType: DisconnectionType) => {
-            this.peerManager?.handleDisconnected(peerDescriptor, disonnectionType)
-            this.emit('disconnected', peerDescriptor, disonnectionType)
+        this.transport!.on('disconnected', (peerDescriptor: PeerDescriptor, gracefulLeave: boolean) => {
+            this.peerManager?.handleDisconnected(peerDescriptor, gracefulLeave)
+            this.emit('disconnected', peerDescriptor, gracefulLeave)
         })
         this.transport!.getAllConnectionPeerDescriptors().map((peerDescriptor) => {
             this.peerManager!.handleConnected(peerDescriptor)
         })
-=======
-        this.emit('disconnected', peerDescriptor, gracefulLeave)
->>>>>>> 6f209b09
     }
 
     private bindRpcLocalMethods(): void {
@@ -636,16 +574,8 @@
         if (this.entryPointDisconnectTimeout) {
             clearTimeout(this.entryPointDisconnectTimeout)
         }
-<<<<<<< HEAD
 
         this.peerManager!.stop()
-=======
-        this.bucket!.toArray().forEach((rpcRemote: DhtNodeRpcRemote) => { 
-            rpcRemote.leaveNotice()
-            this.bucket!.remove(rpcRemote.id)
-        })
-        this.bucket!.removeAllListeners()
->>>>>>> 6f209b09
         this.localDataStore.clear()
         this.rpcCommunicator!.stop()
         this.router!.stop()
