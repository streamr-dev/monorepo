import { RemoteDhtNode } from './RemoteDhtNode'
import KBucket from 'k-bucket'
import { EventEmitter } from 'eventemitter3'
import { SortedContactList } from './contact/SortedContactList'
import { RoutingRpcCommunicator } from '../transport/RoutingRpcCommunicator'
import { ServerCallContext } from '@protobuf-ts/runtime-rpc'
import { PeerID, PeerIDKey } from '../helpers/PeerID'
import {
    ClosestPeersRequest,
    ClosestPeersResponse,
    LeaveNotice,
    ConnectivityResponse,
    Message,
    NodeType,
    PeerDescriptor,
    PingRequest,
    PingResponse,
    FindMode,
    DataEntry,
} from '../proto/packages/dht/protos/DhtRpc'
import { DisconnectionType, ITransport, TransportEvents } from '../transport/ITransport'
import { ConnectionManager, ConnectionManagerConfig, PortRange, TlsCertificate } from '../connection/ConnectionManager'
import { DhtRpcServiceClient, ExternalApiServiceClient } from '../proto/packages/dht/protos/DhtRpc.client'
import {
    Logger,
    MetricsContext,
    hexToBinary,
    waitForCondition
} from '@streamr/utils'
import { toProtoRpcClient } from '@streamr/proto-rpc'
import { RandomContactList } from './contact/RandomContactList'
import { Empty } from '../proto/google/protobuf/empty'
import { DhtCallContext } from '../rpc-protocol/DhtCallContext'
import { Any } from '../proto/google/protobuf/any'
import { isSamePeerDescriptor, keyFromPeerDescriptor, peerIdFromPeerDescriptor } from '../helpers/peerIdFromPeerDescriptor'
import { Router } from './routing/Router'
import { RecursiveFinder, RecursiveFindResult } from './find/RecursiveFinder'
import { DataStore } from './store/DataStore'
import { PeerDiscovery } from './discovery/PeerDiscovery'
import { LocalDataStore } from './store/LocalDataStore'
import { IceServer } from '../connection/WebRTC/WebRtcConnector'
import { registerExternalApiRpcMethods } from './registerExternalApiRpcMethods'
import { RemoteExternalApi } from './RemoteExternalApi'
import { UUID } from '../helpers/UUID'
import { isNodeJS } from '../helpers/browser/isNodeJS'
import { sample } from 'lodash'

export interface DhtNodeEvents {
    newContact: (peerDescriptor: PeerDescriptor, closestPeers: PeerDescriptor[]) => void
    contactRemoved: (peerDescriptor: PeerDescriptor, closestPeers: PeerDescriptor[]) => void
    joinCompleted: () => void
    newKbucketContact: (peerDescriptor: PeerDescriptor, closestPeers: PeerDescriptor[]) => void
    kbucketContactRemoved: (peerDescriptor: PeerDescriptor) => void
    newOpenInternetContact: (peerDescriptor: PeerDescriptor, closestPeers: PeerDescriptor[]) => void
    openInternetContactRemoved: (peerDescriptor: PeerDescriptor, closestPeers: PeerDescriptor[]) => void
    newRandomContact: (peerDescriptor: PeerDescriptor, closestPeers: PeerDescriptor[]) => void
    randomContactRemoved: (peerDescriptor: PeerDescriptor, closestPeers: PeerDescriptor[]) => void
}

export interface DhtNodeOptions {
    serviceId?: string
    joinParallelism?: number
    maxNeighborListSize?: number
    numberOfNodesPerKBucket?: number
    joinNoProgressLimit?: number
    dhtJoinTimeout?: number
    metricsContext?: MetricsContext
    storeHighestTtl?: number
    storeMaxTtl?: number
    networkConnectivityTimeout?: number

    transportLayer?: ITransport
    peerDescriptor?: PeerDescriptor
    entryPoints?: PeerDescriptor[]
    websocketHost?: string
    websocketPortRange?: PortRange
    peerId?: string

    rpcRequestTimeout?: number
    iceServers?: IceServer[]
    webrtcAllowPrivateAddresses?: boolean
    webrtcDatachannelBufferThresholdLow?: number
    webrtcDatachannelBufferThresholdHigh?: number
    webrtcNewConnectionTimeout?: number
    webrtcPortRange?: PortRange
    maxConnections?: number
    tlsCertificate?: TlsCertificate
    externalIp?: string
}

export class DhtNodeConfig {
    serviceId = 'layer0'
    joinParallelism = 3
    maxNeighborListSize = 200
    numberOfNodesPerKBucket = 8
    joinNoProgressLimit = 4
    dhtJoinTimeout = 60000
    getClosestContactsLimit = 5
    maxConnections = 80
    storeHighestTtl = 60000
    storeMaxTtl = 60000
    networkConnectivityTimeout = 10000
    storeNumberOfCopies = 5
    metricsContext = new MetricsContext()
    peerId = new UUID().toHex()

    transportLayer?: ITransport
    peerDescriptor?: PeerDescriptor
    entryPoints?: PeerDescriptor[]
    websocketHost?: string
    websocketPortRange?: PortRange
    rpcRequestTimeout?: number
    iceServers?: IceServer[]
    webrtcAllowPrivateAddresses?: boolean
    webrtcDatachannelBufferThresholdLow?: number
    webrtcDatachannelBufferThresholdHigh?: number
    webrtcNewConnectionTimeout?: number
    externalIp?: string
    webrtcPortRange?: PortRange
    tlsCertificate?: TlsCertificate

    constructor(conf: Partial<DhtNodeOptions>) {
        // assign given non-undefined config vars over defaults
        let k: keyof typeof conf
        for (k in conf) {
            if (conf[k] === undefined) {
                delete conf[k]
            }
        }
        Object.assign(this, conf)
    }
}

const logger = new Logger(module)

export type Events = TransportEvents & DhtNodeEvents

export const createPeerDescriptor = (msg?: ConnectivityResponse, peerId?: string): PeerDescriptor => {
    let kademliaId: Uint8Array
    if (msg) {
        kademliaId = peerId ? hexToBinary(peerId) : PeerID.fromIp(msg.host).value
    } else {
        kademliaId = hexToBinary(peerId!)
    }
    const nodeType = isNodeJS() ? NodeType.NODEJS : NodeType.BROWSER
    const ret: PeerDescriptor = { kademliaId, type: nodeType }
    if (msg && msg.websocket) {
        ret.websocket = { host: msg.websocket.host, port: msg.websocket.port, tls: msg.websocket.tls }
        ret.openInternet = true
    }
    return ret
}

export class DhtNode extends EventEmitter<Events> implements ITransport {
    private readonly config: DhtNodeConfig

    private bucket?: KBucket<RemoteDhtNode>
    private connections: Map<PeerIDKey, RemoteDhtNode> = new Map()
    private neighborList?: SortedContactList<RemoteDhtNode>
    private openInternetPeers?: SortedContactList<RemoteDhtNode>
    private randomPeers?: RandomContactList<RemoteDhtNode>
    private rpcCommunicator?: RoutingRpcCommunicator
    private transportLayer?: ITransport
    private ownPeerDescriptor?: PeerDescriptor
    private ownPeerId?: PeerID
    public router?: Router
    public dataStore?: DataStore
    private localDataStore = new LocalDataStore()
    private recursiveFinder?: RecursiveFinder
    private peerDiscovery?: PeerDiscovery

    public connectionManager?: ConnectionManager
    private started = false
    private stopped = false
    private entryPointDisconnectTimeout?: NodeJS.Timeout

    public contactAddCounter = 0
    public contactOnAddedCounter = 0

    constructor(conf: Partial<DhtNodeConfig>) {
        super()
        this.config = new DhtNodeConfig(conf)
        this.send = this.send.bind(this)
    }

    public async start(): Promise<void> {
        if (this.started || this.stopped) {
            return
        }
        logger.trace(`Starting new Streamr Network DHT Node with serviceId ${this.config.serviceId}`)
        this.started = true

        if (!isNodeJS()) {
            this.config.websocketPortRange = undefined
            if (this.config.peerDescriptor) {
                this.config.peerDescriptor.websocket = undefined
            }
        }
        // If transportLayer is given, do not create a ConnectionManager
        if (this.config.transportLayer) {
            this.transportLayer = this.config.transportLayer
            this.ownPeerDescriptor = this.transportLayer.getPeerDescriptor()
            if (this.config.transportLayer instanceof ConnectionManager) {
                this.connectionManager = this.config.transportLayer
            }
        } else {
            const connectionManagerConfig: ConnectionManagerConfig = {
                transportLayer: this,
                entryPoints: this.config.entryPoints,
                iceServers: this.config.iceServers,
                metricsContext: this.config.metricsContext,
                webrtcAllowPrivateAddresses: this.config.webrtcAllowPrivateAddresses,
                webrtcDatachannelBufferThresholdLow: this.config.webrtcDatachannelBufferThresholdLow,
                webrtcDatachannelBufferThresholdHigh: this.config.webrtcDatachannelBufferThresholdHigh,
                webrtcNewConnectionTimeout: this.config.webrtcNewConnectionTimeout,
                webrtcPortRange: this.config.webrtcPortRange,
                maxConnections: this.config.maxConnections,
                tlsCertificate: this.config.tlsCertificate,
                externalIp: this.config.externalIp
            }
            // If own PeerDescriptor is given in config, create a ConnectionManager with ws server
            if (this.config.peerDescriptor?.websocket) {
                connectionManagerConfig.websocketHost = this.config.peerDescriptor.websocket.host
                connectionManagerConfig.websocketPortRange = { 
                    min: this.config.peerDescriptor.websocket.port,
                    max: this.config.peerDescriptor.websocket.port
                }
            // If websocketPortRange is given, create ws server using it, websocketHost can be undefined
            } else if (this.config.websocketPortRange) { 
                connectionManagerConfig.websocketHost = this.config.websocketHost
                connectionManagerConfig.websocketPortRange = this.config.websocketPortRange
            }

            const connectionManager = new ConnectionManager(connectionManagerConfig)
            await connectionManager.start(this.generatePeerDescriptorCallBack)
            this.connectionManager = connectionManager
            this.transportLayer = connectionManager
        }

        this.rpcCommunicator = new RoutingRpcCommunicator(
            this.config.serviceId,
            this.transportLayer.send,
            { rpcRequestTimeout: this.config.rpcRequestTimeout }
        )

        this.transportLayer.on('message', (message: Message) => this.handleMessage(message))

        this.bindDefaultServerMethods()
        this.ownPeerId = peerIdFromPeerDescriptor(this.ownPeerDescriptor!)
        this.initKBuckets(this.ownPeerId)
        this.peerDiscovery = new PeerDiscovery({
            rpcCommunicator: this.rpcCommunicator,
            ownPeerDescriptor: this.ownPeerDescriptor!,
            ownPeerId: this.ownPeerId,
            bucket: this.bucket!,
            connections: this.connections,
            neighborList: this.neighborList!,
            randomPeers: this.randomPeers!,
            openInternetPeers: this.openInternetPeers!,
            joinNoProgressLimit: this.config.joinNoProgressLimit,
            getClosestContactsLimit: this.config.getClosestContactsLimit,
            joinTimeout: this.config.dhtJoinTimeout,
            serviceId: this.config.serviceId,
            parallelism: this.config.joinParallelism,
            addContact: this.addNewContact.bind(this),
            connectionManager: this.connectionManager
        })
        this.router = new Router({
            rpcCommunicator: this.rpcCommunicator,
            connections: this.connections,
            ownPeerDescriptor: this.ownPeerDescriptor!,
            ownPeerId: this.ownPeerId,
            addContact: this.addNewContact.bind(this),
            serviceId: this.config.serviceId,
            connectionManager: this.connectionManager
        })
        this.recursiveFinder = new RecursiveFinder({
            rpcCommunicator: this.rpcCommunicator,
            router: this.router,
            sessionTransport: this,
            connections: this.connections,
            ownPeerDescriptor: this.ownPeerDescriptor!,
            serviceId: this.config.serviceId,
            ownPeerId: this.ownPeerId,
            addContact: this.addNewContact.bind(this),
            isPeerCloserToIdThanSelf: this.isPeerCloserToIdThanSelf.bind(this),
            localDataStore: this.localDataStore
        })
        this.dataStore = new DataStore({
            rpcCommunicator: this.rpcCommunicator,
            recursiveFinder: this.recursiveFinder,
            ownPeerDescriptor: this.ownPeerDescriptor!,
            serviceId: this.config.serviceId,
            highestTtl: this.config.storeHighestTtl,
            maxTtl: this.config.storeMaxTtl,
            numberOfCopies: this.config.storeNumberOfCopies,
            localDataStore: this.localDataStore,
            dhtNodeEmitter: this,
            getNodesClosestToIdFromBucket: (id: Uint8Array, n?: number) => {
                return this.bucket!.closest(id, n)
            }
        })
        registerExternalApiRpcMethods(this)
        if (this.connectionManager! && this.config.entryPoints && this.config.entryPoints.length > 0 
            && !isSamePeerDescriptor(this.config.entryPoints[0], this.ownPeerDescriptor!)) {
            this.connectToEntryPoint(this.config.entryPoints[0])
        }
    }

    private initKBuckets = (selfId: PeerID) => {
        this.bucket = new KBucket<RemoteDhtNode>({
            localNodeId: selfId.value,
            numberOfNodesPerKBucket: this.config.numberOfNodesPerKBucket,
            numberOfNodesToPing: this.config.numberOfNodesPerKBucket
        })
        this.bucket.on('ping', (oldContacts: RemoteDhtNode[], newContact: RemoteDhtNode) => this.onKBucketPing(oldContacts, newContact))
        this.bucket.on('removed', (contact: RemoteDhtNode) => this.onKBucketRemoved(contact))
        this.bucket.on('added', (contact: RemoteDhtNode) => this.onKBucketAdded(contact))
        this.bucket.on('updated', (_oldContact: RemoteDhtNode, _newContact: RemoteDhtNode) => {
            // TODO: Update contact info to the connection manager and reconnect
        })
        this.neighborList = new SortedContactList(selfId, this.config.maxNeighborListSize)
        this.neighborList.on('contactRemoved', (removedContact: RemoteDhtNode, activeContacts: RemoteDhtNode[]) => {
            if (this.stopped) {
                return
            }
            this.emit('contactRemoved', removedContact.getPeerDescriptor(), activeContacts.map((c) => c.getPeerDescriptor()))
            this.randomPeers!.addContact(
                new RemoteDhtNode(
                    this.ownPeerDescriptor!,
                    removedContact.getPeerDescriptor(),
                    toProtoRpcClient(new DhtRpcServiceClient(this.rpcCommunicator!.getRpcClientTransport())),
                    this.config.serviceId
                )
            )
        })
        this.neighborList.on('newContact', (newContact: RemoteDhtNode, activeContacts: RemoteDhtNode[]) =>
            this.emit('newContact', newContact.getPeerDescriptor(), activeContacts.map((c) => c.getPeerDescriptor()))
        )
        this.openInternetPeers = new SortedContactList(selfId, this.config.maxNeighborListSize / 2)
        this.openInternetPeers.on('contactRemoved', (removedContact: RemoteDhtNode, activeContacts: RemoteDhtNode[]) =>
            this.emit('openInternetContactRemoved', removedContact.getPeerDescriptor(), activeContacts.map((c) => c.getPeerDescriptor()))
        )
        this.openInternetPeers.on('newContact', (newContact: RemoteDhtNode, activeContacts: RemoteDhtNode[]) =>
            this.emit('newOpenInternetContact', newContact.getPeerDescriptor(), activeContacts.map((c) => c.getPeerDescriptor()))
        )
        this.transportLayer!.on('connected', (peerDescriptor: PeerDescriptor) => this.onTransportConnected(peerDescriptor))

        this.transportLayer!.on('disconnected', (peerDescriptor: PeerDescriptor, disonnectionType: DisconnectionType) => {
            this.onTransportDisconnected(peerDescriptor, disonnectionType)
        })

        this.transportLayer!.getAllConnectionPeerDescriptors().forEach((peer) => {
            const peerId = peerIdFromPeerDescriptor(peer)
            const remoteDhtNode = new RemoteDhtNode(
                this.ownPeerDescriptor!,
                peer,
                toProtoRpcClient(new DhtRpcServiceClient(this.rpcCommunicator!.getRpcClientTransport())),
                this.config.serviceId
            )
            if (peerId.equals(this.ownPeerId!)) {
                logger.error('own peerdescriptor added to connections in initKBucket')
            }
            this.connections.set(peerId.toKey(), remoteDhtNode)
        })
        this.randomPeers = new RandomContactList(selfId, this.config.maxNeighborListSize)
        this.randomPeers.on('contactRemoved', (removedContact: RemoteDhtNode, activeContacts: RemoteDhtNode[]) =>
            this.emit('randomContactRemoved', removedContact.getPeerDescriptor(), activeContacts.map((c) => c.getPeerDescriptor()))
        )
        this.randomPeers.on('newContact', (newContact: RemoteDhtNode, activeContacts: RemoteDhtNode[]) =>
            this.emit('newRandomContact', newContact.getPeerDescriptor(), activeContacts.map((c) => c.getPeerDescriptor()))
        )
    }

    private onTransportConnected(peerDescriptor: PeerDescriptor): void {

        if (this.ownPeerId!.equals(PeerID.fromValue(peerDescriptor.kademliaId))) {
            logger.error('onTransportConnected() to self')
        }

        const remoteDhtNode = new RemoteDhtNode(
            this.ownPeerDescriptor!,
            peerDescriptor,
            toProtoRpcClient(new DhtRpcServiceClient(this.rpcCommunicator!.getRpcClientTransport())),
            this.config.serviceId
        )
        if (!this.connections.has(PeerID.fromValue(remoteDhtNode.id).toKey())) {
            this.connections.set(PeerID.fromValue(remoteDhtNode.id).toKey(), remoteDhtNode)
            logger.trace('connectionschange add ' + this.connections.size)
        } else {
            logger.trace('new connection not set to connections, there is already a connection with the peer ID')
        }
        logger.trace('connected: ' + keyFromPeerDescriptor(peerDescriptor) + ' ' + this.connections.size)
        this.emit('connected', peerDescriptor)
    }

    private onTransportDisconnected(peerDescriptor: PeerDescriptor, dicsonnectionType: DisconnectionType): void {
        logger.trace('disconnected: ' + keyFromPeerDescriptor(peerDescriptor))
        this.connections.delete(keyFromPeerDescriptor(peerDescriptor))
        // only remove from bucket if we are on layer 0
        if (this.connectionManager) {
            this.bucket!.remove(peerDescriptor.kademliaId)

            if (dicsonnectionType === 'OUTGOING_GRACEFUL_LEAVE' || dicsonnectionType === 'INCOMING_GRACEFUL_LEAVE') {
                logger.trace(keyFromPeerDescriptor(peerDescriptor) + ' ' + 'onTransportDisconnected with type ' + dicsonnectionType)
                this.removeContact(peerDescriptor, true)
            } else {
                logger.trace(keyFromPeerDescriptor(peerDescriptor) + ' ' + 'onTransportDisconnected with type ' + dicsonnectionType)
            }
        }

        this.emit('disconnected', peerDescriptor, dicsonnectionType)
    }

    private bindDefaultServerMethods(): void {
        if (!this.started || this.stopped) {
            return
        }
        logger.trace(`Binding default DHT RPC methods`)
        this.rpcCommunicator!.registerRpcMethod(ClosestPeersRequest, ClosestPeersResponse, 'getClosestPeers',
            (req: ClosestPeersRequest, context) => this.getClosestPeers(req, context))
        this.rpcCommunicator!.registerRpcMethod(PingRequest, PingResponse, 'ping',
            (req: PingRequest, context) => this.ping(req, context))
        this.rpcCommunicator!.registerRpcNotification(LeaveNotice, 'leaveNotice',
            (req: LeaveNotice, context) => this.leaveNotice(req, context))
    }

    private isPeerCloserToIdThanSelf(peer1: PeerDescriptor, compareToId: PeerID): boolean {
        const distance1 = this.bucket!.distance(peer1.kademliaId, compareToId.value)
        const distance2 = this.bucket!.distance(this.ownPeerDescriptor!.kademliaId, compareToId.value)
        return distance1 < distance2
    }

    private handleMessage(message: Message): void {
        if (message.serviceId === this.config.serviceId) {
            logger.trace('callig this.handleMessageFromPeer ' + keyFromPeerDescriptor(message.sourceDescriptor!)
                + ' ' + message.serviceId + ' ' + message.messageId)
            this.rpcCommunicator?.handleMessageFromPeer(message)
        } else {
            logger.trace('emit "message" ' + keyFromPeerDescriptor(message.sourceDescriptor!) + ' ' + message.serviceId + ' ' + message.messageId)
            this.emit('message', message)
        }
    }

    private generatePeerDescriptorCallBack = (connectivityResponse: ConnectivityResponse) => {
        if (this.config.peerDescriptor) {
            this.ownPeerDescriptor = this.config.peerDescriptor
        } else {
            this.ownPeerDescriptor = createPeerDescriptor(connectivityResponse, this.config.peerId)
        }
        return this.ownPeerDescriptor
    }

    private getClosestPeerDescriptors(kademliaId: Uint8Array, limit: number): PeerDescriptor[] {
        const closestPeers = this.bucket!.closest(kademliaId, limit)
        return closestPeers.map((remoteDhtNode: RemoteDhtNode) => remoteDhtNode.getPeerDescriptor())
    }

    private onKBucketPing(oldContacts: RemoteDhtNode[], newContact: RemoteDhtNode): void {
        if (this.stopped) {
            return
        }
        const sortingList: SortedContactList<RemoteDhtNode> = new SortedContactList(this.ownPeerId!, 100)
        sortingList.addContacts(oldContacts)
        const sortedContacts = sortingList.getAllContacts()
        this.connectionManager?.weakUnlockConnection(sortedContacts[sortedContacts.length - 1].getPeerDescriptor())
        this.bucket?.remove(sortedContacts[sortedContacts.length - 1].getPeerId().value)
        this.bucket!.add(newContact)
    }

    private onKBucketRemoved(contact: RemoteDhtNode): void {
        if (this.stopped) {
            return
        }
        this.connectionManager?.weakUnlockConnection(contact.getPeerDescriptor())
        logger.trace(`Removed contact ${keyFromPeerDescriptor(contact.getPeerDescriptor())}`)
        this.emit(
            'kbucketContactRemoved',
            contact.getPeerDescriptor()
        )
        if (this.bucket!.count() === 0
            && !this.peerDiscovery!.isJoinOngoing()
            && this.config.entryPoints
            && this.config.entryPoints.length > 0
        ) {
            setImmediate(async () => {
                await Promise.all(this.config.entryPoints!.map((entryPoint) => 
                    this.peerDiscovery!.rejoinDht(entryPoint)
                )) 
            })
        }
    }

    private onKBucketAdded(contact: RemoteDhtNode): void {
        if (this.stopped) {
            return
        }
        this.contactOnAddedCounter++
        if (!this.stopped && !contact.getPeerId().equals(this.ownPeerId!)) {
            // Important to lock here, before the ping result is known
            this.connectionManager?.weakLockConnection(contact.getPeerDescriptor())
            if (this.connections.has(contact.getPeerId().toKey())) {
                logger.trace(`Added new contact ${keyFromPeerDescriptor(contact.getPeerDescriptor())}`)
                this.emit(
                    'newKbucketContact',
                    contact.getPeerDescriptor(),
                    this.neighborList!.getClosestContacts(this.config.getClosestContactsLimit).map((peer) => peer.getPeerDescriptor())
                )
            } else {    // open connection by pinging
                logger.trace('starting ping ' + keyFromPeerDescriptor(contact.getPeerDescriptor()))
                contact.ping().then((result) => {
                    if (result) {
                        logger.trace(`Added new contact ${keyFromPeerDescriptor(contact.getPeerDescriptor())}`)
                        this.emit(
                            'newKbucketContact',
                            contact.getPeerDescriptor(),
                            this.neighborList!.getClosestContacts(this.config.getClosestContactsLimit).map((peer) => peer.getPeerDescriptor())
                        )
                    } else {
                        logger.trace('ping failed ' + keyFromPeerDescriptor(contact.getPeerDescriptor()))
                        this.connectionManager?.weakUnlockConnection(contact.getPeerDescriptor())
                        this.removeContact(contact.getPeerDescriptor())
                        this.addClosestContactToBucket()
                    }
                    return
                }).catch((_e) => {
                    this.connectionManager?.weakUnlockConnection(contact.getPeerDescriptor())
                    this.removeContact(contact.getPeerDescriptor())
                    this.addClosestContactToBucket()
                })
            }
        }
    }

    private addClosestContactToBucket(): void {
        if (!this.started || this.stopped) {
            return
        }
        const closest = this.getClosestActiveContactNotInBucket()
        if (closest) {
            this.addNewContact(closest.getPeerDescriptor())
        }
    }

    private getClosestActiveContactNotInBucket(): RemoteDhtNode | undefined {
        for (const contactId of this.neighborList!.getContactIds()) {
            if (!this.bucket!.get(contactId.value) && this.neighborList!.isActive(contactId)) {
                return this.neighborList!.getContact(contactId).contact
            }
        }
        return undefined
    }

    public getClosestContacts(maxCount?: number): PeerDescriptor[] {
        return this.neighborList!.getClosestContacts(maxCount).map((c) => c.getPeerDescriptor())
    }

    public getNodeId(): PeerID {
        return this.ownPeerId!
    }

    public getBucketSize(): number {
        return this.bucket!.count()
    }

    private addNewContact(contact: PeerDescriptor, setActive = false): void {
        if (!this.started || this.stopped) {
            return
        }
        const peerId = peerIdFromPeerDescriptor(contact)
        if (!peerId.equals(this.ownPeerId!)) {
            logger.trace(`Adding new contact ${keyFromPeerDescriptor(contact)}`)
            const remoteDhtNode = new RemoteDhtNode(
                this.ownPeerDescriptor!,
                contact,
                toProtoRpcClient(new DhtRpcServiceClient(this.rpcCommunicator!.getRpcClientTransport())),
                this.config.serviceId
            )
            if (!this.bucket!.get(contact.kademliaId) && !this.neighborList!.getContact(peerIdFromPeerDescriptor(contact))) {
                this.neighborList!.addContact(remoteDhtNode)
                if (contact.openInternet) {
                    this.openInternetPeers!.addContact(remoteDhtNode)
                }
                if (setActive) {
                    this.neighborList!.setActive(peerId)
                    this.openInternetPeers!.setActive(peerId)
                }
                this.contactAddCounter++
                this.bucket!.add(remoteDhtNode)
            } else {
                this.randomPeers!.addContact(remoteDhtNode)
            }
        }
    }

    private connectToEntryPoint(entryPoint: PeerDescriptor): void {
        this.connectionManager!.lockConnection(entryPoint, 'temporary-layer0-connection')
        this.entryPointDisconnectTimeout = setTimeout(() => {
            this.connectionManager!.unlockConnection(entryPoint, 'temporary-layer0-connection')
        }, 10 * 1000)
    }

    public removeContact(contact: PeerDescriptor, removeFromOpenInternetPeers = false): void {
        if (!this.started || this.stopped) {
            return
        }
        logger.trace(`Removing contact ${keyFromPeerDescriptor(contact)}`)
        const peerId = peerIdFromPeerDescriptor(contact)
        this.bucket!.remove(peerId.value)
        this.neighborList!.removeContact(peerId)
        this.randomPeers!.removeContact(peerId)
        if (removeFromOpenInternetPeers) {
            this.openInternetPeers!.removeContact(peerId)
        }
    }

    public async send(msg: Message, _doNotConnect?: boolean): Promise<void> {
        if (!this.started || this.stopped) {
            return
        }
        const reachableThrough = this.peerDiscovery!.isJoinOngoing() ? this.config.entryPoints || [] : []
        await this.router!.send(msg, reachableThrough)
    }

    public async joinDht(entryPointDescriptors: PeerDescriptor[], doRandomJoin?: boolean, retry?: boolean): Promise<void> {
        if (!this.started) {
            throw new Error('Cannot join DHT before calling start() on DhtNode')
        }
        await Promise.all(entryPointDescriptors.map((entryPoint) => 
            this.peerDiscovery!.joinDht(entryPoint, doRandomJoin, retry)
        ))
    }

    public async startRecursiveFind(idToFind: Uint8Array, findMode?: FindMode, excludedPeer?: PeerDescriptor): Promise<RecursiveFindResult> {
        return this.recursiveFinder!.startRecursiveFind(idToFind, findMode, excludedPeer)
    }

    public async storeDataToDht(key: Uint8Array, data: Any): Promise<PeerDescriptor[]> {
        if (this.peerDiscovery!.isJoinOngoing() && this.config.entryPoints && this.config.entryPoints.length > 0) {
            return this.storeDataViaPeer(key, data, sample(this.config.entryPoints)!)
        }
        return this.dataStore!.storeDataToDht(key, data)
    }

    public async storeDataViaPeer(key: Uint8Array, data: Any, peer: PeerDescriptor): Promise<PeerDescriptor[]> {
        const target = new RemoteExternalApi(
            this.ownPeerDescriptor!,
            peer,
            this.config.serviceId,
            toProtoRpcClient(new ExternalApiServiceClient(this.rpcCommunicator!.getRpcClientTransport()))
        )
        return await target.storeData(key, data)
    }

    public async getDataFromDht(idToFind: Uint8Array): Promise<DataEntry[]> {
        if (this.peerDiscovery!.isJoinOngoing() && this.config.entryPoints && this.config.entryPoints.length > 0) {
            return this.findDataViaPeer(idToFind, sample(this.config.entryPoints)!)
        }
        const result = await this.recursiveFinder!.startRecursiveFind(idToFind, FindMode.DATA)
        return result.dataEntries ?? []
    }

    public async deleteDataFromDht(idToDelete: Uint8Array): Promise<void> {
        if (!this.stopped) {
            return this.dataStore!.deleteDataFromDht(idToDelete)
        }
    }

    public async findDataViaPeer(idToFind: Uint8Array, peer: PeerDescriptor): Promise<DataEntry[]> {
        const target = new RemoteExternalApi(
            this.ownPeerDescriptor!,
            peer,
            this.config.serviceId,
            toProtoRpcClient(new ExternalApiServiceClient(this.rpcCommunicator!.getRpcClientTransport()))
        )
        return await target.findData(idToFind)
    }

    public getRpcCommunicator(): RoutingRpcCommunicator {
        return this.rpcCommunicator!
    }

    public getTransport(): ITransport {
        return this.transportLayer!
    }

    public getPeerDescriptor(): PeerDescriptor {
        return this.ownPeerDescriptor!
    }

    public getAllConnectionPeerDescriptors(): PeerDescriptor[] {
        return Array.from(this.connections.values()).map((peer) => peer.getPeerDescriptor())
    }

    public getK(): number {
        return this.config.numberOfNodesPerKBucket
    }

    public getKBucketPeers(): PeerDescriptor[] {
        return this.bucket!.toArray().map((remoteDhtNode: RemoteDhtNode) => remoteDhtNode.getPeerDescriptor())
    }

    public getNumberOfConnections(): number {
        return this.connections.size
    }

    public getNumberOfLocalLockedConnections(): number {
        return this.connectionManager!.getNumberOfLocalLockedConnections()
    }

    public getNumberOfRemoteLockedConnections(): number {
        return this.connectionManager!.getNumberOfRemoteLockedConnections()
    }

    public getNumberOfWeakLockedConnections(): number {
        return this.connectionManager!.getNumberOfWeakLockedConnections()
    }

    public async waitForNetworkConnectivity(): Promise<void> {
        await waitForCondition(() => this.connections.size > 0, this.config.networkConnectivityTimeout)
    }

    public hasJoined(): boolean {
        return this.peerDiscovery!.isJoinCalled()
    }

    public getKnownEntryPoints(): PeerDescriptor[] {
        return this.config.entryPoints || []
    }

    public async stop(): Promise<void> {
        if (this.stopped || !this.started) {
            return
        }
        logger.trace('stop()')
        this.stopped = true

        if (this.entryPointDisconnectTimeout) {
            clearTimeout(this.entryPointDisconnectTimeout)
        }
<<<<<<< HEAD
        this.bucket!.toArray().forEach((dhtPeer: DhtPeer) => this.bucket!.remove(dhtPeer.id))
=======
        this.bucket!.toArray().map((remoteDhtNode: RemoteDhtNode) => this.bucket!.remove(remoteDhtNode.id))
>>>>>>> 2e1d01fa
        this.bucket!.removeAllListeners()
        this.localDataStore.clear()
        this.neighborList!.stop()
        this.randomPeers!.stop()
        this.openInternetPeers!.stop()
        this.rpcCommunicator!.stop()
        this.router!.stop()
        this.recursiveFinder!.stop()
        this.peerDiscovery!.stop()
        if (this.connectionManager) {
            await this.connectionManager.stop()
        }
        this.transportLayer = undefined
        this.connectionManager = undefined
        this.connections.clear()
        this.removeAllListeners()
    }

    // IDHTRpcService implementation
    private async getClosestPeers(request: ClosestPeersRequest, context: ServerCallContext): Promise<ClosestPeersResponse> {
        this.addNewContact((context as DhtCallContext).incomingSourceDescriptor!)
        const response = {
            peers: this.getClosestPeerDescriptors(request.kademliaId, this.config.getClosestContactsLimit),
            requestId: request.requestId
        }
        return response
    }

    // IDHTRpcService implementation
    private async ping(request: PingRequest, context: ServerCallContext): Promise<PingResponse> {
        logger.trace('received ping request: ' + keyFromPeerDescriptor((context as DhtCallContext).incomingSourceDescriptor!))
        setImmediate(() => {
            this.addNewContact((context as DhtCallContext).incomingSourceDescriptor!)
        })
        const response: PingResponse = {
            requestId: request.requestId
        }
        return response
    }

    // IDHTRpcService implementation
    private async leaveNotice(request: LeaveNotice, context: ServerCallContext): Promise<Empty> {
        // TODO check signature??
        if (request.serviceId === this.config.serviceId) {
            this.removeContact((context as DhtCallContext).incomingSourceDescriptor!)
        }
        return {}
    }
}<|MERGE_RESOLUTION|>--- conflicted
+++ resolved
@@ -738,11 +738,7 @@
         if (this.entryPointDisconnectTimeout) {
             clearTimeout(this.entryPointDisconnectTimeout)
         }
-<<<<<<< HEAD
-        this.bucket!.toArray().forEach((dhtPeer: DhtPeer) => this.bucket!.remove(dhtPeer.id))
-=======
-        this.bucket!.toArray().map((remoteDhtNode: RemoteDhtNode) => this.bucket!.remove(remoteDhtNode.id))
->>>>>>> 2e1d01fa
+        this.bucket!.toArray().forEach((remoteDhtNode: RemoteDhtNode) => this.bucket!.remove(remoteDhtNode.id))
         this.bucket!.removeAllListeners()
         this.localDataStore.clear()
         this.neighborList!.stop()
