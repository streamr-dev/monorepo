--- conflicted
+++ resolved
@@ -140,13 +140,8 @@
     private recursiveOperationManager?: RecursiveOperationManager
     private peerDiscovery?: PeerDiscovery
     private peerManager?: PeerManager
-<<<<<<< HEAD
+    private connectionsView?: ConnectionsView
     public connectionLocker?: ConnectionLocker
-=======
-    private connectionsView?: ConnectionsView
-    private connectionLocker?: ConnectionLocker
-    private region?: number
->>>>>>> d740b548
     private started = false
     private abortController = new AbortController()
 
