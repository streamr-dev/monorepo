import { DhtNodeRpcRemote } from './DhtNodeRpcRemote'
import { EventEmitter } from 'eventemitter3'
import { RoutingRpcCommunicator } from '../transport/RoutingRpcCommunicator'
import { PeerID } from '../helpers/PeerID'
import {
    ClosestPeersRequest,
    ClosestPeersResponse,
    LeaveNotice,
    ConnectivityResponse,
    Message,
    NodeType,
    PeerDescriptor,
    PingRequest,
    PingResponse,
    DataEntry,
    ExternalFindDataRequest,
    ExternalFindDataResponse,
    ExternalStoreDataRequest,
    ExternalStoreDataResponse,
    FindAction,
} from '../proto/packages/dht/protos/DhtRpc'
import { ITransport, TransportEvents } from '../transport/ITransport'
import { ConnectionManager, PortRange, TlsCertificate } from '../connection/ConnectionManager'
import { DhtNodeRpcClient, ExternalApiRpcClient } from '../proto/packages/dht/protos/DhtRpc.client'
import {
    Logger,
    MetricsContext,
    hexToBinary,
    merge,
    waitForCondition
} from '@streamr/utils'
import { toProtoRpcClient } from '@streamr/proto-rpc'
import { Any } from '../proto/google/protobuf/any'
import {
    areEqualPeerDescriptors,
    getNodeIdFromPeerDescriptor,
    peerIdFromPeerDescriptor
} from '../helpers/peerIdFromPeerDescriptor'
import { Router } from './routing/Router'
import { Finder, FindResult } from './find/Finder'
import { StoreRpcLocal } from './store/StoreRpcLocal'
import { PeerDiscovery } from './discovery/PeerDiscovery'
import { LocalDataStore } from './store/LocalDataStore'
import { IceServer } from '../connection/webrtc/WebrtcConnector'
import { ExternalApiRpcRemote } from './ExternalApiRpcRemote'
import { UUID } from '../helpers/UUID'
import { isBrowserEnvironment } from '../helpers/browser/isBrowserEnvironment'
import { sample } from 'lodash'
import { DefaultConnectorFacade, DefaultConnectorFacadeConfig } from '../connection/ConnectorFacade'
import { MarkRequired } from 'ts-essentials'
import { DhtNodeRpcLocal } from './DhtNodeRpcLocal'
import { ServerCallContext } from '@protobuf-ts/runtime-rpc'
import { ExternalApiRpcLocal } from './ExternalApiRpcLocal'
import { PeerManager } from './PeerManager'

export interface DhtNodeEvents {
    newContact: (peerDescriptor: PeerDescriptor, closestPeers: PeerDescriptor[]) => void
    contactRemoved: (peerDescriptor: PeerDescriptor, closestPeers: PeerDescriptor[]) => void
    joinCompleted: () => void
    newRandomContact: (peerDescriptor: PeerDescriptor, closestPeers: PeerDescriptor[]) => void
    randomContactRemoved: (peerDescriptor: PeerDescriptor, closestPeers: PeerDescriptor[]) => void
}

export interface DhtNodeOptions {
    serviceId?: string
    joinParallelism?: number
    maxNeighborListSize?: number
    numberOfNodesPerKBucket?: number
    joinNoProgressLimit?: number
    peerDiscoveryQueryBatchSize?: number
    dhtJoinTimeout?: number
    metricsContext?: MetricsContext
    storeHighestTtl?: number
    storeMaxTtl?: number
    networkConnectivityTimeout?: number
    storageRedundancyFactor?: number

    transport?: ITransport
    peerDescriptor?: PeerDescriptor
    entryPoints?: PeerDescriptor[]
    websocketHost?: string
    websocketPortRange?: PortRange
    websocketServerEnableTls?: boolean
    peerId?: string

    rpcRequestTimeout?: number
    iceServers?: IceServer[]
    webrtcAllowPrivateAddresses?: boolean
    webrtcDatachannelBufferThresholdLow?: number
    webrtcDatachannelBufferThresholdHigh?: number
    webrtcNewConnectionTimeout?: number
    webrtcPortRange?: PortRange
    maxMessageSize?: number
    maxConnections?: number
    tlsCertificate?: TlsCertificate
    externalIp?: string
    autoCertifierUrl?: string
    autoCertifierConfigFile?: string
}

type StrictDhtNodeOptions = MarkRequired<DhtNodeOptions,
    'serviceId' |
    'joinParallelism' |
    'maxNeighborListSize' |
    'numberOfNodesPerKBucket' |
    'joinNoProgressLimit' |
    'dhtJoinTimeout' |
    'peerDiscoveryQueryBatchSize' |
    'maxConnections' |
    'storeHighestTtl' |
    'storeMaxTtl' |
    'networkConnectivityTimeout' |
    'storageRedundancyFactor' |
    'metricsContext' |
    'peerId'>

const logger = new Logger(module)

export type Events = TransportEvents & DhtNodeEvents

export const createPeerDescriptor = (msg?: ConnectivityResponse, peerId?: string): PeerDescriptor => {
    let kademliaId: Uint8Array
    if (msg) {
        kademliaId = (peerId !== undefined) ? hexToBinary(peerId) : PeerID.fromIp(msg.host).value
    } else {
        kademliaId = hexToBinary(peerId!)
    }
    const nodeType = isBrowserEnvironment() ? NodeType.BROWSER : NodeType.NODEJS
    const ret: PeerDescriptor = { kademliaId, type: nodeType }
    if (msg && msg.websocket) {
        ret.websocket = { host: msg.websocket.host, port: msg.websocket.port, tls: msg.websocket.tls }
    }
    return ret
}

export class DhtNode extends EventEmitter<Events> implements ITransport {

    private readonly config: StrictDhtNodeOptions
    private rpcCommunicator?: RoutingRpcCommunicator
    private transport?: ITransport
    private localPeerDescriptor?: PeerDescriptor
    public router?: Router
    private storeRpcLocal?: StoreRpcLocal
    private localDataStore = new LocalDataStore()
    private finder?: Finder
    private peerDiscovery?: PeerDiscovery
    private peerManager?: PeerManager

    public connectionManager?: ConnectionManager
    private started = false
    private stopped = false
    private entryPointDisconnectTimeout?: NodeJS.Timeout

    constructor(conf: DhtNodeOptions) {
        super()
        this.config = merge({
            serviceId: 'layer0',
            joinParallelism: 3,
            maxNeighborListSize: 200,
            numberOfNodesPerKBucket: 8,
            joinNoProgressLimit: 4,
            dhtJoinTimeout: 60000,
            peerDiscoveryQueryBatchSize: 5,
            maxConnections: 80,
            storeHighestTtl: 60000,
            storeMaxTtl: 60000,
            networkConnectivityTimeout: 10000,
            storageRedundancyFactor: 5,
            metricsContext: new MetricsContext(),
            peerId: new UUID().toHex()
        }, conf)
        this.send = this.send.bind(this)
    }

    public async start(): Promise<void> {
        if (this.started || this.stopped) {
            return
        }
        logger.trace(`Starting new Streamr Network DHT Node with serviceId ${this.config.serviceId}`)
        this.started = true

        if (isBrowserEnvironment()) {
            this.config.websocketPortRange = undefined
            if (this.config.peerDescriptor) {
                this.config.peerDescriptor.websocket = undefined
            }
        }
        // If transport is given, do not create a ConnectionManager
        if (this.config.transport) {
            this.transport = this.config.transport
            this.localPeerDescriptor = this.transport.getLocalPeerDescriptor()
            if (this.config.transport instanceof ConnectionManager) {
                this.connectionManager = this.config.transport
            }
        } else {
            const connectorFacadeConfig: DefaultConnectorFacadeConfig = {
                transport: this,
                entryPoints: this.config.entryPoints,
                iceServers: this.config.iceServers,
                webrtcAllowPrivateAddresses: this.config.webrtcAllowPrivateAddresses,
                webrtcDatachannelBufferThresholdLow: this.config.webrtcDatachannelBufferThresholdLow,
                webrtcDatachannelBufferThresholdHigh: this.config.webrtcDatachannelBufferThresholdHigh,
                webrtcNewConnectionTimeout: this.config.webrtcNewConnectionTimeout,
                webrtcPortRange: this.config.webrtcPortRange,
                maxMessageSize: this.config.maxMessageSize,
                websocketServerEnableTls: this.config.websocketServerEnableTls,
                tlsCertificate: this.config.tlsCertificate,
                externalIp: this.config.externalIp,
                autoCertifierUrl: this.config.autoCertifierUrl,
                autoCertifierConfigFile: this.config.autoCertifierConfigFile,
                createLocalPeerDescriptor: (connectivityResponse: ConnectivityResponse) => this.generatePeerDescriptorCallBack(connectivityResponse),
            }
            // If own PeerDescriptor is given in config, create a ConnectionManager with ws server
            if (this.config.peerDescriptor?.websocket) {
                connectorFacadeConfig.websocketHost = this.config.peerDescriptor.websocket.host
                connectorFacadeConfig.websocketPortRange = {
                    min: this.config.peerDescriptor.websocket.port,
                    max: this.config.peerDescriptor.websocket.port
                }
            // If websocketPortRange is given, create ws server using it, websocketHost can be undefined
            } else if (this.config.websocketPortRange) {
                connectorFacadeConfig.websocketHost = this.config.websocketHost
                connectorFacadeConfig.websocketPortRange = this.config.websocketPortRange
            }

            const connectionManager = new ConnectionManager({
                createConnectorFacade: () => new DefaultConnectorFacade(connectorFacadeConfig),
                maxConnections: this.config.maxConnections,
                metricsContext: this.config.metricsContext
            })
            await connectionManager.start()
            this.connectionManager = connectionManager
            this.transport = connectionManager
        }

        this.rpcCommunicator = new RoutingRpcCommunicator(
            this.config.serviceId,
            this.transport.send,
            { rpcRequestTimeout: this.config.rpcRequestTimeout }
        )

        this.transport.on('message', (message: Message) => this.handleMessage(message))

        this.initPeerManager()

        this.peerDiscovery = new PeerDiscovery({
            localPeerDescriptor: this.localPeerDescriptor!,
            joinNoProgressLimit: this.config.joinNoProgressLimit,
            peerDiscoveryQueryBatchSize: this.config.peerDiscoveryQueryBatchSize,
            joinTimeout: this.config.dhtJoinTimeout,
            serviceId: this.config.serviceId,
            parallelism: this.config.joinParallelism,
            connectionManager: this.connectionManager,
            peerManager: this.peerManager!
        })
        this.router = new Router({
            rpcCommunicator: this.rpcCommunicator,
            connections: this.peerManager!.connections,
            localPeerDescriptor: this.localPeerDescriptor!,
            addContact: (contact: PeerDescriptor, setActive?: boolean) => this.peerManager!.handleNewPeers([contact], setActive),
            serviceId: this.config.serviceId,
            connectionManager: this.connectionManager
        })
        this.finder = new Finder({
            rpcCommunicator: this.rpcCommunicator,
            router: this.router,
            sessionTransport: this,
            connections: this.peerManager!.connections,
            localPeerDescriptor: this.localPeerDescriptor!,
            serviceId: this.config.serviceId,
            addContact: (contact: PeerDescriptor) => this.peerManager!.handleNewPeers([contact]),
            isPeerCloserToIdThanSelf: this.isPeerCloserToIdThanSelf.bind(this),
            localDataStore: this.localDataStore
        })
        this.storeRpcLocal = new StoreRpcLocal({
            rpcCommunicator: this.rpcCommunicator,
            finder: this.finder,
            localPeerDescriptor: this.localPeerDescriptor!,
            serviceId: this.config.serviceId,
            highestTtl: this.config.storeHighestTtl,
            maxTtl: this.config.storeMaxTtl,
            redundancyFactor: this.config.storageRedundancyFactor,
            localDataStore: this.localDataStore,
            dhtNodeEmitter: this,
            getNodesClosestToIdFromBucket: (id: Uint8Array, n?: number) => {
                return this.peerManager!.bucket!.closest(id, n)
            },
            rpcRequestTimeout: this.config.rpcRequestTimeout
        })
        this.bindRpcLocalMethods()
        if ((this.connectionManager !== undefined) && (this.config.entryPoints !== undefined) && this.config.entryPoints.length > 0
            && !areEqualPeerDescriptors(this.config.entryPoints[0], this.localPeerDescriptor!)) {
            this.connectToEntryPoint(this.config.entryPoints[0])
        }
    }

    private initPeerManager() {
        this.peerManager = new PeerManager({
            numberOfNodesPerKBucket: this.config.numberOfNodesPerKBucket,
            maxNeighborListSize: this.config.maxNeighborListSize,
            ownPeerId: this.getNodeId(),
            connectionManager: this.connectionManager!,
            peerDiscoveryQueryBatchSize: this.config.peerDiscoveryQueryBatchSize,
            isLayer0: (this.connectionManager !== undefined),
            createDhtNodeRpcRemote: (peerDescriptor: PeerDescriptor) => this.createDhtNodeRpcRemote(peerDescriptor)
        })
        this.peerManager.on('contactRemoved', (peerDescriptor: PeerDescriptor, activeContacts: PeerDescriptor[]) => {
            this.emit('contactRemoved', peerDescriptor, activeContacts)
        })
        this.peerManager.on('newContact', (peerDescriptor: PeerDescriptor, activeContacts: PeerDescriptor[]) =>
            this.emit('newContact', peerDescriptor, activeContacts)
        )
        this.peerManager.on('randomContactRemoved', (peerDescriptor: PeerDescriptor, activeContacts: PeerDescriptor[]) =>
            this.emit('randomContactRemoved', peerDescriptor, activeContacts)
        )
        this.peerManager.on('newRandomContact', (peerDescriptor: PeerDescriptor, activeContacts: PeerDescriptor[]) =>
            this.emit('newRandomContact', peerDescriptor, activeContacts)
        )
        this.peerManager.on('kBucketEmpty', () => {
            if (!this.peerDiscovery!.isJoinOngoing()
                && this.config.entryPoints
                && this.config.entryPoints.length > 0
            ) {
                setImmediate(async () => {
                    // TODO should we catch possible promise rejection?
                    await Promise.all(this.config.entryPoints!.map((entryPoint) =>
                        this.peerDiscovery!.rejoinDht(entryPoint)
                    ))
                })
            }
        })
        this.transport!.on('connected', (peerDescriptor: PeerDescriptor) => {
            this.peerManager!.handleConnected(peerDescriptor)
            this.emit('connected', peerDescriptor)
        })
        this.transport!.on('disconnected', (peerDescriptor: PeerDescriptor, gracefulLeave: boolean) => {
            this.peerManager!.handleDisconnected(peerDescriptor, gracefulLeave)
            this.emit('disconnected', peerDescriptor, gracefulLeave)
        })
        this.transport!.getAllConnectionPeerDescriptors().forEach((peer) => {
            this.peerManager!.handleConnected(peer)
        })
    }

    private bindRpcLocalMethods(): void {
        if (!this.started || this.stopped) {
            return
        }
        const dhtNodeRpcLocal = new DhtNodeRpcLocal({
            bucket: this.peerManager!.bucket!,
            serviceId: this.config.serviceId,
            peerDiscoveryQueryBatchSize: this.config.peerDiscoveryQueryBatchSize,
            addNewContact: (contact: PeerDescriptor) => this.peerManager!.handleNewPeers([contact]),
            removeContact: (contact: PeerDescriptor) => this.removeContact(contact)
        })
        this.rpcCommunicator!.registerRpcMethod(ClosestPeersRequest, ClosestPeersResponse, 'getClosestPeers',
            (req: ClosestPeersRequest, context) => dhtNodeRpcLocal.getClosestPeers(req, context))
        this.rpcCommunicator!.registerRpcMethod(PingRequest, PingResponse, 'ping',
            (req: PingRequest, context) => dhtNodeRpcLocal.ping(req, context))
        this.rpcCommunicator!.registerRpcNotification(LeaveNotice, 'leaveNotice',
            (req: LeaveNotice, context) => dhtNodeRpcLocal.leaveNotice(req, context))
        const externalApiRpcLocal = new ExternalApiRpcLocal({
<<<<<<< HEAD
            startFind: (idToFind: Uint8Array, action: FindAction, excludedPeer: PeerDescriptor) => {
                return this.startFind(idToFind, action, excludedPeer)
=======
            startFind: (key: Uint8Array, fetchData: boolean, excludedPeer: PeerDescriptor) => {
                return this.startFind(key, fetchData, excludedPeer)
>>>>>>> a61f710e
            },
            storeDataToDht: (key: Uint8Array, data: Any, creator?: PeerDescriptor) => this.storeDataToDht(key, data, creator)
        })
        this.rpcCommunicator!.registerRpcMethod(
            ExternalFindDataRequest,
            ExternalFindDataResponse,
            'externalFindData',
            (req: ExternalFindDataRequest, context: ServerCallContext) => externalApiRpcLocal.externalFindData(req, context),
            { timeout: 10000 }
        )
        this.rpcCommunicator!.registerRpcMethod(
            ExternalStoreDataRequest,
            ExternalStoreDataResponse,
            'externalStoreData',
            (req: ExternalStoreDataRequest, context: ServerCallContext) => externalApiRpcLocal.externalStoreData(req, context),
            { timeout: 10000 }
        )
    }

    private isPeerCloserToIdThanSelf(peer1: PeerDescriptor, compareToId: PeerID): boolean {
        const distance1 = this.peerManager!.bucket!.distance(peer1.kademliaId, compareToId.value)
        const distance2 = this.peerManager!.bucket!.distance(this.localPeerDescriptor!.kademliaId, compareToId.value)
        return distance1 < distance2
    }

    private handleMessage(message: Message): void {
        if (message.serviceId === this.config.serviceId) {
            logger.trace('callig this.handleMessageFromPeer ' + getNodeIdFromPeerDescriptor(message.sourceDescriptor!)
                + ' ' + message.serviceId + ' ' + message.messageId)
            this.rpcCommunicator?.handleMessageFromPeer(message)
        } else {
            logger.trace('emit "message" ' + getNodeIdFromPeerDescriptor(message.sourceDescriptor!)
                + ' ' + message.serviceId + ' ' + message.messageId)
            this.emit('message', message)
        }
    }

    private generatePeerDescriptorCallBack(connectivityResponse: ConnectivityResponse) {
        if (this.config.peerDescriptor) {
            this.localPeerDescriptor = this.config.peerDescriptor
        } else {
            this.localPeerDescriptor = createPeerDescriptor(connectivityResponse, this.config.peerId)
        }
        return this.localPeerDescriptor
    }

    public getClosestContacts(maxCount?: number): PeerDescriptor[] {
        return this.peerManager!.neighborList!.getClosestContacts(maxCount).map((c) => c.getPeerDescriptor())
    }

    public getNodeId(): PeerID {
        return peerIdFromPeerDescriptor(this.localPeerDescriptor!)
    }

    public getBucketSize(): number {
        return this.peerManager!.bucket!.count()
    }

    private connectToEntryPoint(entryPoint: PeerDescriptor): void {
        this.connectionManager!.lockConnection(entryPoint, 'temporary-layer0-connection')
        this.entryPointDisconnectTimeout = setTimeout(() => {
            this.connectionManager!.unlockConnection(entryPoint, 'temporary-layer0-connection')
        }, 10 * 1000)
    }

    public removeContact(contact: PeerDescriptor): void {
        if (!this.started) {  // the stopped state is checked in PeerManager
            return
        }
        this.peerManager!.handlePeerLeaving(contact)
    }

    public async send(msg: Message): Promise<void> {
        if (!this.started || this.stopped) {
            return
        }
        const reachableThrough = this.peerDiscovery!.isJoinOngoing() ? this.config.entryPoints ?? [] : []
        this.router!.send(msg, reachableThrough)
    }

    public async joinDht(entryPointDescriptors: PeerDescriptor[], doAdditionalRandomPeerDiscovery?: boolean, retry?: boolean): Promise<void> {
        if (!this.started) {
            throw new Error('Cannot join DHT before calling start() on DhtNode')
        }
        await Promise.all(entryPointDescriptors.map((entryPoint) =>
            this.peerDiscovery!.joinDht(entryPoint, doAdditionalRandomPeerDiscovery, retry)
        ))
    }

<<<<<<< HEAD
    public async startFind(idToFind: Uint8Array, action?: FindAction, excludedPeer?: PeerDescriptor): Promise<FindResult> {
        return this.finder!.startFind(idToFind, action, excludedPeer)
=======
    public async startFind(key: Uint8Array, fetchData?: boolean, excludedPeer?: PeerDescriptor): Promise<FindResult> {
        return this.finder!.startFind(key, fetchData, excludedPeer)
>>>>>>> a61f710e
    }

    public async storeDataToDht(key: Uint8Array, data: Any, creator?: PeerDescriptor): Promise<PeerDescriptor[]> {
        if (this.peerDiscovery!.isJoinOngoing() && this.config.entryPoints && this.config.entryPoints.length > 0) {
            return this.storeDataViaPeer(key, data, sample(this.config.entryPoints)!)
        }
        return this.storeRpcLocal!.storeDataToDht(key, data, creator ?? this.localPeerDescriptor!)
    }

    public async storeDataViaPeer(key: Uint8Array, data: Any, peer: PeerDescriptor): Promise<PeerDescriptor[]> {
        const rpcRemote = new ExternalApiRpcRemote(
            this.localPeerDescriptor!,
            peer,
            this.config.serviceId,
            toProtoRpcClient(new ExternalApiRpcClient(this.rpcCommunicator!.getRpcClientTransport()))
        )
        return await rpcRemote.storeData(key, data)
    }

    public async getDataFromDht(key: Uint8Array): Promise<DataEntry[]> {
        if (this.peerDiscovery!.isJoinOngoing() && this.config.entryPoints && this.config.entryPoints.length > 0) {
            return this.findDataViaPeer(key, sample(this.config.entryPoints)!)
        }
<<<<<<< HEAD
        const result = await this.finder!.startFind(idToFind, FindAction.FETCH_DATA)
        return result.dataEntries ?? []  // TODO is this fallback needed? 
=======
        const result = await this.finder!.startFind(key, true)
        return result.dataEntries ?? []  // TODO is this fallback needed?
>>>>>>> a61f710e
    }

    public async deleteDataFromDht(key: Uint8Array): Promise<void> {
        if (!this.stopped) {
<<<<<<< HEAD
            await this.finder!.startFind(idToDelete, FindAction.DELETE_DATA)
=======
            return this.storeRpcLocal!.deleteDataFromDht(key)
>>>>>>> a61f710e
        }
    }

    public async findDataViaPeer(key: Uint8Array, peer: PeerDescriptor): Promise<DataEntry[]> {
        const rpcRemote = new ExternalApiRpcRemote(
            this.localPeerDescriptor!,
            peer,
            this.config.serviceId,
            toProtoRpcClient(new ExternalApiRpcClient(this.rpcCommunicator!.getRpcClientTransport()))
        )
        return await rpcRemote.externalFindData(key)
    }

    public getTransport(): ITransport {
        return this.transport!
    }

    public getLocalPeerDescriptor(): PeerDescriptor {
        return this.localPeerDescriptor!
    }

    public getAllConnectionPeerDescriptors(): PeerDescriptor[] {
        return Array.from(this.peerManager!.connections.values()).map((peer) => peer.getPeerDescriptor())
    }

    public getKBucketPeers(): PeerDescriptor[] {
        return this.peerManager!.bucket!.toArray().map((rpcRemote: DhtNodeRpcRemote) => rpcRemote.getPeerDescriptor())
    }

    public getNumberOfConnections(): number {
        return this.peerManager!.getNumberOfConnections()
    }

    public getNumberOfLocalLockedConnections(): number {
        return this.connectionManager!.getNumberOfLocalLockedConnections()
    }

    public getNumberOfRemoteLockedConnections(): number {
        return this.connectionManager!.getNumberOfRemoteLockedConnections()
    }

    public getNumberOfWeakLockedConnections(): number {
        return this.connectionManager!.getNumberOfWeakLockedConnections()
    }

    public async waitForNetworkConnectivity(): Promise<void> {
        await waitForCondition(() => this.peerManager!.connections.size > 0, this.config.networkConnectivityTimeout)
    }

    public hasJoined(): boolean {
        return this.peerDiscovery!.isJoinCalled()
    }

    public async stop(): Promise<void> {
        if (this.stopped || !this.started) {
            return
        }
        logger.trace('stop()')
        this.stopped = true
        await this.storeRpcLocal!.destroy()
        if (this.entryPointDisconnectTimeout) {
            clearTimeout(this.entryPointDisconnectTimeout)
        }
        this.localDataStore.clear()
        this.peerManager?.stop()
        this.rpcCommunicator!.stop()
        this.router!.stop()
        this.finder!.stop()
        this.peerDiscovery!.stop()
        if (this.config.transport === undefined) {
            // if the transport was not given in config, the instance was created in start() and
            // this component is responsible for stopping it
            await this.transport!.stop()
        }
        this.transport = undefined
        this.connectionManager = undefined
        this.removeAllListeners()
    }

    private createDhtNodeRpcRemote(peerDescriptor: PeerDescriptor) {
        return new DhtNodeRpcRemote(
            this.localPeerDescriptor!,
            peerDescriptor,
            toProtoRpcClient(new DhtNodeRpcClient(this.rpcCommunicator!.getRpcClientTransport())),
            this.config.serviceId,
            this.config.rpcRequestTimeout
        )
    }
}<|MERGE_RESOLUTION|>--- conflicted
+++ resolved
@@ -360,13 +360,8 @@
         this.rpcCommunicator!.registerRpcNotification(LeaveNotice, 'leaveNotice',
             (req: LeaveNotice, context) => dhtNodeRpcLocal.leaveNotice(req, context))
         const externalApiRpcLocal = new ExternalApiRpcLocal({
-<<<<<<< HEAD
-            startFind: (idToFind: Uint8Array, action: FindAction, excludedPeer: PeerDescriptor) => {
-                return this.startFind(idToFind, action, excludedPeer)
-=======
-            startFind: (key: Uint8Array, fetchData: boolean, excludedPeer: PeerDescriptor) => {
-                return this.startFind(key, fetchData, excludedPeer)
->>>>>>> a61f710e
+            startFind: (key: Uint8Array, action: FindAction, excludedPeer: PeerDescriptor) => {
+                return this.startFind(key, action, excludedPeer)
             },
             storeDataToDht: (key: Uint8Array, data: Any, creator?: PeerDescriptor) => this.storeDataToDht(key, data, creator)
         })
@@ -456,13 +451,8 @@
         ))
     }
 
-<<<<<<< HEAD
-    public async startFind(idToFind: Uint8Array, action?: FindAction, excludedPeer?: PeerDescriptor): Promise<FindResult> {
-        return this.finder!.startFind(idToFind, action, excludedPeer)
-=======
-    public async startFind(key: Uint8Array, fetchData?: boolean, excludedPeer?: PeerDescriptor): Promise<FindResult> {
-        return this.finder!.startFind(key, fetchData, excludedPeer)
->>>>>>> a61f710e
+    public async startFind(key: Uint8Array, action?: FindAction, excludedPeer?: PeerDescriptor): Promise<FindResult> {
+        return this.finder!.startFind(key, action, excludedPeer)
     }
 
     public async storeDataToDht(key: Uint8Array, data: Any, creator?: PeerDescriptor): Promise<PeerDescriptor[]> {
@@ -486,22 +476,13 @@
         if (this.peerDiscovery!.isJoinOngoing() && this.config.entryPoints && this.config.entryPoints.length > 0) {
             return this.findDataViaPeer(key, sample(this.config.entryPoints)!)
         }
-<<<<<<< HEAD
-        const result = await this.finder!.startFind(idToFind, FindAction.FETCH_DATA)
-        return result.dataEntries ?? []  // TODO is this fallback needed? 
-=======
-        const result = await this.finder!.startFind(key, true)
+        const result = await this.finder!.startFind(key, FindAction.FETCH_DATA)
         return result.dataEntries ?? []  // TODO is this fallback needed?
->>>>>>> a61f710e
     }
 
     public async deleteDataFromDht(key: Uint8Array): Promise<void> {
         if (!this.stopped) {
-<<<<<<< HEAD
-            await this.finder!.startFind(idToDelete, FindAction.DELETE_DATA)
-=======
-            return this.storeRpcLocal!.deleteDataFromDht(key)
->>>>>>> a61f710e
+            await this.finder!.startFind(key, FindAction.DELETE_DATA)
         }
     }
 
