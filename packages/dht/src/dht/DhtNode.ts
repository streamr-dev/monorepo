--- conflicted
+++ resolved
@@ -137,12 +137,8 @@
     private recursiveOperationManager?: RecursiveOperationManager
     private peerDiscovery?: PeerDiscovery
     private peerManager?: PeerManager
-<<<<<<< HEAD
     private connectionsView?: ConnectionsView
-    public connectionLocker?: ConnectionLocker
-=======
     private connectionLocker?: ConnectionLocker
->>>>>>> 719564c9
     private region?: number
     private started = false
     private abortController = new AbortController()
