import crypto from 'crypto'
import { DhtPeer } from './DhtPeer'
import KBucket from 'k-bucket'
import { EventEmitter } from 'eventemitter3'
import { SortedContactList } from './contact/SortedContactList'
import { RoutingRpcCommunicator } from '../transport/RoutingRpcCommunicator'
import { ServerCallContext } from '@protobuf-ts/runtime-rpc'
import { PeerID, PeerIDKey } from '../helpers/PeerID'
import {
    ClosestPeersRequest,
    ClosestPeersResponse,
    ConnectivityResponse,
    DataEntry,
    FindMode,
    LeaveNotice,
    Message,
    MessageType,
    NodeType,
    PeerDescriptor,
    PingRequest,
    PingResponse,
    RecursiveFindRequest,
    RouteMessageAck,
    RouteMessageWrapper,
    StoreDataRequest,
<<<<<<< HEAD
    DataEntry,
    MigrateDataResponse,
    MigrateDataRequest
=======
    StoreDataResponse
>>>>>>> 07df50d6
} from '../proto/packages/dht/protos/DhtRpc'
import * as Err from '../helpers/errors'
import { ITransport, TransportEvents } from '../transport/ITransport'
import { ConnectionManager, ConnectionManagerConfig } from '../connection/ConnectionManager'
import { DhtRpcServiceClient } from '../proto/packages/dht/protos/DhtRpc.client'
import {
    Logger,
    MetricsContext,
    raceEvents3,
    runAndRaceEvents3,
    RunAndRaceEventsReturnType,
    runAndWaitForEvents3,
    waitForCondition
} from '@streamr/utils'
import { v4 } from 'uuid'
import { IDhtRpcService } from '../proto/packages/dht/protos/DhtRpc.server'
import { toProtoRpcClient } from '@streamr/proto-rpc'
import { RoutingMode, RoutingSession, RoutingSessionEvents } from './RoutingSession'
import { DiscoverySession } from './DiscoverySession'
import { RandomContactList } from './contact/RandomContactList'
import { Empty } from '../proto/google/protobuf/empty'
import { DhtCallContext } from '../rpc-protocol/DhtCallContext'
import { RemoteRecursiveFindSession } from './RemoteRecursiveFindSession'
import { RecursiveFindSession, RecursiveFindSessionEvents } from './RecursiveFindSession'
import { SetDuplicateDetector } from './SetDuplicateDetector'
import { Any } from '../proto/google/protobuf/any'
import { keyFromPeerDescriptor, peerIdFromPeerDescriptor } from '../helpers/peerIdFromPeerDescriptor'
import { Contact } from './contact/Contact'

export interface DhtNodeEvents {
    newContact: (peerDescriptor: PeerDescriptor, closestPeers: PeerDescriptor[]) => void
    contactRemoved: (peerDescriptor: PeerDescriptor, closestPeers: PeerDescriptor[]) => void
    joinCompleted: () => void
    newKbucketContact: (peerDescriptor: PeerDescriptor, closestPeers: PeerDescriptor[]) => void
    kbucketContactRemoved: (peerDescriptor: PeerDescriptor) => void
    newOpenInternetContact: (peerDescriptor: PeerDescriptor, closestPeers: PeerDescriptor[]) => void
    openInternetContactRemoved: (peerDescriptor: PeerDescriptor, closestPeers: PeerDescriptor[]) => void
    newRandomContact: (peerDescriptor: PeerDescriptor, closestPeers: PeerDescriptor[]) => void
    randomContactRemoved: (peerDescriptor: PeerDescriptor, closestPeers: PeerDescriptor[]) => void
    forwardedMessage: () => void
}

export class DhtNodeConfig {
    transportLayer?: ITransport
    peerDescriptor?: PeerDescriptor
    entryPoints?: PeerDescriptor[]
    webSocketHost?: string
    webSocketPort?: number
    peerIdString?: string
    nodeName?: string
    rpcRequestTimeout?: number
    stunUrls?: string[]

    serviceId = 'layer0'
    parallelism = 3
    maxNeighborListSize = 200
    numberOfNodesPerKBucket = 8
    joinNoProgressLimit = 4
    routeMessageTimeout = 2000
    dhtJoinTimeout = 60000
    getClosestContactsLimit = 5
    maxConnections = 80
    storeHighestTtl = 10000
    storeMaxTtl = 10000
    storeNumberOfCopies = 5
    metricsContext = new MetricsContext()

    constructor(conf: Partial<DhtNodeConfig>) {
        // assign given non-undefined config vars over defaults
        let k: keyof typeof conf
        for (k in conf) {
            if (conf[k] === undefined) {
                delete conf[k]
            }
        }
        Object.assign(this, conf)
    }
}

const logger = new Logger(module)

export type Events = TransportEvents & DhtNodeEvents

interface ForwardingTableEntry {
    timeout: NodeJS.Timeout
    peerDescriptors: PeerDescriptor[]
}

export interface RecursiveFindResult { closestNodes: Array<PeerDescriptor>, dataEntries?: Array<DataEntry> }

export class DhtNode extends EventEmitter<Events> implements ITransport, IDhtRpcService {
    private readonly config: DhtNodeConfig
    private readonly routerDuplicateDetector: SetDuplicateDetector = new SetDuplicateDetector(100000, 100)
    private readonly ongoingClosestPeersRequests: Set<string> = new Set()
    private readonly forwardingTable: Map<string, ForwardingTableEntry> = new Map()

    // noProgressCounter is Increased on every getClosestPeers round in which no new nodes
    // with an id closer to target id were found.
    // When joinNoProgressLimit is reached, the join process will terminate. If a closer node is found
    // before reaching joinNoProgressLimit, this counter gets reset to 0.

    //private noProgressCounter = 0
    private joinTimeoutRef?: NodeJS.Timeout

    private ongoingRoutingSessions: Map<string, RoutingSession> = new Map()
    private ongoingDiscoverySessions: Map<string, DiscoverySession> = new Map()
    private ongoingRecursiveFindSessions: Map<string, RecursiveFindSession> = new Map()

    private bucket?: KBucket<DhtPeer>
    private connections: Map<PeerIDKey, DhtPeer> = new Map()
    private neighborList?: SortedContactList<DhtPeer>
    private openInternetPeers?: SortedContactList<DhtPeer>
    private randomPeers?: RandomContactList<DhtPeer>
    private rpcCommunicator?: RoutingRpcCommunicator
    private transportLayer?: ITransport
    private ownPeerDescriptor?: PeerDescriptor

    private outgoingClosestPeersRequestsCounter = 0

    public connectionManager?: ConnectionManager
    private started = false
    private stopped = false
    private rejoinOngoing = false

    private getClosestPeersFromBucketIntervalRef?: NodeJS.Timeout
    private rejoinTimeoutRef?: NodeJS.Timeout

    public contactAddCounter = 0
    public contactOnAddedCounter = 0

    // A map into which each node can store one value per data key
    // The first key is the key of the data, the second key is the 
    // PeerID of the storer of the data

    private dataStore: Map<PeerIDKey, Map<PeerIDKey, DataEntry>> = new Map()

    constructor(conf: Partial<DhtNodeConfig>) {
        super()
        this.config = new DhtNodeConfig(conf)

        this.send = this.send.bind(this)
        this.onKBucketAdded = this.onKBucketAdded.bind(this)
        this.onKBucketPing = this.onKBucketPing.bind(this)
        this.onKBucketRemoved = this.onKBucketRemoved.bind(this)
    }

    public async start(): Promise<void> {
        if (this.started || this.stopped) {
            return
        }
        logger.trace(`Starting new Streamr Network DHT Node with serviceId ${this.config.serviceId}`)
        this.started = true

        // If transportLayer is given, do not create a ConnectionManager

        if (this.config.transportLayer) {
            this.transportLayer = this.config.transportLayer
            this.ownPeerDescriptor = this.transportLayer.getPeerDescriptor()
            if (this.config.transportLayer instanceof ConnectionManager) {
                this.connectionManager = this.config.transportLayer
            }
        } else {
            const connectionManagerConfig: ConnectionManagerConfig = {
                transportLayer: this,
                entryPoints: this.config.entryPoints,
                stunUrls: this.config.stunUrls,
                metricsContext: this.config.metricsContext,
                nodeName: this.getNodeName(),
                maxConnections: this.config.maxConnections
            }
            // If own PeerDescriptor is given in config, create a ConnectionManager with ws server
            if (this.config.peerDescriptor && this.config.peerDescriptor.websocket) {
                connectionManagerConfig.webSocketHost = this.config.peerDescriptor.websocket.ip
                connectionManagerConfig.webSocketPort = this.config.peerDescriptor.websocket.port
            } else {
                // If webSocketPort is given, create ws server using it, webSocketHost can be undefined
                if (this.config.webSocketPort) {
                    connectionManagerConfig.webSocketHost = this.config.webSocketHost
                    connectionManagerConfig.webSocketPort = this.config.webSocketPort
                }
            }

            const connectionManager = new ConnectionManager(connectionManagerConfig)
            await connectionManager.start(this.generatePeerDescriptorCallBack)
            this.connectionManager = connectionManager
            this.transportLayer = connectionManager
        }

        this.rpcCommunicator = new RoutingRpcCommunicator(
            this.config.serviceId,
            this.transportLayer.send,
            { rpcRequestTimeout: this.config.rpcRequestTimeout }
        )

        this.transportLayer.on('message', (message: Message) => {
            this.handleMessage(message)
        })

        this.bindDefaultServerMethods()
        this.initKBuckets(this.ownPeerId!)
    }

    public handleMessage(message: Message): void {
        if (message.serviceId === this.config.serviceId) {
            logger.trace('callig this.handleMessageFromPeer ' + this.config.nodeName + ', ' +
                message.sourceDescriptor?.nodeName + ' ' + message.serviceId + ' ' + message.messageId)
            this.rpcCommunicator?.handleMessageFromPeer(message)
        } else {
            logger.trace('emit "message" ' + this.config.nodeName + ', ' + message.sourceDescriptor?.nodeName +
                ' ' + message.serviceId + ' ' + message.messageId)
            this.emit('message', message)
        }
    }

    private generatePeerDescriptorCallBack = (connectivityResponse: ConnectivityResponse) => {
        if (this.config.peerDescriptor) {
            this.ownPeerDescriptor = this.config.peerDescriptor
        } else {
            this.ownPeerDescriptor = DhtNode.createPeerDescriptor(connectivityResponse,
                this.config.peerIdString,
                this.config.nodeName)
        }

        return this.ownPeerDescriptor
    }

    private get ownPeerId(): PeerID | undefined {
        if (!this.ownPeerDescriptor) {
            return undefined
        } else {
            return peerIdFromPeerDescriptor(this.ownPeerDescriptor)
        }
    }

    public static createPeerDescriptor = (msg?: ConnectivityResponse,
        peerIdString?: string,
        nodeName?: string): PeerDescriptor => {

        let peerId: Uint8Array

        if (msg) {
            peerId = peerIdString ? PeerID.fromString(peerIdString).value : PeerID.fromIp(msg.ip).value
        } else {
            peerId = PeerID.fromString(peerIdString!).value
        }

        const ret: PeerDescriptor = { kademliaId: peerId, nodeName: nodeName, type: NodeType.NODEJS }

        if (msg && msg.websocket) {
            ret.websocket = { ip: msg.websocket!.ip, port: msg.websocket!.port }
            ret.openInternet = true
        }

        return ret
    }

    private onKBucketPing(oldContacts: DhtPeer[], newContact: DhtPeer): void {

        const sortingList: SortedContactList<DhtPeer> = new SortedContactList(this.ownPeerId!, 100)
        sortingList.addContacts(oldContacts)
        const sortedContacts = sortingList.getAllContacts()

        this.connectionManager?.weakUnlockConnection(sortedContacts[sortedContacts.length - 1].getPeerDescriptor())

        this.bucket?.remove(sortedContacts[sortedContacts.length - 1].peerId.value)

        this.bucket!.add(newContact)
    }

    private onKBucketRemoved(contact: DhtPeer): void {
        this.connectionManager?.weakUnlockConnection(contact.getPeerDescriptor())
        logger.trace(`Removed contact ${contact.peerId.value.toString()}`)
        this.emit(
            'kbucketContactRemoved',
            contact.getPeerDescriptor()
        )
        if (
            this.bucket!.count() === 0
            && !this.isJoinOngoing()
            && this.config.entryPoints
            && this.config.entryPoints.length > 0
        ) {
            setImmediate(async () => {
                await this.rejoinDht(this.config.entryPoints![0])
            })
        }
    }

    private onKBucketAdded(contact: DhtPeer): void {
        this.contactOnAddedCounter++
        if (this.config.nodeName == '1') {
            logger.trace('peer1 contactOnAddCounter: ' + this.contactOnAddedCounter)
        }
        if (!this.stopped && !contact.peerId.equals(this.ownPeerId!)) {

            // Important to lock here, before the ping result is known

            this.connectionManager?.weakLockConnection(contact.getPeerDescriptor())

            // If there already is a connection
            if (this.connections.has(contact.peerId.toKey())) {
                logger.trace(`Added new contact ${contact.peerId.value.toString()}`)
                this.emit(
                    'newKbucketContact',
                    contact.getPeerDescriptor(),
                    this.neighborList!.getClosestContacts(this.config.getClosestContactsLimit).map((peer) => peer.getPeerDescriptor())
                )
            } else {    // open connection by pinging
                logger.trace('starting ping ' + this.config.nodeName + ', ' + contact.getPeerDescriptor().nodeName + ' ')
                contact.ping().then((result) => {
                    if (result) {
                        logger.trace(`Added new contact ${contact.peerId.value.toString()}`)
                        this.emit(
                            'newKbucketContact',
                            contact.getPeerDescriptor(),
                            this.neighborList!.getClosestContacts(this.config.getClosestContactsLimit).map((peer) => peer.getPeerDescriptor())
                        )
                    } else {
                        logger.trace('ping failed ' + this.config.nodeName + ', ' + contact.getPeerDescriptor().nodeName + ' ')
                        this.connectionManager?.weakUnlockConnection(contact.getPeerDescriptor())

                        this.removeContact(contact.getPeerDescriptor())
                        this.addClosestContactToBucket()
                    }
                    return
                }).catch((_e) => {
                    this.connectionManager?.weakUnlockConnection(contact.getPeerDescriptor())
                    this.removeContact(contact.getPeerDescriptor())
                    this.addClosestContactToBucket()
                })
            }
        }
    }

    private initKBuckets = (selfId: PeerID) => {
        this.bucket = new KBucket<DhtPeer>({
            localNodeId: selfId.value,
            numberOfNodesPerKBucket: this.config.numberOfNodesPerKBucket,
            numberOfNodesToPing: this.config.numberOfNodesPerKBucket
        })

        this.bucket.on('ping', this.onKBucketPing)
        this.bucket.on('removed', this.onKBucketRemoved)
        this.bucket.on('added', this.onKBucketAdded)
        this.bucket.on('updated', (_oldContact: DhtPeer, _newContact: DhtPeer) => {
            // TODO: Update contact info to the connection manager and reconnect
        })

        this.neighborList = new SortedContactList(selfId, this.config.maxNeighborListSize)
        this.neighborList.on('contactRemoved', (peerDescriptor: PeerDescriptor, activeContacts: PeerDescriptor[]) => {
            this.emit('contactRemoved', peerDescriptor, activeContacts)
            this.randomPeers!.addContact(
                new DhtPeer(
                    this.ownPeerDescriptor!,
                    peerDescriptor,
                    toProtoRpcClient(new DhtRpcServiceClient(this.rpcCommunicator!.getRpcClientTransport())),
                    this.config.serviceId,
                    this
                )
            )
        })
        this.neighborList.on('newContact', (peerDescriptor: PeerDescriptor, activeContacts: PeerDescriptor[]) =>
            this.emit('newContact', peerDescriptor, activeContacts)
        )

        this.openInternetPeers = new SortedContactList(selfId, this.config.maxNeighborListSize / 2)
        this.openInternetPeers.on('contactRemoved', (peerDescriptor: PeerDescriptor, activeContacts: PeerDescriptor[]) =>
            this.emit('openInternetContactRemoved', peerDescriptor, activeContacts)
        )
        this.openInternetPeers.on('newContact', (peerDescriptor: PeerDescriptor, activeContacts: PeerDescriptor[]) =>
            this.emit('newOpenInternetContact', peerDescriptor, activeContacts)
        )

        this.transportLayer!.on('connected', (peerDescriptor: PeerDescriptor) => {
            const dhtPeer = new DhtPeer(
                this.ownPeerDescriptor!,
                peerDescriptor,
                toProtoRpcClient(new DhtRpcServiceClient(this.rpcCommunicator!.getRpcClientTransport())),
                this.config.serviceId,
                this
            )
            if (!this.connections.has(PeerID.fromValue(dhtPeer.id).toKey())) {
                this.connections.set(PeerID.fromValue(dhtPeer.id).toKey(), dhtPeer)
            }
            if (this.ownPeerDescriptor!.nodeName === 'entrypoint') {
                logger.info("connected: " + this.ownPeerDescriptor!.nodeName + ", " + peerDescriptor.nodeName + ' ' + this.connections.size)
            }
            this.emit('connected', peerDescriptor)

        })

        this.transportLayer!.on('disconnected', (peerDescriptor: PeerDescriptor) => {
            logger.trace('disconnected: ' + this.config.nodeName + ', ' + peerDescriptor.nodeName + ' ')
            this.connections.delete(keyFromPeerDescriptor(peerDescriptor))

            // only remove from bucket if we are on layer 0
            if (this.connectionManager) {
                this.bucket!.remove(peerDescriptor.kademliaId)
            }
            this.emit('disconnected', peerDescriptor)
        })

        this.transportLayer!.getAllConnectionPeerDescriptors().map((peer) => {
            const peerId = peerIdFromPeerDescriptor(peer)
            const dhtPeer = new DhtPeer(
                this.ownPeerDescriptor!,
                peer,
                toProtoRpcClient(new DhtRpcServiceClient(this.rpcCommunicator!.getRpcClientTransport())),
                this.config.serviceId
            )
            this.connections.set(peerId.toKey(), dhtPeer)
        })

        this.randomPeers = new RandomContactList(selfId, this.config.maxNeighborListSize)
        this.randomPeers.on('contactRemoved', (peerDescriptor: PeerDescriptor, activeContacts: PeerDescriptor[]) =>
            this.emit('randomContactRemoved', peerDescriptor, activeContacts)
        )
        this.randomPeers.on('newContact', (peerDescriptor: PeerDescriptor, activeContacts: PeerDescriptor[]) =>
            this.emit('newRandomContact', peerDescriptor, activeContacts)
        )
    }

    public getNeighborList(): SortedContactList<DhtPeer> {
        return this.neighborList!
    }

    public getNodeId(): PeerID {
        return this.ownPeerId!
    }

    public async send(msg: Message, _doNotConnect?: boolean): Promise<void> {
        if (!this.started || this.stopped) {
            return
        }

        msg.sourceDescriptor = this.ownPeerDescriptor

        const targetPeerDescriptor = msg.targetDescriptor!

        const params: RouteMessageWrapper = {
            message: msg,
            requestId: v4(),
            destinationPeer: targetPeerDescriptor,
            sourcePeer: this.ownPeerDescriptor!,
            reachableThrough: this.isJoinOngoing() ? this.config.entryPoints || [] : [],
            routingPath: []
        }

        const forwardingEntry = this.forwardingTable.get(keyFromPeerDescriptor(targetPeerDescriptor))
        if (
            forwardingEntry
            && forwardingEntry.peerDescriptors.length > 0
            // && PeerID.fromValue(forwardingEntry.peerDescriptors[0].peerId).equals(PeerID.fromValue(targetPeerDescriptor.peerId))
        ) {
            const forwardingPeer = forwardingEntry.peerDescriptors[0]
            const forwardedMessage: RouteMessageWrapper = {
                message: msg,
                requestId: v4(),
                destinationPeer: forwardingPeer,
                sourcePeer: this.ownPeerDescriptor!,
                reachableThrough: [],
                routingPath: []
            }
            this.doRouteMessage(forwardedMessage, true).catch((err) => {
                logger.warn(
                    `Failed to send (forwardMessage: ${this.config.serviceId}) to 
                    ${keyFromPeerDescriptor(targetPeerDescriptor)}: ${err}`
                )
            })
        } else {
            this.doRouteMessage(params).catch((err) => {
                logger.warn(
                    `Failed to send (routeMessage: ${this.config.serviceId}) to ${keyFromPeerDescriptor(targetPeerDescriptor)}: ${err}`
                )
            })
        }
    }

    public async joinDht(entryPointDescriptor: PeerDescriptor, doRandomJoin = true): Promise<void> {
        if (!this.started || this.stopped) {
            return
        }

        logger.info(
            `Joining ${this.config.serviceId === 'layer0' ? 'The Streamr Network' : `Control Layer for ${this.config.serviceId}`}`
            + ` via entrypoint ${keyFromPeerDescriptor(entryPointDescriptor)}`
        )
        const entryPoint = new DhtPeer(
            this.ownPeerDescriptor!,
            entryPointDescriptor,
            toProtoRpcClient(new DhtRpcServiceClient(this.rpcCommunicator!.getRpcClientTransport())),
            this.config.serviceId,
            this
        )

        if (this.ownPeerId!.equals(entryPoint.peerId)) {
            return
        }

        if (this.connectionManager) {
            this.connectionManager.lockConnection(entryPointDescriptor, `${this.config.serviceId}::joinDht`)
        }

        this.addNewContact(entryPointDescriptor)
        const closest = this.bucket!.closest(this.ownPeerId!.value, this.config.getClosestContactsLimit)
        this.neighborList!.addContacts(closest)

        const session = new DiscoverySession(this.neighborList!, this.ownPeerId!.value,
            this.ownPeerDescriptor!, this.config.serviceId, this.rpcCommunicator!, this.config.parallelism,
            this.config.joinNoProgressLimit, (newPeer: DhtPeer) => {
                if (!this.bucket!.get(newPeer.id)) {

                    if (newPeer.getPeerDescriptor().openInternet) {
                        this.openInternetPeers!.addContact(newPeer)
                    }

                    this.bucket!.add(newPeer)
                } else {
                    this.randomPeers!.addContact(newPeer)
                }
            }, this.config.nodeName)

        const randomSession = new DiscoverySession(this.neighborList!, crypto.randomBytes(8),
            this.ownPeerDescriptor!, this.config.serviceId, this.rpcCommunicator!, this.config.parallelism,
            this.config.joinNoProgressLimit, (newPeer: DhtPeer) => {
                if (!this.bucket!.get(newPeer.id)) {

                    if (newPeer.getPeerDescriptor().openInternet) {
                        this.openInternetPeers!.addContact(newPeer)
                    }

                    this.bucket!.add(newPeer)
                } else {
                    this.randomPeers!.addContact(newPeer)
                }
            }, this.config.nodeName + '-random')

        this.ongoingDiscoverySessions.set(session.sessionId, session)
        this.ongoingDiscoverySessions.set(randomSession.sessionId, randomSession)

        try {
            await session.findClosestNodes(this.config.dhtJoinTimeout)
            this.neighborList?.setAllAsUncontacted()
            if (doRandomJoin) {
                await randomSession.findClosestNodes(this.config.dhtJoinTimeout)
            }
            if (!this.stopped) {
                if (this.bucket!.count() === 0) {
                    this.rejoinDht(entryPointDescriptor).catch(() => { })
                }
                /* else {
                    this.getClosestPeersFromBucketIntervalRef = setTimeout(async () => await this.getClosestPeersFromBucket(), 30 * 1000)
                }*/
            }
        } catch (_e) {
            throw new Err.DhtJoinTimeout('join timed out')
        } finally {
            this.ongoingDiscoverySessions.delete(session.sessionId)
            this.ongoingDiscoverySessions.delete(randomSession.sessionId)

            if (this.connectionManager) {
                logger.trace('unlocking entryPoint Disconnect')
                this.connectionManager.unlockConnection(entryPointDescriptor, `${this.config.serviceId}::joinDht`)
            }
        }

        // -- todo, separate into a function, now trying this out
    }

    private async rejoinDht(entryPoint: PeerDescriptor): Promise<void> {
        if (!this.started || this.stopped || this.rejoinOngoing) {
            return
        }
        logger.info(`Rejoining DHT ${this.config.serviceId} ${this.config.nodeName}!`)
        this.rejoinOngoing = true
        try {
            this.neighborList!.clear()
            await this.joinDht(entryPoint)

            this.rejoinOngoing = false
            if (this.connections.size === 0 || this.bucket!.count() === 0) {
                if (!this.started || this.stopped) {
                    return
                }
                this.rejoinTimeoutRef = setTimeout(async () => {
                    await this.rejoinDht(entryPoint)
                    this.rejoinTimeoutRef = undefined
                }, 5000)
            } else {
                logger.info(`Rejoined DHT successfully ${this.config.serviceId}!`)
            }
        } catch (err) {
            logger.warn(`rejoining DHT ${this.config.serviceId} failed`)
            this.rejoinOngoing = false
            if (!this.started || this.stopped) {
                return
            }
            this.rejoinTimeoutRef = setTimeout(async () => {
                await this.rejoinDht(entryPoint)
                this.rejoinTimeoutRef = undefined
            }, 5000)
        }
    }

    private async getClosestPeersFromBucket(): Promise<void> {
        if (!this.started || this.stopped) {
            return
        }
        await Promise.allSettled(this.bucket!.toArray().map(async (peer: DhtPeer) => {
            const contacts = await peer.getClosestPeers(this.ownPeerDescriptor!.kademliaId!)
            contacts.forEach((contact) => {
                this.addNewContact(contact)
            })
        }))
        if (!this.started || this.stopped) {
            return
        }
        this.getClosestPeersFromBucketIntervalRef = setTimeout(
            async () =>
                await this.getClosestPeersFromBucket()
            , 90 * 1000)
    }

    public getBucketSize(): number {
        return this.bucket!.count()
    }

    private addNewContact(contact: PeerDescriptor, setActive = false): void {
        if (!this.started || this.stopped) {
            return
        }

        this.migrateDataToContactIfNeeded(contact)

        const peerId = peerIdFromPeerDescriptor(contact)
        if (!peerId.equals(this.ownPeerId!)) {
            logger.trace(`Adding new contact ${contact.kademliaId.toString()}`)
            const dhtPeer = new DhtPeer(
                this.ownPeerDescriptor!,
                contact,
                toProtoRpcClient(new DhtRpcServiceClient(this.rpcCommunicator!.getRpcClientTransport())),
                this.config.serviceId,
                this
            )
            if (!this.bucket!.get(contact.kademliaId) && !this.neighborList!.getContact(peerIdFromPeerDescriptor(contact))) {
                this.neighborList!.addContact(dhtPeer)
                if (contact.openInternet) {
                    this.openInternetPeers!.addContact(dhtPeer)
                }
                if (setActive) {
                    this.neighborList!.setActive(peerId)
                    this.openInternetPeers!.setActive(peerId)
                }
                this.contactAddCounter++
                this.bucket!.add(dhtPeer)
            } else {
                this.randomPeers!.addContact(dhtPeer)
            }
        }
    }

    public removeContact(contact: PeerDescriptor, removeFromOpenInternetPeers = false): void {
        if (!this.started || this.stopped) {
            return
        }
        logger.trace(`Removing contact ${contact.kademliaId.toString()}`)
        const peerId = peerIdFromPeerDescriptor(contact)

        this.bucket!.remove(peerId.value)
        this.neighborList!.removeContact(peerId)
        this.randomPeers!.removeContact(peerId)

        if (removeFromOpenInternetPeers) {
            this.openInternetPeers!.removeContact(peerId)
        }
    }

    private bindDefaultServerMethods(): void {
        if (!this.started || this.stopped) {
            return
        }
        logger.trace(`Binding default DHT RPC methods`)

        this.getClosestPeers = this.getClosestPeers.bind(this)
        this.ping = this.ping.bind(this)
        this.routeMessage = this.routeMessage.bind(this)
        this.findRecursively = this.findRecursively.bind(this)
        this.forwardMessage = this.forwardMessage.bind(this)
        this.leaveNotice = this.leaveNotice.bind(this)
        this.storeData = this.storeData.bind(this)
        this.migrateData = this.migrateData.bind(this)

        this.rpcCommunicator!.registerRpcMethod(ClosestPeersRequest, ClosestPeersResponse, 'getClosestPeers', this.getClosestPeers)
        this.rpcCommunicator!.registerRpcMethod(PingRequest, PingResponse, 'ping', this.ping)
        this.rpcCommunicator!.registerRpcMethod(RouteMessageWrapper, RouteMessageAck, 'routeMessage', this.routeMessage)
        this.rpcCommunicator!.registerRpcMethod(RouteMessageWrapper, RouteMessageAck, 'findRecursively', this.findRecursively)
        this.rpcCommunicator!.registerRpcMethod(RouteMessageWrapper, RouteMessageAck, 'forwardMessage', this.forwardMessage)
        this.rpcCommunicator!.registerRpcNotification(LeaveNotice, 'leaveNotice', this.leaveNotice)
        this.rpcCommunicator!.registerRpcMethod(StoreDataRequest, StoreDataResponse, 'storeData', this.storeData)
        this.rpcCommunicator!.registerRpcMethod(MigrateDataRequest, MigrateDataResponse, 'migrateData', this.migrateData)
    }

    public getRpcCommunicator(): RoutingRpcCommunicator {
        return this.rpcCommunicator!
    }

    public getTransport(): ITransport {
        return this.transportLayer!
    }

    public getPeerDescriptor(): PeerDescriptor {
        return this.ownPeerDescriptor!
    }

    public getAllConnectionPeerDescriptors(): PeerDescriptor[] {
        return Array.from(this.connections.values()).map((peer) => peer.getPeerDescriptor())
    }

    public getK(): number {
        return this.config.numberOfNodesPerKBucket
    }

    public getKBucketPeers(): PeerDescriptor[] {
        return this.bucket!.toArray().map((dhtPeer: DhtPeer) => dhtPeer.getPeerDescriptor())
    }

    public getOpenInternetPeerDescriptors(): PeerDescriptor[] {
        return this.openInternetPeers!.getAllContacts().map((contact) => contact.getPeerDescriptor())
    }

    public getNumberOfOutgoingClosestPeersRequests(): number {
        return this.outgoingClosestPeersRequestsCounter
    }

    public getNumberOfConnections(): number {
        return this.connections.size
    }

    public getNumberOfLocalLockedConnections(): number {
        return this.connectionManager!.getNumberOfLocalLockedConnections()
    }

    public getNumberOfRemoteLockedConnections(): number {
        return this.connectionManager!.getNumberOfRemoteLockedConnections()
    }

    public getNumberOfWeakLockedConnections(): number {
        return this.connectionManager!.getNumberOfWeakLockedConnections()
    }

    private addClosestContactToBucket(): void {
        if (!this.started || this.stopped) {
            return
        }
        const closest = this.getClosestActiveContactNotInBucket()
        if (closest) {
            this.addNewContact(closest.getPeerDescriptor())
        }
    }

    private getClosestActiveContactNotInBucket(): DhtPeer | undefined {
        for (const contactId of this.neighborList!.getContactIds()) {
            if (!this.bucket!.get(contactId.value) && this.neighborList!.isActive(contactId)) {
                return this.neighborList!.getContact(contactId).contact
            }
        }
        return undefined
    }

    public getNodeName(): string {
        if (this.config.nodeName) {
            return this.config.nodeName
        } else {
            return 'unnamed node'
        }
    }

    public isJoinOngoing(): boolean {
        return this.ongoingDiscoverySessions.size > 0
    }

    public async stop(): Promise<void> {
        logger.trace('stop()')
        if (!this.started) {
            throw new Err.CouldNotStop('Cannot not stop() before start()')
        }
        this.stopped = true

        if (this.joinTimeoutRef) {
            clearTimeout(this.joinTimeoutRef)
        }
        if (this.getClosestPeersFromBucketIntervalRef) {
            clearTimeout(this.getClosestPeersFromBucketIntervalRef)
            this.getClosestPeersFromBucketIntervalRef = undefined
        }
        if (this.rejoinTimeoutRef) {
            clearTimeout(this.rejoinTimeoutRef)
            this.rejoinTimeoutRef = undefined
        }
        this.ongoingRoutingSessions.forEach((session, _id) => {
            session.stop()
        })

        this.ongoingDiscoverySessions.forEach((session, _id) => {
            session.stop()
        })

        this.ongoingRecursiveFindSessions.forEach((session, _id) => {
            session.stop()
        })

        this.bucket!.removeAllListeners()
        this.rpcCommunicator!.stop()
        this.forwardingTable.forEach((entry) => {
            clearTimeout(entry.timeout)
        })
        this.forwardingTable.clear()
        //this.removeAllListeners()

        if (this.connectionManager) {
            await this.connectionManager.stop()
        }
    }

    private getClosestPeerDescriptors(kademliaId: Uint8Array, limit: number): PeerDescriptor[] {
        const closestPeers = this.bucket!.closest(kademliaId, limit)
        return closestPeers.map((dhtPeer: DhtPeer) => dhtPeer.getPeerDescriptor())
    }

    // IDHTRpcService implementation

    public async getClosestPeers(request: ClosestPeersRequest, context: ServerCallContext): Promise<ClosestPeersResponse> {

        this.addNewContact((context as DhtCallContext).incomingSourceDescriptor!)

        const response = {
            peers: this.getClosestPeerDescriptors(request.kademliaId, this.config.getClosestContactsLimit),
            requestId: request.requestId
        }
        return response
    }

    public async ping(request: PingRequest, context: ServerCallContext): Promise<PingResponse> {
        logger.trace('received ping request: ' + this.config.nodeName + ', ' + (context as DhtCallContext).incomingSourceDescriptor?.nodeName)

        setImmediate(() => {
            this.addNewContact((context as DhtCallContext).incomingSourceDescriptor!)
        })

        const response: PingResponse = {
            requestId: request.requestId
        }
        return response
    }

    public async leaveNotice(request: LeaveNotice, context: ServerCallContext): Promise<Empty> {
        // TODO check signature??
        if (request.serviceId === this.config.serviceId) {
            this.removeContact((context as DhtCallContext).incomingSourceDescriptor!)
        }
        return {}
    }

    // eslint-disable-next-line class-methods-use-this
    private createRouteMessageAck(routedMessage: RouteMessageWrapper, error?: string): RouteMessageAck {
        const ack: RouteMessageAck = {
            requestId: routedMessage.requestId,
            destinationPeer: routedMessage.sourcePeer,
            sourcePeer: routedMessage.destinationPeer,
            error: error ? error : ''
        }
        return ack
    }

    public async doRouteMessage(routedMessage: RouteMessageWrapper, forwarding = false): Promise<RouteMessageAck> {
        logger.trace(`Peer ${this.ownPeerId?.value} routing message ${routedMessage.requestId} 
            from ${routedMessage.sourcePeer?.kademliaId} to ${routedMessage.destinationPeer?.kademliaId}`)

        routedMessage.routingPath.push(this.ownPeerDescriptor!)

        const session = new RoutingSession(
            this.ownPeerDescriptor!,
            routedMessage,
            this.connections,
            this.ownPeerId!.equals(peerIdFromPeerDescriptor(routedMessage.sourcePeer!)) ? 2 : 1,
            this.config.routeMessageTimeout,
            forwarding ? RoutingMode.FORWARD : RoutingMode.ROUTE,
            undefined,
            routedMessage.routingPath.map((descriptor) => peerIdFromPeerDescriptor(descriptor))
        )

        this.ongoingRoutingSessions.set(session.sessionId, session)

        let result: RunAndRaceEventsReturnType<RoutingSessionEvents>

        try {
            result = await runAndRaceEvents3<RoutingSessionEvents>([() => {
                session.start()
            }], session, ['noCandidatesFound', 'candidatesFound'], 1500)
        } catch (e) {
            logger.error(e)
            throw e
        }
        raceEvents3<RoutingSessionEvents>(session, ['routingSucceeded', 'routingFailed', 'stopped'], 10000)
            .then(() => {
                if (this.ongoingRoutingSessions.has(session.sessionId)) {
                    this.ongoingRoutingSessions.delete(session.sessionId)
                }
                return
            }).catch(() => {
                if (this.ongoingRoutingSessions.has(session.sessionId)) {
                    this.ongoingRoutingSessions.delete(session.sessionId)
                }
            })

        if (this.stopped) {
            return this.createRouteMessageAck(routedMessage, 'DhtNode Stopped')
        } else if (result.winnerName === 'noCandidatesFound' || result.winnerName === 'routingFailed') {
            if (peerIdFromPeerDescriptor(routedMessage.sourcePeer!).equals(this.ownPeerId!)) {
                throw new Error(`Could not perform initial routing`)
            }
            return this.createRouteMessageAck(routedMessage, 'No routing candidates found')
        } else {
            return this.createRouteMessageAck(routedMessage)
        }
    }

    public async startRecursiveFind(idToFind: Uint8Array, findMode: FindMode = FindMode.NODE): Promise<RecursiveFindResult> {
        const sessionId = v4()
        const recursiveFindSession = new RecursiveFindSession(sessionId, this, idToFind, this.ownPeerId!, 2)
        this.ongoingRecursiveFindSessions.set(sessionId, recursiveFindSession)
        const targetDescriptor: PeerDescriptor = { kademliaId: idToFind, type: NodeType.VIRTUAL }
        const request: RecursiveFindRequest = {
            recursiveFindSessionId: sessionId,
            findMode: findMode
        }
        const msg: Message = {
            messageType: MessageType.RECURSIVE_FIND_REQUEST,
            messageId: v4(),
            serviceId: this.config.serviceId,
            body: {
                oneofKind: 'recursiveFindRequest',
                recursiveFindRequest: request
            }
        }

        const params: RouteMessageWrapper = {
            message: msg,
            requestId: v4(),
            destinationPeer: targetDescriptor,
            sourcePeer: this.ownPeerDescriptor!,
            reachableThrough: [],
            routingPath: []
        }
        try {
            await runAndWaitForEvents3<RecursiveFindSessionEvents>(
                [() => this.doFindRecursevily(params)],
                [[recursiveFindSession, 'findCompleted']],
                30000
            )
        } catch (err) {
            logger.trace(`doFindRecursively failed with error ${err}`)
        }

        if (findMode === FindMode.DATA) {
            const data = this.doGetData(PeerID.fromValue(idToFind))
            if (data) {
                this.reportRecursiveFindResult([], params.sourcePeer!, sessionId,
                    [], data, true)
            }
        }
        const results = recursiveFindSession.getResults()
        logger.trace("recursive find results: " + JSON.stringify(results))
        return results
    }

    private reportRecursiveFindResult(routingPath: PeerDescriptor[], targetPeerDescriptor: PeerDescriptor, serviceId: string,
        closestNodes: PeerDescriptor[], data: Map<PeerIDKey, DataEntry> | undefined,
        noCloserNodesFound: boolean = false): void {

        const dataEntries: Array<DataEntry> = []

        if (data) {
            data.forEach((entry) => {
                dataEntries.push(DataEntry.create(entry))
            })
            logger.info('dataEntries exist')
        }

        if (this.ownPeerId!.equals(PeerID.fromValue(targetPeerDescriptor!.kademliaId))) {
            if (this.ongoingRecursiveFindSessions.has(serviceId)) {
                this.ongoingRecursiveFindSessions.get(serviceId)!
                    .doReportRecursiveFindResult(routingPath, closestNodes, dataEntries, noCloserNodesFound)
            }
        } else {
            const session = new RemoteRecursiveFindSession(this.ownPeerDescriptor!, targetPeerDescriptor, serviceId, this)
            session.reportRecursiveFindResult(routingPath, closestNodes, dataEntries, noCloserNodesFound)
        }
    }

    private async doFindRecursevily(routedMessage: RouteMessageWrapper): Promise<RouteMessageAck> {

        routedMessage.routingPath.push(this.ownPeerDescriptor!)

        logger.info('findRecursively recursiveFindPath ' + routedMessage.routingPath.map((descriptor) => descriptor.nodeName))

        const idToFind = PeerID.fromValue(routedMessage.destinationPeer!.kademliaId)

        let recursiveFindRequest: RecursiveFindRequest | undefined
        const msg = routedMessage.message
        if (msg?.body.oneofKind === 'recursiveFindRequest') {
            recursiveFindRequest = msg.body.recursiveFindRequest
        }

        const closestPeersToDestination = this.getClosestPeerDescriptors(routedMessage.destinationPeer!.kademliaId, 5)

        if (recursiveFindRequest!.findMode == FindMode.DATA) {
            const data = this.doGetData(idToFind)
            if (data) {
                this.reportRecursiveFindResult(routedMessage.routingPath, routedMessage.sourcePeer!, recursiveFindRequest!.recursiveFindSessionId,
                    closestPeersToDestination, data, true)
                return this.createRouteMessageAck(routedMessage)
            }

        } else if (this.ownPeerId!.equals(idToFind)) {
            // Exact match, they were trying to find our kademliaID

            this.reportRecursiveFindResult(routedMessage.routingPath, routedMessage.sourcePeer!, recursiveFindRequest!.recursiveFindSessionId,
                closestPeersToDestination, undefined, true)
            return this.createRouteMessageAck(routedMessage)
        }

        const session = new RoutingSession(
            this.ownPeerDescriptor!,
            routedMessage,
            this.connections,
            this.ownPeerId!.equals(peerIdFromPeerDescriptor(routedMessage.sourcePeer!)) ? 2 : 1,
            1500,
            RoutingMode.RECURSIVE_FIND,
            undefined,
            routedMessage.routingPath.map((descriptor) => peerIdFromPeerDescriptor(descriptor))
        )

        this.ongoingRoutingSessions.set(session.sessionId, session)

        const logFailure = () => {
            logger.trace(`findRecursively Node ${this.getNodeName()} giving up routing`)
        }
        session.on('routingFailed', logFailure)

        let result: RunAndRaceEventsReturnType<RoutingSessionEvents>

        try {
            result = await runAndRaceEvents3<RoutingSessionEvents>([() => {
                session.start()
            }], session, ['noCandidatesFound', 'candidatesFound'], 1500)
        } catch (e) {
            logger.error(e)
        }

        this.ongoingRoutingSessions.delete(session.sessionId)

        if (this.stopped) {
            return this.createRouteMessageAck(routedMessage, 'DhtNode Stopped')
        } else if (result!.winnerName === 'noCandidatesFound' || result!.winnerName === 'routingFailed') {
            if (peerIdFromPeerDescriptor(routedMessage.sourcePeer!).equals(this.ownPeerId!)) {
                throw new Error(`Could not perform initial routing`)
            }
            logger.trace(`findRecursively Node ${this.getNodeName()} found no candidates`)
            this.reportRecursiveFindResult(routedMessage.routingPath, routedMessage.sourcePeer!, recursiveFindRequest!.recursiveFindSessionId,
                closestPeersToDestination, undefined, true)
            return this.createRouteMessageAck(routedMessage)
        } else {
            const closestContacts = session.getClosestContacts(5)
            logger.trace(`findRecursively Node ${this.getNodeName()} found candidates ` +
                JSON.stringify((closestContacts.map((desc) => desc.nodeName))))
            const noCloserContactsFound = (
                closestContacts.length > 0
                && routedMessage.previousPeer
                && !this.isPeerCloserThanSelfToId(closestContacts[0], idToFind)
            )
            this.reportRecursiveFindResult(routedMessage.routingPath, routedMessage.sourcePeer!, recursiveFindRequest!.recursiveFindSessionId,
                closestContacts, undefined, noCloserContactsFound)
            return this.createRouteMessageAck(routedMessage)
        }
    }

    private isPeerCloserThanSelfToId(peer1: PeerDescriptor, compareToId: PeerID): boolean {
        const distance1 = this.bucket!.distance(peer1.kademliaId, compareToId.value)
        const distance2 = this.bucket!.distance(this.ownPeerDescriptor!.kademliaId, compareToId.value)
        return distance1 < distance2
    }

    public async findRecursively(routedMessage: RouteMessageWrapper): Promise<RouteMessageAck> {
        if (!this.started || this.stopped) {
            return this.createRouteMessageAck(routedMessage, 'findRecursively() service is not running')
        } else if (this.routerDuplicateDetector.isMostLikelyDuplicate(routedMessage.requestId, routedMessage.sourcePeer!.nodeName!)) {
            logger.trace(`findRecursively Node ${this.getNodeName()} received a DUPLICATE RouteMessageWrapper from 
            ${routedMessage.previousPeer?.nodeName}`)

            return this.createRouteMessageAck(routedMessage, 'message given to findRecursively() service is likely a duplicate')
        }

        logger.trace(`Node ${this.getNodeName()} received findRecursively call from ${routedMessage.previousPeer!.nodeName!}`)

        this.addNewContact(routedMessage.sourcePeer!, true)
        this.routerDuplicateDetector.add(routedMessage.requestId, routedMessage.sourcePeer!.nodeName!)

        return this.doFindRecursevily(routedMessage)
    }

    public async routeMessage(routedMessage: RouteMessageWrapper, _context: ServerCallContext): Promise<RouteMessageAck> {
        if (!this.started || this.stopped) {
            return this.createRouteMessageAck(routedMessage, 'routeMessage() service is not running')
        } else if (this.routerDuplicateDetector.isMostLikelyDuplicate(routedMessage.requestId, routedMessage.sourcePeer!.nodeName!)) {
            logger.trace(`Peer ${this.ownPeerId?.value} routing message ${routedMessage.requestId} 
                from ${routedMessage.sourcePeer?.kademliaId} to ${routedMessage.destinationPeer?.kademliaId} is likely a duplicate`)
            return this.createRouteMessageAck(routedMessage, 'message given to routeMessage() service is likely a duplicate')
        }

        logger.trace(`Processing received routeMessage ${routedMessage.requestId}`)

        this.addNewContact(routedMessage.sourcePeer!, true)

        this.routerDuplicateDetector.add(routedMessage.requestId, routedMessage.sourcePeer!.nodeName!)

        if (this.ownPeerId!.equals(peerIdFromPeerDescriptor(routedMessage.destinationPeer!))) {

            logger.trace(`${this.config.nodeName} routing message targeted to self ${routedMessage.requestId}`)

            if (routedMessage.reachableThrough.length > 0) {
                const sourceKey = keyFromPeerDescriptor(routedMessage.sourcePeer!)
                if (this.forwardingTable.has(sourceKey)) {
                    const oldEntry = this.forwardingTable.get(sourceKey)
                    clearTimeout(oldEntry!.timeout)
                    this.forwardingTable.delete(sourceKey)
                }
                const forwardingEntry: ForwardingTableEntry = {
                    peerDescriptors: routedMessage.reachableThrough,
                    timeout: setTimeout(() => {
                        this.forwardingTable.delete(sourceKey)
                    }, 10000)
                }
                this.forwardingTable.set(sourceKey, forwardingEntry)
            }
            if (this.connectionManager) {
                this.connectionManager.handleMessage(routedMessage.message!)
            }
            return this.createRouteMessageAck(routedMessage)
        } else {
            return this.doRouteMessage(routedMessage)
        }
    }

    public async forwardMessage(routedMessage: RouteMessageWrapper, _context: ServerCallContext): Promise<RouteMessageAck> {
        if (!this.started || this.stopped) {
            return this.createRouteMessageAck(routedMessage, 'forwardMessage() service is not running')
        } else if (this.routerDuplicateDetector.isMostLikelyDuplicate(routedMessage.requestId, routedMessage.sourcePeer!.nodeName!)) {
            logger.trace(`Peer ${this.ownPeerId?.value} forwarding message ${routedMessage.requestId} 
        from ${routedMessage.sourcePeer?.kademliaId} to ${routedMessage.destinationPeer?.kademliaId} is likely a duplicate`)
            return this.createRouteMessageAck(routedMessage, 'message given to forwardMessage() service is likely a duplicate')
        }

        logger.trace(`Processing received forward routeMessage ${routedMessage.requestId}`)
        this.addNewContact(routedMessage.sourcePeer!, true)
        this.routerDuplicateDetector.add(routedMessage.requestId, routedMessage.sourcePeer!.nodeName!)

        if (this.ownPeerId!.equals(peerIdFromPeerDescriptor(routedMessage.destinationPeer!))) {
            logger.trace(`Peer ${this.ownPeerId?.value} forwarding found message targeted to self ${routedMessage.requestId}`)
            try {
                const forwardedMessage = routedMessage.message!

                if (this.ownPeerId!.equals(peerIdFromPeerDescriptor(forwardedMessage.targetDescriptor!))) {
                    if (this.connectionManager) {
                        this.connectionManager.handleMessage(forwardedMessage!)
                    }
                    return this.createRouteMessageAck(routedMessage)
                }

                // eslint-disable-next-line promise/catch-or-return
                this.doRouteMessage({ ...routedMessage, destinationPeer: forwardedMessage.targetDescriptor })
                    .catch((err) => {
                        logger.error(
                            `Failed to send (forwardMessage: ${this.config.serviceId}) to`
                            + ` ${keyFromPeerDescriptor(forwardedMessage.targetDescriptor!)}: ${err}`
                        )
                    })
                    .then(() => this.emit('forwardedMessage'))
                return this.createRouteMessageAck(routedMessage)
            } catch (err) {
                logger.trace(`Could not forward message`)
                return this.createRouteMessageAck(routedMessage, `could not route forwarded message ${routedMessage.requestId}`)
            }
        } else {
            return this.doRouteMessage(routedMessage, true)
        }
    }

    public garbageCollectConnections(): void {
        if (this.connectionManager) {
            const LAST_USED_LIMIT = 100
            this.connectionManager.garbageCollectConnections(this.config.maxConnections, LAST_USED_LIMIT)
        }
    }

    public async waitReadyForTesting(): Promise<void> {
        if (this.connectionManager) {
            const LAST_USED_LIMIT = 100

            this.connectionManager.garbageCollectConnections(this.config.maxConnections, LAST_USED_LIMIT)
            await waitForCondition(() => {
                return (this.getNumberOfLocalLockedConnections() == 0 &&
                    this.getNumberOfRemoteLockedConnections() == 0 &&
                    this.getNumberOfConnections() <= this.config.maxConnections)
            }, 10000)
        }
    }

    // RPC service implementation

    public async migrateData(request: MigrateDataRequest, context: ServerCallContext): Promise<MigrateDataResponse> {

        this.doMigrateData((context as DhtCallContext).incomingSourceDescriptor!,
            request.dataEntry!)

        logger.info(this.config.nodeName + ' migrateData()')

        return MigrateDataResponse.create()
    }

    public doMigrateData(_migrator: PeerDescriptor, dataEntry: DataEntry): void {

        const publisherKey = PeerID.fromValue(dataEntry.storer!.kademliaId!).toKey()
        const dataKey = PeerID.fromValue(dataEntry.kademliaId).toKey()

        const storedMillis = (dataEntry.storedAt!.seconds * 1000) + (dataEntry.storedAt!.nanos / 1000000)

        if (!this.dataStore.has(dataKey)) {
            this.dataStore.set(dataKey, new Map())
        }

        if (this.dataStore.get(dataKey)!.has(publisherKey)) {
            const oldEntry = this.dataStore.get(dataKey)!.get(publisherKey)!
            const oldStoredMillis = (oldEntry.storedAt!.seconds * 1000) + (oldEntry.storedAt!.nanos / 1000000)

            // do nothing if old entry is newer than the one being migrated
            if (oldStoredMillis > storedMillis) {
                return
            }
        }

        this.dataStore.get(dataKey)!.set(publisherKey, dataEntry)
    }

    private shouldMigrateDataToNewNode(dataEntry: DataEntry, newNode: PeerDescriptor): boolean {

        const closestToData = this.bucket!.closest(dataEntry.kademliaId, 10)
        const sortedList = new SortedContactList<Contact>(this.ownPeerId!, 20, undefined, true)
        sortedList.addContact(new Contact(this.ownPeerDescriptor!))

        closestToData.forEach((desc) => {
            sortedList.addContact(new Contact(desc.getPeerDescriptor()))
        })

        if (!sortedList.getAllContacts()[0].peerId.equals(this.ownPeerId!)) {
            // If we are not the closes node to the data, do not migrate
            return false
        }

        const newPeerId = PeerID.fromValue(newNode.kademliaId)
        sortedList.addContact(new Contact(newNode))

        const sorted = sortedList.getAllContacts()

        let index = 0

        for (index = 0; index < sorted.length; index++) {
            if (sorted[index].peerId.equals(newPeerId)) {
                break
            }
        }

        // if new node is within the 5 closest nodes to the data
        // do migrate data to it

        if (index < 5) {
            return true
        } else {
            return false
        }
    }

    /*
    private isFurtherFromDataThan(dataEntry: DataEntry, peer: PeerDescriptor): boolean {

        const peerDistanceFromData = KBucket.distance(dataEntry.kademliaId, peer.kademliaId)
        const ownDistanceFromData = KBucket.distance(dataEntry.kademliaId, this.ownPeerDescriptor!.kademliaId)
        if (ownDistanceFromData > peerDistanceFromData) {
            return true
        }

        return false
    }

    private isFurtherstStorerOf(dataEntry: DataEntry): boolean {
        const closestToData = this.bucket!.closest(dataEntry.kademliaId, 10)

        const sortedList = new SortedContactList<Contact>(this.ownPeerId!, 20, undefined, true)

        sortedList.addContact(new Contact(this.ownPeerDescriptor!))

        closestToData.forEach((desc) => {
            sortedList.addContact(new Contact(desc.getPeerDescriptor()))
        })

        const sorted = sortedList.getAllContacts()

        let index = 0

        for (index = 0; index < sorted.length; index++) {
            if (sorted[index].peerId.equals(this.ownPeerId!)) {
                break
            }
        }

        if (index >= 5) {
            return true
        }

        return false
    }
    */
    private migrateDataToContactIfNeeded(contact: PeerDescriptor) {

        this.dataStore.forEach((dataMap, _dataKey) => {
            dataMap.forEach((dataEntry) => {
                //if (this.isFurtherFromDataThan(dataEntry, contact) &&
                //    this.isFurtherstStorerOf(dataEntry)) 
                if (this.shouldMigrateDataToNewNode(dataEntry, contact)) {

                    this.migrateDataToContact(dataEntry, contact)

                }
            })
        })
    }

    private async migrateDataToContact(dataEntry: DataEntry, contact: PeerDescriptor): Promise<void> {
        const dhtPeer = new DhtPeer(
            this.ownPeerDescriptor!,
            contact,
            toProtoRpcClient(new DhtRpcServiceClient(this.rpcCommunicator!.getRpcClientTransport())),
            this.config.serviceId,
            this
        )
        try {
            const response = await dhtPeer.migrateData({ dataEntry })
            if (response.error) {
                logger.error('dhtPeer.migrateData() returned error: ' + response.error)
            }
        } catch (e) {
            logger.error('dhtPeer.migrateData() threw an exception ' + e)
        }
    }

    public async storeData(request: StoreDataRequest, context: ServerCallContext): Promise<StoreDataResponse> {

        let ttl = request.dataEntry!.ttl
        if (ttl > this.config.storeMaxTtl) {
            ttl = this.config.storeMaxTtl
        }

        this.doStoreData((context as DhtCallContext).incomingSourceDescriptor!,
            request.dataEntry!)

        logger.info(this.ownPeerDescriptor!.nodeName + ' storeData()')

        return StoreDataResponse.create()
    }

    // Backednd of the RPC service implementation

    public doStoreData(storer: PeerDescriptor, dataEntry: DataEntry): void {

        const publisherKey = PeerID.fromValue(storer.kademliaId).toKey()
        const dataKey = PeerID.fromValue(dataEntry.kademliaId).toKey()

        if (!this.dataStore.has(dataKey)) {
            this.dataStore.set(dataKey, new Map())
        }

        this.dataStore.get(dataKey)!.set(publisherKey, dataEntry)
    }

    public doGetData(key: PeerID): Map<PeerIDKey, DataEntry> | undefined {
        if (this.dataStore.has(key.toKey())) {
            return this.dataStore.get(key.toKey())!
        } else {
            return undefined
        }
    }

    // Store API for higher layers and tests

    public async storeDataToDht(key: Uint8Array, data: Any): Promise<PeerDescriptor[]> {
        // Find the closest nodes to the ID to store data into     

        const result = await this.startRecursiveFind(key)
        const closestNodes = result.closestNodes

        const successfulNodes: PeerDescriptor[] = []

        // ToDo: make TTL decrease according to some nice curve

        const ttl = this.config.storeHighestTtl

        for (let i = 0; i < closestNodes.length && successfulNodes.length < 5; i++) {
            if (this.ownPeerId!.equals(PeerID.fromValue(closestNodes[i].kademliaId))) {
                this.doStoreData(closestNodes[i], PeerID.fromValue(key), data, ttl)
                continue
            }
            const dhtPeer = new DhtPeer(
                this.ownPeerDescriptor!,
                closestNodes[i],
                toProtoRpcClient(new DhtRpcServiceClient(this.rpcCommunicator!.getRpcClientTransport())),
                this.config.serviceId,
                this
            )
            try {
                const response = await dhtPeer.storeData({ dataEntry: { kademliaId: key, data, ttl } })
                if (response.error) {
                    logger.error('dhtPeer.storeData() returned error: ' + response.error)
                    continue
                }
            } catch (e) {
                logger.error('dhtPeer.storeData() threw an exception ' + e)
                continue
            }
            successfulNodes.push(closestNodes[i])
            logger.info('dhtPeer.storeData() returned success')
        }

        return successfulNodes
    }

    public getDataFromDht(idToFind: Uint8Array): Promise<RecursiveFindResult> {
        return this.startRecursiveFind(idToFind, FindMode.DATA)
    }
}<|MERGE_RESOLUTION|>--- conflicted
+++ resolved
@@ -23,13 +23,9 @@
     RouteMessageAck,
     RouteMessageWrapper,
     StoreDataRequest,
-<<<<<<< HEAD
-    DataEntry,
     MigrateDataResponse,
-    MigrateDataRequest
-=======
+    MigrateDataRequest,
     StoreDataResponse
->>>>>>> 07df50d6
 } from '../proto/packages/dht/protos/DhtRpc'
 import * as Err from '../helpers/errors'
 import { ITransport, TransportEvents } from '../transport/ITransport'
@@ -1421,6 +1417,7 @@
             this.dataStore.set(dataKey, new Map())
         }
 
+        dataEntry.storer = storer
         this.dataStore.get(dataKey)!.set(publisherKey, dataEntry)
     }
 
@@ -1448,7 +1445,7 @@
 
         for (let i = 0; i < closestNodes.length && successfulNodes.length < 5; i++) {
             if (this.ownPeerId!.equals(PeerID.fromValue(closestNodes[i].kademliaId))) {
-                this.doStoreData(closestNodes[i], PeerID.fromValue(key), data, ttl)
+                this.doStoreData(closestNodes[i], {kademliaId: key, data, ttl} )
                 continue
             }
             const dhtPeer = new DhtPeer(
