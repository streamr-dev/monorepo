/* eslint-disable @typescript-eslint/ban-ts-comment */

import { DhtNodeRpcRemote } from './DhtNodeRpcRemote'
import KBucket from 'k-bucket'
import { EventEmitter } from 'eventemitter3'
import { RoutingRpcCommunicator } from '../transport/RoutingRpcCommunicator'
import { PeerID, PeerIDKey } from '../helpers/PeerID'
import {
    ClosestPeersRequest,
    ClosestPeersResponse,
    LeaveNotice,
    ConnectivityResponse,
    Message,
    NodeType,
    PeerDescriptor,
    PingRequest,
    PingResponse,
    DataEntry,
    ExternalFindDataRequest,
    ExternalFindDataResponse,
    ExternalStoreDataRequest,
    ExternalStoreDataResponse,
} from '../proto/packages/dht/protos/DhtRpc'
import { DisconnectionType, ITransport, TransportEvents } from '../transport/ITransport'
import { ConnectionManager, PortRange, TlsCertificate } from '../connection/ConnectionManager'
import { DhtNodeRpcClient, ExternalApiRpcClient } from '../proto/packages/dht/protos/DhtRpc.client'
import {
    Logger,
    MetricsContext,
    hexToBinary,
    merge,
    waitForCondition
} from '@streamr/utils'
import { toProtoRpcClient } from '@streamr/proto-rpc'
import { Any } from '../proto/google/protobuf/any'
import { areEqualPeerDescriptors, keyFromPeerDescriptor, peerIdFromPeerDescriptor } from '../helpers/peerIdFromPeerDescriptor'
import { Router } from './routing/Router'
import { Finder, FindResult } from './find/Finder'
import { StoreRpcLocal } from './store/StoreRpcLocal'
import { PeerDiscovery } from './discovery/PeerDiscovery'
import { LocalDataStore } from './store/LocalDataStore'
import { IceServer } from '../connection/webrtc/WebrtcConnectorRpcLocal'
import { ExternalApiRpcRemote } from './ExternalApiRpcRemote'
import { PeerManager } from './PeerManager'
import { UUID } from '../helpers/UUID'
import { isBrowserEnvironment } from '../helpers/browser/isBrowserEnvironment'
import { sample } from 'lodash'
import { DefaultConnectorFacade, DefaultConnectorFacadeConfig } from '../connection/ConnectorFacade'
import { MarkRequired } from 'ts-essentials'
import { DhtNodeRpcLocal } from './DhtNodeRpcLocal'
import { ServerCallContext } from '@protobuf-ts/runtime-rpc'
import { ExternalApiRpcLocal } from './ExternalApiRpcLocal'

export interface DhtNodeEvents {
    newContact: (peerDescriptor: PeerDescriptor, closestPeers: PeerDescriptor[]) => void
    contactRemoved: (peerDescriptor: PeerDescriptor, closestPeers: PeerDescriptor[]) => void
    joinCompleted: () => void
    newRandomContact: (peerDescriptor: PeerDescriptor, closestPeers: PeerDescriptor[]) => void
    randomContactRemoved: (peerDescriptor: PeerDescriptor, closestPeers: PeerDescriptor[]) => void
}

export interface DhtNodeOptions {
    serviceId?: string
    joinParallelism?: number
    maxNeighborListSize?: number
    numberOfNodesPerKBucket?: number
    joinNoProgressLimit?: number
    peerDiscoveryQueryBatchSize?: number
    dhtJoinTimeout?: number
    metricsContext?: MetricsContext
    storeHighestTtl?: number
    storeMaxTtl?: number
    networkConnectivityTimeout?: number
    storageRedundancyFactor?: number

    transport?: ITransport
    peerDescriptor?: PeerDescriptor
    entryPoints?: PeerDescriptor[]
    websocketHost?: string
    websocketPortRange?: PortRange
    peerId?: string

    rpcRequestTimeout?: number
    iceServers?: IceServer[]
    webrtcAllowPrivateAddresses?: boolean
    webrtcDatachannelBufferThresholdLow?: number
    webrtcDatachannelBufferThresholdHigh?: number
    webrtcNewConnectionTimeout?: number
    webrtcPortRange?: PortRange
    maxMessageSize?: number
    maxConnections?: number
    tlsCertificate?: TlsCertificate
    externalIp?: string
}

type StrictDhtNodeOptions = MarkRequired<DhtNodeOptions, 
    'serviceId' |
    'joinParallelism' |
    'maxNeighborListSize' |
    'numberOfNodesPerKBucket' |
    'joinNoProgressLimit' |
    'dhtJoinTimeout' |
    'peerDiscoveryQueryBatchSize' |
    'maxConnections' |
    'storeHighestTtl' |
    'storeMaxTtl' |
    'networkConnectivityTimeout' |
    'storageRedundancyFactor' |
    'metricsContext' |
    'peerId'>

const logger = new Logger(module)

export type Events = TransportEvents & DhtNodeEvents

export const createPeerDescriptor = (msg?: ConnectivityResponse, peerId?: string): PeerDescriptor => {
    let kademliaId: Uint8Array
    if (msg) {
        kademliaId = peerId ? hexToBinary(peerId) : PeerID.fromIp(msg.host).value
    } else {
        kademliaId = hexToBinary(peerId!)
    }
    const nodeType = isBrowserEnvironment() ? NodeType.BROWSER : NodeType.NODEJS 
    const ret: PeerDescriptor = { kademliaId, type: nodeType }
    if (msg && msg.websocket) {
        ret.websocket = { host: msg.websocket.host, port: msg.websocket.port, tls: msg.websocket.tls }
    }
    return ret
}

interface IDhtNodeTest {
    getConnections: () => Map<PeerIDKey, DhtNodeRpcRemote>
    getPeerManager: () => PeerManager
}

export class DhtNode extends EventEmitter<Events> implements ITransport {
    private readonly config: StrictDhtNodeOptions

    private rpcCommunicator?: RoutingRpcCommunicator
    private transport?: ITransport
    private localPeerDescriptor?: PeerDescriptor
    private ownPeerId?: PeerID
    public router?: Router
    private storeRpcLocal?: StoreRpcLocal
    private localDataStore = new LocalDataStore()
    private finder?: Finder
    private peerDiscovery?: PeerDiscovery

    public connectionManager?: ConnectionManager
    private peerManager?: PeerManager

    private started = false
    private abortController = new AbortController()
    private entryPointDisconnectTimeout?: NodeJS.Timeout

    public contactAddCounter = 0
    public contactOnAddedCounter = 0

    private testInterface: IDhtNodeTest = {
        getConnections: () => { return this.peerManager!.connections },
        getPeerManager: () => { return this.peerManager! }
    }
    public testInterfaceType?: IDhtNodeTest

    constructor(conf: DhtNodeOptions) {
        super()
        this.config = merge({
            serviceId: 'layer0',
            joinParallelism: 3,
            maxNeighborListSize: 200,
            numberOfNodesPerKBucket: 8,
            joinNoProgressLimit: 4,
            dhtJoinTimeout: 60000,
            peerDiscoveryQueryBatchSize: 5,
            maxConnections: 80,
            storeHighestTtl: 60000,
            storeMaxTtl: 60000,
            networkConnectivityTimeout: 10000,
            storageRedundancyFactor: 5,
            metricsContext: new MetricsContext(),
            peerId: new UUID().toHex()
        }, conf)
        this.send = this.send.bind(this)
    }

    public async start(): Promise<void> {
        if (this.started || this.abortController.signal.aborted) {
            return
        }
        logger.trace(`Starting new Streamr Network DHT Node with serviceId ${this.config.serviceId}`)
        this.started = true

        if (isBrowserEnvironment()) {
            this.config.websocketPortRange = undefined
            if (this.config.peerDescriptor) {
                this.config.peerDescriptor.websocket = undefined
            }
        }
        // If transport is given, do not create a ConnectionManager
        if (this.config.transport) {
            this.transport = this.config.transport
            this.localPeerDescriptor = this.transport.getLocalPeerDescriptor()
            if (this.config.transport instanceof ConnectionManager) {
                this.connectionManager = this.config.transport
            }
        } else {
            const connectorFacadeConfig: DefaultConnectorFacadeConfig = {
                transport: this,
                entryPoints: this.config.entryPoints,
                iceServers: this.config.iceServers,
                webrtcAllowPrivateAddresses: this.config.webrtcAllowPrivateAddresses,
                webrtcDatachannelBufferThresholdLow: this.config.webrtcDatachannelBufferThresholdLow,
                webrtcDatachannelBufferThresholdHigh: this.config.webrtcDatachannelBufferThresholdHigh,
                webrtcNewConnectionTimeout: this.config.webrtcNewConnectionTimeout,
                webrtcPortRange: this.config.webrtcPortRange,
                maxMessageSize: this.config.maxMessageSize,
                tlsCertificate: this.config.tlsCertificate,
                externalIp: this.config.externalIp,
                createLocalPeerDescriptor: (connectivityResponse: ConnectivityResponse) => this.generatePeerDescriptorCallBack(connectivityResponse),
            }
            // If own PeerDescriptor is given in config, create a ConnectionManager with ws server
            if (this.config.peerDescriptor?.websocket) {
                connectorFacadeConfig.websocketHost = this.config.peerDescriptor.websocket.host
                connectorFacadeConfig.websocketPortRange = { 
                    min: this.config.peerDescriptor.websocket.port,
                    max: this.config.peerDescriptor.websocket.port
                }
            // If websocketPortRange is given, create ws server using it, websocketHost can be undefined
            } else if (this.config.websocketPortRange) { 
                connectorFacadeConfig.websocketHost = this.config.websocketHost
                connectorFacadeConfig.websocketPortRange = this.config.websocketPortRange
            }

            const connectionManager = new ConnectionManager({
                createConnectorFacade: () => new DefaultConnectorFacade(connectorFacadeConfig),
                maxConnections: this.config.maxConnections,
                metricsContext: this.config.metricsContext
            })
            await connectionManager.start()
            this.connectionManager = connectionManager
            this.transport = connectionManager
        }

        this.rpcCommunicator = new RoutingRpcCommunicator(
            this.config.serviceId,
            this.transport.send,
            { rpcRequestTimeout: this.config.rpcRequestTimeout }
        )

        this.transport.on('message', (message: Message) => this.handleMessage(message))

        this.ownPeerId = peerIdFromPeerDescriptor(this.localPeerDescriptor!)

        this.initPeerManager()

        this.peerDiscovery = new PeerDiscovery({
            localPeerDescriptor: this.localPeerDescriptor!,
            joinNoProgressLimit: this.config.joinNoProgressLimit,
            peerDiscoveryQueryBatchSize: this.config.peerDiscoveryQueryBatchSize,
            joinTimeout: this.config.dhtJoinTimeout,
            serviceId: this.config.serviceId,
            parallelism: this.config.joinParallelism,
            peerManager: this.peerManager!
        })
        this.router = new Router({
            rpcCommunicator: this.rpcCommunicator!,
            connections: this.peerManager!.connections,
            localPeerDescriptor: this.localPeerDescriptor!,
            addContact: (peerDescriptor: PeerDescriptor, setActive?: boolean | undefined) => {
                this.peerManager!.handleNewPeers([peerDescriptor], setActive)
            },
            serviceId: this.config.serviceId,
            connectionManager: this.connectionManager
        })
        this.finder = new Finder({
            rpcCommunicator: this.rpcCommunicator,
            router: this.router,
            sessionTransport: this,
            connections: this.peerManager!.connections,
            localPeerDescriptor: this.localPeerDescriptor!,
            serviceId: this.config.serviceId,
            addContact: (peerDescriptor: PeerDescriptor, setActive?: boolean | undefined) => {
                this.peerManager!.handleNewPeers([peerDescriptor], setActive)
            },
            isPeerCloserToIdThanSelf: this.isPeerCloserToIdThanSelf.bind(this),
            localDataStore: this.localDataStore
        })
        this.storeRpcLocal = new StoreRpcLocal({
            rpcCommunicator: this.rpcCommunicator,
            finder: this.finder,
            localPeerDescriptor: this.localPeerDescriptor!,
            serviceId: this.config.serviceId,
            highestTtl: this.config.storeHighestTtl,
            maxTtl: this.config.storeMaxTtl,
            redundancyFactor: this.config.storageRedundancyFactor,
            localDataStore: this.localDataStore,
            dhtNodeEmitter: this,
            getNodesClosestToIdFromBucket: (id: Uint8Array, n?: number) => {
                return this.peerManager!.getClosestPeersTo(id, n)
            }
        })
        this.bindRpcLocalMethods()
<<<<<<< HEAD
        registerExternalApiRpcMethods(this)
        if (this.connectionManager! && this.config.entryPoints && this.config.entryPoints.length > 0
=======
        if (this.connectionManager! && this.config.entryPoints && this.config.entryPoints.length > 0 
>>>>>>> 28986dd9
            && !areEqualPeerDescriptors(this.config.entryPoints[0], this.localPeerDescriptor!)) {
            this.connectToEntryPoint(this.config.entryPoints[0])
        }
    }

    private initPeerManager() {
        this.peerManager = new PeerManager({
            numberOfNodesPerKBucket: this.config.numberOfNodesPerKBucket,
            maxNeighborListSize: this.config.maxNeighborListSize,
            ownPeerId: this.ownPeerId!,
            connectionManager: this.connectionManager!,
            peerDiscoveryQueryBatchSize: this.config.peerDiscoveryQueryBatchSize,
            isLayer0: this.connectionManager ? true : false,
            createDhtNodeRpcRemote: this.createDhtNodeRpcRemote.bind(this)
        })

        this.peerManager.on('contactRemoved', (peerDescriptor: PeerDescriptor, activeContacts: PeerDescriptor[]) => {
            this.emit('contactRemoved', peerDescriptor, activeContacts)
        })
        this.peerManager.on('newContact', (peerDescriptor: PeerDescriptor, activeContacts: PeerDescriptor[]) =>
            this.emit('newContact', peerDescriptor, activeContacts)
        )
        this.peerManager.on('randomContactRemoved', (peerDescriptor: PeerDescriptor, activeContacts: PeerDescriptor[]) =>
            this.emit('randomContactRemoved', peerDescriptor, activeContacts)
        )
        this.peerManager.on('newRandomContact', (peerDescriptor: PeerDescriptor, activeContacts: PeerDescriptor[]) =>
            this.emit('newRandomContact', peerDescriptor, activeContacts)
        )
        this.peerManager.on('kBucketEmpty', () => {
            if (!this.peerDiscovery!.isJoinOngoing()
                && this.config.entryPoints
                && this.config.entryPoints.length > 0
            ) {
                setImmediate(async () => {
                    await Promise.all(this.config.entryPoints!.map((entryPoint) =>
                        this.peerDiscovery!.rejoinDht(entryPoint)
                    ))
                })
            }

        })
        this.transport!.on('connected', (peerDescriptor: PeerDescriptor) => {
            this.peerManager!.handleConnected(peerDescriptor)
            this.emit('connected', peerDescriptor)
        })
        this.transport!.on('disconnected', (peerDescriptor: PeerDescriptor, disonnectionType: DisconnectionType) => {
            this.peerManager?.handleDisconnected(peerDescriptor, disonnectionType)
            this.emit('disconnected', peerDescriptor, disonnectionType)
        })
        this.transport!.getAllConnectionPeerDescriptors().map((peerDescriptor) => {
            this.peerManager!.handleConnected(peerDescriptor)
        })
    }

    private bindRpcLocalMethods(): void {
        if (!this.started || this.abortController.signal.aborted) {
            return
        }
<<<<<<< HEAD
        const rpcLocal = new DhtNodeRpcLocal({
=======
        const dhtNodeRpcLocal = new DhtNodeRpcLocal({
            bucket: this.bucket!,
>>>>>>> 28986dd9
            serviceId: this.config.serviceId,
            peerDiscoveryQueryBatchSize: this.config.peerDiscoveryQueryBatchSize,
            getClosestPeersTo: (kademliaId: Uint8Array, limit: number) => this.peerManager!.getClosestPeersTo(kademliaId, limit),
            addNewContact: (contact: PeerDescriptor) => this.peerManager?.handleNewPeers([contact]),
            removeContact: (contact: PeerDescriptor) => this.removeContact(contact)
        })
        this.rpcCommunicator!.registerRpcMethod(ClosestPeersRequest, ClosestPeersResponse, 'getClosestPeers',
            (req: ClosestPeersRequest, context) => dhtNodeRpcLocal.getClosestPeers(req, context))
        this.rpcCommunicator!.registerRpcMethod(PingRequest, PingResponse, 'ping',
            (req: PingRequest, context) => dhtNodeRpcLocal.ping(req, context))
        this.rpcCommunicator!.registerRpcNotification(LeaveNotice, 'leaveNotice',
            (req: LeaveNotice, context) => dhtNodeRpcLocal.leaveNotice(req, context))
        const externalApiRpcLocal = new ExternalApiRpcLocal({
            startFind: (idToFind: Uint8Array, fetchData: boolean, excludedPeer: PeerDescriptor) => {
                return this.startFind(idToFind, fetchData, excludedPeer)
            },
            storeDataToDht: (key: Uint8Array, data: Any) => this.storeDataToDht(key, data)
        })
        this.rpcCommunicator!.registerRpcMethod(
            ExternalFindDataRequest,
            ExternalFindDataResponse,
            'externalFindData', 
            (req: ExternalFindDataRequest, context: ServerCallContext) => externalApiRpcLocal.externalFindData(req, context),
            { timeout: 10000 }
        )
        this.rpcCommunicator!.registerRpcMethod(
            ExternalStoreDataRequest,
            ExternalStoreDataResponse,
            'externalStoreData',
            (req: ExternalStoreDataRequest) => externalApiRpcLocal.externalStoreData(req),
            { timeout: 10000 }
        )
    }
    private isPeerCloserToIdThanSelf(peer1: PeerDescriptor, compareToId: PeerID): boolean {
        const distance1 = KBucket.distance(peer1.kademliaId, compareToId.value)
        const distance2 = KBucket.distance(this.localPeerDescriptor!.kademliaId, compareToId.value)
        return distance1 < distance2
    }

    private handleMessage(message: Message): void {
        if (message.serviceId === this.config.serviceId) {
            logger.trace('callig this.handleMessageFromPeer ' + keyFromPeerDescriptor(message.sourceDescriptor!)
                + ' ' + message.serviceId + ' ' + message.messageId)
            this.rpcCommunicator?.handleMessageFromPeer(message)
        } else {
            logger.trace('emit "message" ' + keyFromPeerDescriptor(message.sourceDescriptor!) + ' ' + message.serviceId + ' ' + message.messageId)
            this.emit('message', message)
        }
    }

    private generatePeerDescriptorCallBack(connectivityResponse: ConnectivityResponse) {
        if (this.config.peerDescriptor) {
            this.localPeerDescriptor = this.config.peerDescriptor
        } else {
            this.localPeerDescriptor = createPeerDescriptor(connectivityResponse, this.config.peerId)
        }
        return this.localPeerDescriptor
    }

    public getNodeId(): PeerID {
        return this.ownPeerId!
    }

    private connectToEntryPoint(entryPoint: PeerDescriptor): void {
        this.connectionManager!.lockConnection(entryPoint, 'temporary-layer0-connection')
        this.entryPointDisconnectTimeout = setTimeout(() => {
            this.connectionManager!.unlockConnection(entryPoint, 'temporary-layer0-connection')
        }, 10 * 1000)
    }

    public async send(msg: Message, _doNotConnect?: boolean): Promise<void> {
        if (!this.started || this.abortController.signal.aborted) {
            return
        }
        const reachableThrough = this.peerDiscovery!.isJoinOngoing() ? this.config.entryPoints ?? [] : []
        await this.router!.send(msg, reachableThrough)
    }

    public async joinDht(entryPointDescriptors: PeerDescriptor[], doRandomJoin?: boolean, retry?: boolean): Promise<void> {
        if (!this.started) {
            throw new Error('Cannot join DHT before calling start() on DhtNode')
        }
        await Promise.all(entryPointDescriptors.map((entryPoint) =>
            this.peerDiscovery!.joinDht(entryPoint, doRandomJoin, retry)
        ))
    }

    public async startFind(idToFind: Uint8Array, fetchData?: boolean, excludedPeer?: PeerDescriptor): Promise<FindResult> {
        return this.finder!.startFind(idToFind, fetchData, excludedPeer)
    }

    public async storeDataToDht(key: Uint8Array, data: Any): Promise<PeerDescriptor[]> {
        if (this.peerDiscovery!.isJoinOngoing() && this.config.entryPoints && this.config.entryPoints.length > 0) {
            return this.storeDataViaPeer(key, data, sample(this.config.entryPoints)!)
        }
        return this.storeRpcLocal!.storeDataToDht(key, data)
    }

    public async storeDataViaPeer(key: Uint8Array, data: Any, peer: PeerDescriptor): Promise<PeerDescriptor[]> {
        const rpcRemote = new ExternalApiRpcRemote(
            this.localPeerDescriptor!,
            peer,
            this.config.serviceId,
            toProtoRpcClient(new ExternalApiRpcClient(this.rpcCommunicator!.getRpcClientTransport()))
        )
        return await rpcRemote.storeData(key, data)
    }

    public async getDataFromDht(idToFind: Uint8Array): Promise<DataEntry[]> {
        if (this.peerDiscovery!.isJoinOngoing() && this.config.entryPoints && this.config.entryPoints.length > 0) {
            return this.findDataViaPeer(idToFind, sample(this.config.entryPoints)!)
        }
        const result = await this.finder!.startFind(idToFind, true)
        return result.dataEntries ?? []
    }

    public async deleteDataFromDht(idToDelete: Uint8Array): Promise<void> {
        if (!this.abortController.signal.aborted) {
            return this.storeRpcLocal!.deleteDataFromDht(idToDelete)
        }
    }

    public async findDataViaPeer(idToFind: Uint8Array, peer: PeerDescriptor): Promise<DataEntry[]> {
        const rpcRemote = new ExternalApiRpcRemote(
            this.localPeerDescriptor!,
            peer,
            this.config.serviceId,
            toProtoRpcClient(new ExternalApiRpcClient(this.rpcCommunicator!.getRpcClientTransport()))
        )
        return await rpcRemote.externalFindData(idToFind)
    }

    public getTransport(): ITransport {
        return this.transport!
    }

    public getLocalPeerDescriptor(): PeerDescriptor {
        return this.localPeerDescriptor!
    }

    public getAllConnectionPeerDescriptors(): PeerDescriptor[] {
        return Array.from(this.peerManager!.connections.values()).map((peer) => peer.getPeerDescriptor())
    }

    public getK(): number {
        return this.config.numberOfNodesPerKBucket
    }

    public getNumberOfConnections(): number {
        return this.peerManager!.connections.size
    }

    public getNumberOfLocalLockedConnections(): number {
        return this.connectionManager!.getNumberOfLocalLockedConnections()
    }

    public getNumberOfRemoteLockedConnections(): number {
        return this.connectionManager!.getNumberOfRemoteLockedConnections()
    }

    public getNumberOfWeakLockedConnections(): number {
        return this.connectionManager!.getNumberOfWeakLockedConnections()
    }

    public async waitForNetworkConnectivity(): Promise<void> {
        await waitForCondition(() => {
            if (!this.peerManager) {
                return false
            } else {
                return (this.peerManager.getNumberOfPeers() > 0)
            }
        }, this.config.networkConnectivityTimeout, 100, this.abortController.signal)
    }

    public hasJoined(): boolean {
        return this.peerDiscovery!.isJoinCalled()
    }

    public getKnownEntryPoints(): PeerDescriptor[] {
        return this.config.entryPoints ?? []
    }

    private createDhtNodeRpcRemote(peerDescriptor: PeerDescriptor): DhtNodeRpcRemote {
        return new DhtNodeRpcRemote(
            this.localPeerDescriptor!,
            peerDescriptor,
            toProtoRpcClient(new DhtNodeRpcClient(this.rpcCommunicator!.getRpcClientTransport())),
            this.config.serviceId
        )
    }

    public getClosestContacts(limit?: number): PeerDescriptor[] {
        return this.peerManager!.getClosestPeersTo(this.localPeerDescriptor!.kademliaId, limit).map((peer) => peer.getPeerDescriptor())
    }

    public getNumberOfContacts(): number {
        return this.peerManager!.getNumberOfPeers()
    }

    public async stop(): Promise<void> {
        if (this.abortController.signal.aborted || !this.started) {
            return
        }
        logger.trace('stop()')
        this.abortController.abort()

        if (this.entryPointDisconnectTimeout) {
            clearTimeout(this.entryPointDisconnectTimeout)
        }

        this.peerManager!.stop()
        this.localDataStore.clear()
        this.rpcCommunicator!.stop()
        this.router!.stop()
        this.finder!.stop()
        this.peerDiscovery!.stop()
        if (this.connectionManager) {
            await this.connectionManager.stop()
        }
        this.transport = undefined
        this.connectionManager = undefined

        this.removeAllListeners()
    }

    public removeContact(peerDescriptor: PeerDescriptor): void {
        this.peerManager!.handlePeerLeaving(peerDescriptor)
    }
}
<|MERGE_RESOLUTION|>--- conflicted
+++ resolved
@@ -48,8 +48,8 @@
 import { DefaultConnectorFacade, DefaultConnectorFacadeConfig } from '../connection/ConnectorFacade'
 import { MarkRequired } from 'ts-essentials'
 import { DhtNodeRpcLocal } from './DhtNodeRpcLocal'
+import { ExternalApiRpcLocal } from './ExternalApiRpcLocal'
 import { ServerCallContext } from '@protobuf-ts/runtime-rpc'
-import { ExternalApiRpcLocal } from './ExternalApiRpcLocal'
 
 export interface DhtNodeEvents {
     newContact: (peerDescriptor: PeerDescriptor, closestPeers: PeerDescriptor[]) => void
@@ -300,12 +300,7 @@
             }
         })
         this.bindRpcLocalMethods()
-<<<<<<< HEAD
-        registerExternalApiRpcMethods(this)
         if (this.connectionManager! && this.config.entryPoints && this.config.entryPoints.length > 0
-=======
-        if (this.connectionManager! && this.config.entryPoints && this.config.entryPoints.length > 0 
->>>>>>> 28986dd9
             && !areEqualPeerDescriptors(this.config.entryPoints[0], this.localPeerDescriptor!)) {
             this.connectToEntryPoint(this.config.entryPoints[0])
         }
@@ -364,12 +359,7 @@
         if (!this.started || this.abortController.signal.aborted) {
             return
         }
-<<<<<<< HEAD
         const rpcLocal = new DhtNodeRpcLocal({
-=======
-        const dhtNodeRpcLocal = new DhtNodeRpcLocal({
-            bucket: this.bucket!,
->>>>>>> 28986dd9
             serviceId: this.config.serviceId,
             peerDiscoveryQueryBatchSize: this.config.peerDiscoveryQueryBatchSize,
             getClosestPeersTo: (kademliaId: Uint8Array, limit: number) => this.peerManager!.getClosestPeersTo(kademliaId, limit),
@@ -377,11 +367,11 @@
             removeContact: (contact: PeerDescriptor) => this.removeContact(contact)
         })
         this.rpcCommunicator!.registerRpcMethod(ClosestPeersRequest, ClosestPeersResponse, 'getClosestPeers',
-            (req: ClosestPeersRequest, context) => dhtNodeRpcLocal.getClosestPeers(req, context))
+            (req: ClosestPeersRequest, context) => rpcLocal.getClosestPeers(req, context))
         this.rpcCommunicator!.registerRpcMethod(PingRequest, PingResponse, 'ping',
-            (req: PingRequest, context) => dhtNodeRpcLocal.ping(req, context))
+            (req: PingRequest, context) => rpcLocal.ping(req, context))
         this.rpcCommunicator!.registerRpcNotification(LeaveNotice, 'leaveNotice',
-            (req: LeaveNotice, context) => dhtNodeRpcLocal.leaveNotice(req, context))
+            (req: LeaveNotice, context) => rpcLocal.leaveNotice(req, context))
         const externalApiRpcLocal = new ExternalApiRpcLocal({
             startFind: (idToFind: Uint8Array, fetchData: boolean, excludedPeer: PeerDescriptor) => {
                 return this.startFind(idToFind, fetchData, excludedPeer)
@@ -403,6 +393,7 @@
             { timeout: 10000 }
         )
     }
+
     private isPeerCloserToIdThanSelf(peer1: PeerDescriptor, compareToId: PeerID): boolean {
         const distance1 = KBucket.distance(peer1.kademliaId, compareToId.value)
         const distance2 = KBucket.distance(this.localPeerDescriptor!.kademliaId, compareToId.value)
@@ -502,6 +493,10 @@
         return await rpcRemote.externalFindData(idToFind)
     }
 
+    public getRpcCommunicator(): RoutingRpcCommunicator {
+        return this.rpcCommunicator!
+    }
+
     public getTransport(): ITransport {
         return this.transport!
     }
