import { DhtPeer } from './DhtPeer'
import KBucket from 'k-bucket'
import { SortedContactList } from './SortedContactList'
import { DhtRpcClient } from '../proto/DhtRpc.client'
import { DhtTransportServer } from '../transport/DhtTransportServer'
import { createRpcMethods } from '../rpc-protocol/server'
import { RpcCommunicator } from '../transport/RpcCommunicator'
import { PeerDescriptor } from '../proto/DhtRpc'
<<<<<<< HEAD
import { PeerID } from '../PeerID'
=======
import PQueue from 'p-queue'
>>>>>>> fb5dee03

export class DhtNode {
    private readonly ALPHA = 3
    private K = 4
    private readonly peers: Map<string, DhtPeer>
    private readonly selfId: PeerID
    private readonly numberOfNodesPerKBucket = 1
    private readonly bucket: KBucket<DhtPeer>
    private readonly neighborList: SortedContactList
    private readonly dhtRpcClient: DhtRpcClient
    private readonly dhtTransportServer: DhtTransportServer
    private readonly rpcCommunicator: RpcCommunicator
    private peerDescriptor: PeerDescriptor
    constructor(selfId: PeerID, dhtRpcClient: DhtRpcClient, dhtTransportServer: DhtTransportServer, rpcCommunicator: RpcCommunicator) {
        this.selfId = selfId
        this.peerDescriptor = {
            peerId: selfId.value,
            type: 0
        }
        this.peers = new Map()
        this.bucket = new KBucket({
            localNodeId: this.selfId.value,
            numberOfNodesPerKBucket: this.numberOfNodesPerKBucket
        })
<<<<<<< HEAD

        this.dhtRpcClient = dhtRpcClient
        this.neighborList = new SortedContactList(this.selfId.value, [])
=======
        this.bucket.on('ping', async (oldContacts, newContact) => {
            // Here the node should call ping() on all old contacts. If one of them fails it should be removed
            // and replaced with the newContact
            for (const contact of oldContacts) {
                const alive = await contact.ping(this.peerDescriptor)
                if (!alive) {
                    this.bucket.remove(contact.id)
                    this.bucket.add(newContact)
                    break
                }
            }
        })
        this.dhtRpcClient = dhtRpcClient
        this.neighborList = new SortedContactList(this.selfId)
>>>>>>> fb5dee03
        this.dhtTransportServer = dhtTransportServer
        this.rpcCommunicator = rpcCommunicator
        this.bindDefaultServerMethods()
    }

    public getNeighborList(): SortedContactList {
        return this.neighborList
    }

    public getSelfId(): PeerID {
        return this.selfId
    }

    public getDhtRpcClient(): DhtRpcClient {
        return this.dhtRpcClient
    }

    public onGetClosestPeers(caller: PeerDescriptor): DhtPeer[] {
        const ret = this.bucket.closest(caller.peerId, this.K)
        if (!this.bucket.get(caller.peerId)) {
            const contact = new DhtPeer(caller, this.dhtRpcClient)
            this.bucket.add(contact)
            this.neighborList.addContact(contact)
        }
        return ret
    }

<<<<<<< HEAD
    private async getClosestPeersFromContacts(contactList: DhtPeer[]) {
        const promises = contactList.map(async (contact) => {
            this.neighborList.setContacted(contact.getPeerId().value)
            this.neighborList.setActive(contact.getPeerId().value)
            const returnedContacts = await contact.getClosestPeers(this.peerDescriptor)
            const dhtPeers = returnedContacts.map((peer) => {
                return new DhtPeer(peer, this.dhtRpcClient)
            })
            this.neighborList.addContacts(dhtPeers)
            dhtPeers.forEach( (returnedContact) => {
                if (!this.bucket.get(returnedContact.id)) {
                    this.bucket.add(returnedContact)
                }
            })
=======
    private async getClosestPeersFromContact(contact: DhtPeer) {
        this.neighborList.setContacted(contact.getPeerId())
        this.neighborList.setActive(contact.getPeerId())
        const returnedContacts = await contact.getClosestPeers(this.peerDescriptor)
        const dhtPeers = returnedContacts.map((peer) => {
            return new DhtPeer(peer, this.dhtRpcClient)
        })
        this.neighborList.addContacts(dhtPeers)
        dhtPeers.forEach( (returnedContact) => {
            if (!this.bucket.get(returnedContact.id)) {
                this.bucket.add(returnedContact)
            }
>>>>>>> fb5dee03
        })
    }

    private async contactEntrypoints(): Promise<void> {
        while (true) {
            const oldClosestContactId = this.neighborList.getClosestContactId()
            let uncontacted = this.neighborList.getUncontactedContacts(this.ALPHA)
            if (uncontacted.length < 1) {
                return
            }

            await this.getClosestPeersFromContact(uncontacted[0])
            if (Buffer.compare(oldClosestContactId, this.neighborList.getClosestContactId()) == 0) {
                uncontacted = this.neighborList.getUncontactedContacts(this.K)
                if (uncontacted.length < 1) {
                    return
                }
            }
        }
    }

<<<<<<< HEAD
    async joinDht(entrypoint: DhtPeer): Promise<void> {
        if (Buffer.compare(this.selfId.value, entrypoint.getPeerId().value) == 0) {
            return
        }
        this.bucket.add(entrypoint)
        const closest = this.bucket.closest(this.selfId.value, this.ALPHA)
=======
    async joinDht(entryPoint: DhtPeer): Promise<void> {
        const queue = new PQueue({ concurrency: this.ALPHA, timeout: 3000 })
        if (Buffer.compare(this.selfId, entryPoint.getPeerId()) == 0) {
            return
        }
        this.bucket.add(entryPoint)
        const closest = this.bucket.closest(this.selfId, this.ALPHA)
>>>>>>> fb5dee03
        this.neighborList.addContacts(closest)
        await this.contactEntrypoints()

        while (true) {
            let uncontacted = this.neighborList.getUncontactedContacts(this.ALPHA)
            const oldClosestContactId = this.neighborList.getClosestContactId()
            await Promise.allSettled(uncontacted.map((contact) => queue.add(
                (async () => await this.getClosestPeersFromContact(contact))
            )))
            if (this.neighborList.getActiveContacts().length >= this.K ||
                Buffer.compare(oldClosestContactId, this.neighborList.getClosestContactId()) == 0) {
                break
            }
            uncontacted = this.neighborList.getUncontactedContacts(this.ALPHA)
            if (uncontacted.length < 1) {
                break
            }
        }
    }

    public getBucketSize(): number {
        return this.bucket.count()
    }

    private bindDefaultServerMethods() {
        const methods = createRpcMethods(this.onGetClosestPeers.bind(this))
        this.dhtTransportServer.registerMethod('getClosestPeers', methods.getClosestPeers)
        this.dhtTransportServer.registerMethod('ping', methods.ping)
    }

    public getRpcCommunicator(): RpcCommunicator {
        return this.rpcCommunicator
    }

    public setPeerDescriptor(peerDescriptor: PeerDescriptor): void {
        this.peerDescriptor = peerDescriptor
    }

    public getPeerDescriptor(): PeerDescriptor {
        return this.peerDescriptor
    }

    public getK(): number {
        return this.K
    }
}<|MERGE_RESOLUTION|>--- conflicted
+++ resolved
@@ -6,13 +6,12 @@
 import { createRpcMethods } from '../rpc-protocol/server'
 import { RpcCommunicator } from '../transport/RpcCommunicator'
 import { PeerDescriptor } from '../proto/DhtRpc'
-<<<<<<< HEAD
 import { PeerID } from '../PeerID'
-=======
 import PQueue from 'p-queue'
->>>>>>> fb5dee03
 
 export class DhtNode {
+    static objectCounter = 0
+    private objectId = 1
     private readonly ALPHA = 3
     private K = 4
     private readonly peers: Map<string, DhtPeer>
@@ -26,6 +25,8 @@
     private peerDescriptor: PeerDescriptor
     constructor(selfId: PeerID, dhtRpcClient: DhtRpcClient, dhtTransportServer: DhtTransportServer, rpcCommunicator: RpcCommunicator) {
         this.selfId = selfId
+        this.objectId = DhtNode.objectCounter
+        DhtNode.objectCounter++
         this.peerDescriptor = {
             peerId: selfId.value,
             type: 0
@@ -35,11 +36,6 @@
             localNodeId: this.selfId.value,
             numberOfNodesPerKBucket: this.numberOfNodesPerKBucket
         })
-<<<<<<< HEAD
-
-        this.dhtRpcClient = dhtRpcClient
-        this.neighborList = new SortedContactList(this.selfId.value, [])
-=======
         this.bucket.on('ping', async (oldContacts, newContact) => {
             // Here the node should call ping() on all old contacts. If one of them fails it should be removed
             // and replaced with the newContact
@@ -53,8 +49,7 @@
             }
         })
         this.dhtRpcClient = dhtRpcClient
-        this.neighborList = new SortedContactList(this.selfId)
->>>>>>> fb5dee03
+        this.neighborList = new SortedContactList(this.selfId.value)
         this.dhtTransportServer = dhtTransportServer
         this.rpcCommunicator = rpcCommunicator
         this.bindDefaultServerMethods()
@@ -82,25 +77,9 @@
         return ret
     }
 
-<<<<<<< HEAD
-    private async getClosestPeersFromContacts(contactList: DhtPeer[]) {
-        const promises = contactList.map(async (contact) => {
-            this.neighborList.setContacted(contact.getPeerId().value)
-            this.neighborList.setActive(contact.getPeerId().value)
-            const returnedContacts = await contact.getClosestPeers(this.peerDescriptor)
-            const dhtPeers = returnedContacts.map((peer) => {
-                return new DhtPeer(peer, this.dhtRpcClient)
-            })
-            this.neighborList.addContacts(dhtPeers)
-            dhtPeers.forEach( (returnedContact) => {
-                if (!this.bucket.get(returnedContact.id)) {
-                    this.bucket.add(returnedContact)
-                }
-            })
-=======
-    private async getClosestPeersFromContact(contact: DhtPeer) {
-        this.neighborList.setContacted(contact.getPeerId())
-        this.neighborList.setActive(contact.getPeerId())
+    private async getClosestPeersFromContact(contact: DhtPeer): Promise<void> {
+        this.neighborList.setContacted(contact.getPeerId().value)
+        this.neighborList.setActive(contact.getPeerId().value)
         const returnedContacts = await contact.getClosestPeers(this.peerDescriptor)
         const dhtPeers = returnedContacts.map((peer) => {
             return new DhtPeer(peer, this.dhtRpcClient)
@@ -110,7 +89,6 @@
             if (!this.bucket.get(returnedContact.id)) {
                 this.bucket.add(returnedContact)
             }
->>>>>>> fb5dee03
         })
     }
 
@@ -132,22 +110,16 @@
         }
     }
 
-<<<<<<< HEAD
-    async joinDht(entrypoint: DhtPeer): Promise<void> {
-        if (Buffer.compare(this.selfId.value, entrypoint.getPeerId().value) == 0) {
-            return
-        }
-        this.bucket.add(entrypoint)
-        const closest = this.bucket.closest(this.selfId.value, this.ALPHA)
-=======
-    async joinDht(entryPoint: DhtPeer): Promise<void> {
+    async joinDht(entryPointDescriptor: PeerDescriptor): Promise<void> {
+        
+        const entryPoint = new DhtPeer(entryPointDescriptor, this.dhtRpcClient)
+
         const queue = new PQueue({ concurrency: this.ALPHA, timeout: 3000 })
-        if (Buffer.compare(this.selfId, entryPoint.getPeerId()) == 0) {
+        if (Buffer.compare(this.selfId.value, entryPoint.getPeerId().value) == 0) {
             return
         }
         this.bucket.add(entryPoint)
-        const closest = this.bucket.closest(this.selfId, this.ALPHA)
->>>>>>> fb5dee03
+        const closest = this.bucket.closest(this.selfId.value, this.ALPHA)
         this.neighborList.addContacts(closest)
         await this.contactEntrypoints()
 
