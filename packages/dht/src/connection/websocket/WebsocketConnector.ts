--- conflicted
+++ resolved
@@ -143,11 +143,7 @@
         if (!this.abortController.signal.aborted && this.websocketServer) {
             this.websocketServer.on('connected', (connection: IConnection) => {
                 const serverSocket = connection as unknown as WebsocketServerConnection
-<<<<<<< HEAD
-                const query = queryString.parse(serverSocket.resourceURL.query as string)
-=======
                 const query = queryString.parse(serverSocket.resourceURL.query as string ?? '')
->>>>>>> 620f33f0
                 const action = query.action as (Action | undefined)
                 logger.trace('WebSocket client connected', { action, remoteAddress: serverSocket.remoteIpAddress })
                 if (action === 'connectivityRequest') {
@@ -303,11 +299,7 @@
     private onServerSocketHandshakeRequest(
         sourcePeerDescriptor: PeerDescriptor,
         websocketServerConnection: IConnection,
-<<<<<<< HEAD
-        sourceVersion: string,
-=======
         remoteVersion: string,
->>>>>>> 620f33f0
         targetPeerDescriptor?: PeerDescriptor
     ) {
         const nodeId = getNodeIdFromPeerDescriptor(sourcePeerDescriptor)
