--- conflicted
+++ resolved
@@ -149,27 +149,13 @@
         if (!this.abortController.signal.aborted && this.websocketServer) {
             this.websocketServer.on('connected', (connection: IConnection) => {
                 const serverSocket = connection as unknown as ServerWebsocket
-<<<<<<< HEAD
-                if (serverSocket.resourceURL &&
-                    serverSocket.resourceURL.query) {
-                    const query = serverSocket.resourceURL.query as unknown as ParsedUrlQuery
-                    if (query.connectivityRequest) {
-                        logger.trace('Received connectivity request connection from ' + serverSocket.getRemoteAddress())
-                        attachConnectivityRequestHandler(serverSocket)
-                    } else if (query.connectivityProbe) {
-                        logger.trace('Received connectivity probe connection from ' + serverSocket.getRemoteAddress())
-                    } else {
-                        this.attachHandshaker(connection)
-                    }
-=======
                 const query = serverSocket.resourceURL.query as unknown as (ParsedUrlQuery | null)
                 const action = query?.action as (Action | undefined)
                 logger.trace('WebSocket client connected', { action, remoteAddress: serverSocket.getRemoteAddress() })
                 if (action === 'connectivityRequest') {
-                    this.connectivityChecker!.listenToIncomingConnectivityRequests(serverSocket)
+                    attachConnectivityRequestHandler(serverSocket)
                 } else if (action === 'connectivityProbe') {
                     // no-op
->>>>>>> 70e498ac
                 } else {
                     this.attachHandshaker(connection)
                 }
@@ -281,7 +267,7 @@
             undefined,
             undefined,
             targetPeerDescriptor
-        )        
+        )
         managedConnection.on('disconnected', () => this.ongoingConnectRequests.delete(keyFromPeerDescriptor(targetPeerDescriptor)))
         managedConnection.setRemotePeerDescriptor(targetPeerDescriptor)
         this.ongoingConnectRequests.set(keyFromPeerDescriptor(targetPeerDescriptor), managedConnection)
@@ -289,7 +275,7 @@
     }
 
     private onServerSocketHandshakeRequest(
-        sourcePeerDescriptor: PeerDescriptor, 
+        sourcePeerDescriptor: PeerDescriptor,
         serverWebsocket: IConnection,
         targetPeerDescriptor?: PeerDescriptor
     ) {
