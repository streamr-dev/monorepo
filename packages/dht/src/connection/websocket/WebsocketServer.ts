--- conflicted
+++ resolved
@@ -101,11 +101,6 @@
                     logger.trace('IConnection from origin ' + request.origin + ' rejected.')
                     return
                 }
-<<<<<<< HEAD
-                const connection = request.accept(undefined, request.origin)
-                logger.trace('IConnection accepted.')
-                this.emit('connected', new ServerWebsocket(connection, request.resourceURL))
-=======
                 
                 let connection
                 try {
@@ -118,7 +113,6 @@
                 if (connection) {
                     this.emit('connected', new ServerWebsocket(connection, request.resourceURL))
                 }
->>>>>>> f43ccd46
             })
             this.httpServer.once('error', (err: Error) => {
                 reject(new WebsocketServerStartError('Starting Websocket server failed', err))
