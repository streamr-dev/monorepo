import { ServerCallContext } from '@protobuf-ts/runtime-rpc'
import {
    PeerDescriptor,
    WebsocketConnectionRequest,
    WebsocketConnectionResponse
} from '../../proto/packages/dht/protos/DhtRpc'
import { IWebsocketConnectorRpc } from '../../proto/packages/dht/protos/DhtRpc.server'
<<<<<<< HEAD
import { ManagedConnection } from '../ManagedConnection'
import { WebsocketServer } from './WebsocketServer'
import { ConnectivityChecker } from '../ConnectivityChecker'
import { NatType, PortRange, TlsCertificate } from '../ConnectionManager'
import { PeerIDKey } from '../../helpers/PeerID'
import { ServerWebsocket } from './ServerWebsocket'
import { toProtoRpcClient } from '@streamr/proto-rpc'
import { Handshaker } from '../Handshaker'
import { keyFromPeerDescriptor, peerIdFromPeerDescriptor } from '../../helpers/peerIdFromPeerDescriptor'
import { ParsedUrlQuery } from 'querystring'
import { range, sample } from 'lodash'
import { WebsocketServerStartError } from '../../helpers/errors'
import { AutoCertifierClientFacade } from './AutoCertifierClientFacade'
import { ServerCallContext } from '@protobuf-ts/runtime-rpc'
=======
>>>>>>> c4b52852
import { DhtCallContext } from '../../rpc-protocol/DhtCallContext'
import { ManagedConnection } from '../ManagedConnection'

interface WebsocketConnectorRpcLocalConfig {
    canConnect: (peerDescriptor: PeerDescriptor) => boolean
    connect: (targetPeerDescriptor: PeerDescriptor) => ManagedConnection
    onIncomingConnection: (connection: ManagedConnection) => boolean
<<<<<<< HEAD
    autoCertifierTransport: ITransport
    autoCertifierUrl: string
    autoCertifierConfigFile: string
    serverEnableTls: boolean
    portRange?: PortRange
    maxMessageSize?: number
    host?: string
    entrypoints?: PeerDescriptor[]
    tlsCertificate?: TlsCertificate
=======
    abortSignal: AbortSignal
>>>>>>> c4b52852
}

export class WebsocketConnectorRpcLocal implements IWebsocketConnectorRpc {

<<<<<<< HEAD
    private static readonly WEBSOCKET_CONNECTOR_SERVICE_ID = 'system/websocket-connector'
    private readonly rpcCommunicator: ListeningRpcCommunicator
    private readonly canConnectFunction: (peerDescriptor: PeerDescriptor) => boolean
    private readonly websocketServer?: WebsocketServer
    private connectivityChecker?: ConnectivityChecker
    private readonly ongoingConnectRequests: Map<PeerIDKey, ManagedConnection> = new Map()
    private onIncomingConnection: (connection: ManagedConnection) => boolean
    private readonly autoCertifierTransport: ITransport
    private readonly autoCertifierUrl: string
    private readonly autoCertifierConfigFile: string
    private host?: string
    private readonly entrypoints?: PeerDescriptor[]
    private readonly tlsCertificate?: TlsCertificate
    // TODO: could this be in the WebSocketServer itself?
    private autoCertifierClient?: AutoCertifierClientFacade
    private readonly serverEnableTls: boolean
    private selectedPort?: number
    private localPeerDescriptor?: PeerDescriptor
    private connectingConnections: Map<PeerIDKey, ManagedConnection> = new Map()
    private destroyed = false

    constructor(config: WebsocketConnectorRpcLocalConfig) {
        this.websocketServer = config.portRange ? new WebsocketServer({
            portRange: config.portRange!,
            enableTls: config.serverEnableTls,
            tlsCertificate: config.tlsCertificate,
            maxMessageSize: config.maxMessageSize
        }) : undefined
        this.onIncomingConnection = config.onIncomingConnection
        this.host = config.host
        this.entrypoints = config.entrypoints
        this.tlsCertificate = config.tlsCertificate
        this.autoCertifierTransport = config.autoCertifierTransport
        this.autoCertifierUrl = config.autoCertifierUrl
        this.autoCertifierConfigFile = config.autoCertifierConfigFile
        this.serverEnableTls = config.serverEnableTls

        this.canConnectFunction = config.canConnect.bind(this)

        this.rpcCommunicator = new ListeningRpcCommunicator(WebsocketConnectorRpcLocal.WEBSOCKET_CONNECTOR_SERVICE_ID, config.transport, {
            rpcRequestTimeout: 15000
        })

        this.rpcCommunicator.registerRpcMethod(
            WebsocketConnectionRequest,
            WebsocketConnectionResponse,
            'requestConnection',
            (req: WebsocketConnectionRequest, context: ServerCallContext) => this.requestConnection(req, context)
        )
    }

    private attachHandshaker(connection: IConnection) {
        const handshaker = new Handshaker(this.localPeerDescriptor!, connection)
        handshaker.once('handshakeRequest', (peerDescriptor: PeerDescriptor) => {
            this.onServerSocketHandshakeRequest(peerDescriptor, connection)
        })
    }

    public async start(): Promise<void> {
        if (!this.destroyed && this.websocketServer) {
            this.websocketServer.on('connected', (connection: IConnection) => {

                const serverSocket = connection as unknown as ServerWebsocket
                if (serverSocket.resourceURL &&
                    serverSocket.resourceURL.query) {
                    const query = serverSocket.resourceURL.query as unknown as ParsedUrlQuery
                    if (query.connectivityRequest) {
                        logger.trace('Received connectivity request connection from ' + serverSocket.getRemoteAddress())
                        this.connectivityChecker!.listenToIncomingConnectivityRequests(serverSocket)
                    } else if (query.connectivityProbe) {
                        logger.trace('Received connectivity probe connection from ' + serverSocket.getRemoteAddress())
                    } else {
                        this.attachHandshaker(connection)
                    }
                } else {
                    this.attachHandshaker(connection)
                }
            })
            const port = await this.websocketServer.start()
            this.selectedPort = port
            this.connectivityChecker = new ConnectivityChecker(this.selectedPort, this.serverEnableTls, this.host)
        }
    }

    public async checkConnectivity(selfSigned: boolean): Promise<ConnectivityResponse> {
        // TODO: this could throw if the server is not running
        const noServerConnectivityResponse: ConnectivityResponse = {
            host: '127.0.0.1',
            natType: NatType.UNKNOWN
        }
        if (this.destroyed) {
            return noServerConnectivityResponse
        }
        for (const reattempt of range(ENTRY_POINT_CONNECTION_ATTEMPTS)) {
            const entryPoint = sample(this.entrypoints)!
            try {
                if (!this.websocketServer) {
                    return noServerConnectivityResponse
                } else {
                    if (!this.entrypoints || this.entrypoints.length === 0) {
                        // return connectivity info given in config
                        const preconfiguredConnectivityResponse: ConnectivityResponse = {
                            host: this.host!,
                            natType: NatType.OPEN_INTERNET,
                            websocket: { host: this.host!, port: this.selectedPort!, tls: this.tlsCertificate !== undefined }
                        }
                        return preconfiguredConnectivityResponse
                    } else {
                        // Do real connectivity checking     
                        return await this.connectivityChecker!.sendConnectivityRequest(entryPoint, selfSigned)
                    }
                }
            } catch (err) {
                if (reattempt < ENTRY_POINT_CONNECTION_ATTEMPTS) {
                    const error = `Failed to connect to entrypoint with id ${binaryToHex(entryPoint.kademliaId)} `
                        + `and URL ${connectivityMethodToWebsocketUrl(entryPoint.websocket!)}`
                    logger.error(error, { error: err })
                    await wait(2000)
                }
            }
        }
        throw new WebsocketServerStartError(`Failed to connect to the entrypoints after ${ENTRY_POINT_CONNECTION_ATTEMPTS} attempts`)
    }

    public async autoCertify(): Promise<void> {
        this.autoCertifierClient = new AutoCertifierClientFacade({
            configFile: this.autoCertifierConfigFile,
            transport: this.autoCertifierTransport,
            url: this.autoCertifierUrl,
            wsServerPort: this.selectedPort!,
            setHost: (hostName: string) => this.setHost(hostName),
            updateCertificate: (certificate: string, privateKey: string) => this.websocketServer!.updateCertificate(certificate, privateKey)
        })
        logger.trace(`AutoCertifying subdomain...`)
        await this.autoCertifierClient!.start()
    }

    private setHost(hostName: string): void {
        logger.trace(`Setting host name to ${hostName}`)
        this.host = hostName
        this.connectivityChecker!.setHost(hostName)
    }

    public isPossibleToFormConnection(targetPeerDescriptor: PeerDescriptor): boolean {
        const connectionType = expectedConnectionType(this.localPeerDescriptor!, targetPeerDescriptor)
        return (connectionType === ConnectionType.WEBSOCKET_CLIENT || connectionType === ConnectionType.WEBSOCKET_SERVER)
    }

    public connect(targetPeerDescriptor: PeerDescriptor): ManagedConnection {
        const peerKey = keyFromPeerDescriptor(targetPeerDescriptor)
        const existingConnection = this.connectingConnections.get(peerKey)
        if (existingConnection) {
            return existingConnection
        }

        if (this.localPeerDescriptor!.websocket && !targetPeerDescriptor.websocket) {
            return this.requestConnectionFromPeer(this.localPeerDescriptor!, targetPeerDescriptor)
        } else {
            const socket = new ClientWebsocket()

            const url = connectivityMethodToWebsocketUrl(targetPeerDescriptor.websocket!)

            const managedConnection = new ManagedConnection(this.localPeerDescriptor!, ConnectionType.WEBSOCKET_CLIENT, socket, undefined)
            managedConnection.setPeerDescriptor(targetPeerDescriptor)

            this.connectingConnections.set(keyFromPeerDescriptor(targetPeerDescriptor), managedConnection)

            const delFunc = () => {
                if (this.connectingConnections.has(peerKey)) {
                    this.connectingConnections.delete(peerKey)
                }
                socket.off('disconnected', delFunc)
                managedConnection.off('handshakeCompleted', delFunc)
            }
            socket.on('disconnected', delFunc)
            managedConnection.on('handshakeCompleted', delFunc)

            socket.connect(url)

            return managedConnection
        }
    }

    private requestConnectionFromPeer(localPeerDescriptor: PeerDescriptor, targetPeerDescriptor: PeerDescriptor): ManagedConnection {
        setImmediate(() => {
            const remoteConnector = new WebsocketConnectorRpcRemote(
                localPeerDescriptor,
                targetPeerDescriptor,
                toProtoRpcClient(new WebsocketConnectorRpcClient(this.rpcCommunicator.getRpcClientTransport()))
            )
            remoteConnector.requestConnection(localPeerDescriptor.websocket!.host, localPeerDescriptor.websocket!.port)
        })
        const managedConnection = new ManagedConnection(this.localPeerDescriptor!, ConnectionType.WEBSOCKET_SERVER)
        managedConnection.on('disconnected', () => this.ongoingConnectRequests.delete(keyFromPeerDescriptor(targetPeerDescriptor)))
        managedConnection.setPeerDescriptor(targetPeerDescriptor)
        this.ongoingConnectRequests.set(keyFromPeerDescriptor(targetPeerDescriptor), managedConnection)
        return managedConnection
    }

    private onServerSocketHandshakeRequest(peerDescriptor: PeerDescriptor, serverWebsocket: IConnection) {

        const peerId = peerIdFromPeerDescriptor(peerDescriptor)

        if (this.ongoingConnectRequests.has(peerId.toKey())) {
            const ongoingConnectReguest = this.ongoingConnectRequests.get(peerId.toKey())!
            ongoingConnectReguest.attachImplementation(serverWebsocket)
            ongoingConnectReguest.acceptHandshake()
            this.ongoingConnectRequests.delete(peerId.toKey())
        } else {
            const managedConnection = new ManagedConnection(this.localPeerDescriptor!, ConnectionType.WEBSOCKET_SERVER, undefined, serverWebsocket)

            managedConnection.setPeerDescriptor(peerDescriptor)

            if (this.onIncomingConnection(managedConnection)) {
                managedConnection.acceptHandshake()
            } else {
                managedConnection.rejectHandshake('Duplicate connection')
                managedConnection.destroy()
            }
        }
    }

    public setLocalPeerDescriptor(localPeerDescriptor: PeerDescriptor): void {
        this.localPeerDescriptor = localPeerDescriptor
    }

    public async destroy(): Promise<void> {
        this.destroyed = true
        this.rpcCommunicator.destroy()
        this.autoCertifierClient?.stop()
        const requests = Array.from(this.ongoingConnectRequests.values())
        await Promise.allSettled(requests.map((conn) => conn.close(false)))

        const attempts = Array.from(this.connectingConnections.values())
        await Promise.allSettled(attempts.map((conn) => conn.close(false)))
        this.connectivityChecker?.destroy()
        await this.websocketServer?.stop()
    }

    // IWebsocketConnectorRpc implementation
=======
    private readonly config: WebsocketConnectorRpcLocalConfig

    constructor(config: WebsocketConnectorRpcLocalConfig) {
        this.config = config
    }

>>>>>>> c4b52852
    public async requestConnection(_request: WebsocketConnectionRequest, context: ServerCallContext): Promise<WebsocketConnectionResponse> {
        const senderPeerDescriptor = (context as DhtCallContext).incomingSourceDescriptor!
        if (this.config.canConnect(senderPeerDescriptor)) {
            setImmediate(() => {
                if (this.config.abortSignal.aborted) {
                    return
                }
                const connection = this.config.connect(senderPeerDescriptor)
                this.config.onIncomingConnection(connection)
            })
            return { accepted: true }
        } else {
            return { accepted: false }
        }
    }
}<|MERGE_RESOLUTION|>--- conflicted
+++ resolved
@@ -5,23 +5,6 @@
     WebsocketConnectionResponse
 } from '../../proto/packages/dht/protos/DhtRpc'
 import { IWebsocketConnectorRpc } from '../../proto/packages/dht/protos/DhtRpc.server'
-<<<<<<< HEAD
-import { ManagedConnection } from '../ManagedConnection'
-import { WebsocketServer } from './WebsocketServer'
-import { ConnectivityChecker } from '../ConnectivityChecker'
-import { NatType, PortRange, TlsCertificate } from '../ConnectionManager'
-import { PeerIDKey } from '../../helpers/PeerID'
-import { ServerWebsocket } from './ServerWebsocket'
-import { toProtoRpcClient } from '@streamr/proto-rpc'
-import { Handshaker } from '../Handshaker'
-import { keyFromPeerDescriptor, peerIdFromPeerDescriptor } from '../../helpers/peerIdFromPeerDescriptor'
-import { ParsedUrlQuery } from 'querystring'
-import { range, sample } from 'lodash'
-import { WebsocketServerStartError } from '../../helpers/errors'
-import { AutoCertifierClientFacade } from './AutoCertifierClientFacade'
-import { ServerCallContext } from '@protobuf-ts/runtime-rpc'
-=======
->>>>>>> c4b52852
 import { DhtCallContext } from '../../rpc-protocol/DhtCallContext'
 import { ManagedConnection } from '../ManagedConnection'
 
@@ -29,272 +12,17 @@
     canConnect: (peerDescriptor: PeerDescriptor) => boolean
     connect: (targetPeerDescriptor: PeerDescriptor) => ManagedConnection
     onIncomingConnection: (connection: ManagedConnection) => boolean
-<<<<<<< HEAD
-    autoCertifierTransport: ITransport
-    autoCertifierUrl: string
-    autoCertifierConfigFile: string
-    serverEnableTls: boolean
-    portRange?: PortRange
-    maxMessageSize?: number
-    host?: string
-    entrypoints?: PeerDescriptor[]
-    tlsCertificate?: TlsCertificate
-=======
     abortSignal: AbortSignal
->>>>>>> c4b52852
 }
 
 export class WebsocketConnectorRpcLocal implements IWebsocketConnectorRpc {
 
-<<<<<<< HEAD
-    private static readonly WEBSOCKET_CONNECTOR_SERVICE_ID = 'system/websocket-connector'
-    private readonly rpcCommunicator: ListeningRpcCommunicator
-    private readonly canConnectFunction: (peerDescriptor: PeerDescriptor) => boolean
-    private readonly websocketServer?: WebsocketServer
-    private connectivityChecker?: ConnectivityChecker
-    private readonly ongoingConnectRequests: Map<PeerIDKey, ManagedConnection> = new Map()
-    private onIncomingConnection: (connection: ManagedConnection) => boolean
-    private readonly autoCertifierTransport: ITransport
-    private readonly autoCertifierUrl: string
-    private readonly autoCertifierConfigFile: string
-    private host?: string
-    private readonly entrypoints?: PeerDescriptor[]
-    private readonly tlsCertificate?: TlsCertificate
-    // TODO: could this be in the WebSocketServer itself?
-    private autoCertifierClient?: AutoCertifierClientFacade
-    private readonly serverEnableTls: boolean
-    private selectedPort?: number
-    private localPeerDescriptor?: PeerDescriptor
-    private connectingConnections: Map<PeerIDKey, ManagedConnection> = new Map()
-    private destroyed = false
-
-    constructor(config: WebsocketConnectorRpcLocalConfig) {
-        this.websocketServer = config.portRange ? new WebsocketServer({
-            portRange: config.portRange!,
-            enableTls: config.serverEnableTls,
-            tlsCertificate: config.tlsCertificate,
-            maxMessageSize: config.maxMessageSize
-        }) : undefined
-        this.onIncomingConnection = config.onIncomingConnection
-        this.host = config.host
-        this.entrypoints = config.entrypoints
-        this.tlsCertificate = config.tlsCertificate
-        this.autoCertifierTransport = config.autoCertifierTransport
-        this.autoCertifierUrl = config.autoCertifierUrl
-        this.autoCertifierConfigFile = config.autoCertifierConfigFile
-        this.serverEnableTls = config.serverEnableTls
-
-        this.canConnectFunction = config.canConnect.bind(this)
-
-        this.rpcCommunicator = new ListeningRpcCommunicator(WebsocketConnectorRpcLocal.WEBSOCKET_CONNECTOR_SERVICE_ID, config.transport, {
-            rpcRequestTimeout: 15000
-        })
-
-        this.rpcCommunicator.registerRpcMethod(
-            WebsocketConnectionRequest,
-            WebsocketConnectionResponse,
-            'requestConnection',
-            (req: WebsocketConnectionRequest, context: ServerCallContext) => this.requestConnection(req, context)
-        )
-    }
-
-    private attachHandshaker(connection: IConnection) {
-        const handshaker = new Handshaker(this.localPeerDescriptor!, connection)
-        handshaker.once('handshakeRequest', (peerDescriptor: PeerDescriptor) => {
-            this.onServerSocketHandshakeRequest(peerDescriptor, connection)
-        })
-    }
-
-    public async start(): Promise<void> {
-        if (!this.destroyed && this.websocketServer) {
-            this.websocketServer.on('connected', (connection: IConnection) => {
-
-                const serverSocket = connection as unknown as ServerWebsocket
-                if (serverSocket.resourceURL &&
-                    serverSocket.resourceURL.query) {
-                    const query = serverSocket.resourceURL.query as unknown as ParsedUrlQuery
-                    if (query.connectivityRequest) {
-                        logger.trace('Received connectivity request connection from ' + serverSocket.getRemoteAddress())
-                        this.connectivityChecker!.listenToIncomingConnectivityRequests(serverSocket)
-                    } else if (query.connectivityProbe) {
-                        logger.trace('Received connectivity probe connection from ' + serverSocket.getRemoteAddress())
-                    } else {
-                        this.attachHandshaker(connection)
-                    }
-                } else {
-                    this.attachHandshaker(connection)
-                }
-            })
-            const port = await this.websocketServer.start()
-            this.selectedPort = port
-            this.connectivityChecker = new ConnectivityChecker(this.selectedPort, this.serverEnableTls, this.host)
-        }
-    }
-
-    public async checkConnectivity(selfSigned: boolean): Promise<ConnectivityResponse> {
-        // TODO: this could throw if the server is not running
-        const noServerConnectivityResponse: ConnectivityResponse = {
-            host: '127.0.0.1',
-            natType: NatType.UNKNOWN
-        }
-        if (this.destroyed) {
-            return noServerConnectivityResponse
-        }
-        for (const reattempt of range(ENTRY_POINT_CONNECTION_ATTEMPTS)) {
-            const entryPoint = sample(this.entrypoints)!
-            try {
-                if (!this.websocketServer) {
-                    return noServerConnectivityResponse
-                } else {
-                    if (!this.entrypoints || this.entrypoints.length === 0) {
-                        // return connectivity info given in config
-                        const preconfiguredConnectivityResponse: ConnectivityResponse = {
-                            host: this.host!,
-                            natType: NatType.OPEN_INTERNET,
-                            websocket: { host: this.host!, port: this.selectedPort!, tls: this.tlsCertificate !== undefined }
-                        }
-                        return preconfiguredConnectivityResponse
-                    } else {
-                        // Do real connectivity checking     
-                        return await this.connectivityChecker!.sendConnectivityRequest(entryPoint, selfSigned)
-                    }
-                }
-            } catch (err) {
-                if (reattempt < ENTRY_POINT_CONNECTION_ATTEMPTS) {
-                    const error = `Failed to connect to entrypoint with id ${binaryToHex(entryPoint.kademliaId)} `
-                        + `and URL ${connectivityMethodToWebsocketUrl(entryPoint.websocket!)}`
-                    logger.error(error, { error: err })
-                    await wait(2000)
-                }
-            }
-        }
-        throw new WebsocketServerStartError(`Failed to connect to the entrypoints after ${ENTRY_POINT_CONNECTION_ATTEMPTS} attempts`)
-    }
-
-    public async autoCertify(): Promise<void> {
-        this.autoCertifierClient = new AutoCertifierClientFacade({
-            configFile: this.autoCertifierConfigFile,
-            transport: this.autoCertifierTransport,
-            url: this.autoCertifierUrl,
-            wsServerPort: this.selectedPort!,
-            setHost: (hostName: string) => this.setHost(hostName),
-            updateCertificate: (certificate: string, privateKey: string) => this.websocketServer!.updateCertificate(certificate, privateKey)
-        })
-        logger.trace(`AutoCertifying subdomain...`)
-        await this.autoCertifierClient!.start()
-    }
-
-    private setHost(hostName: string): void {
-        logger.trace(`Setting host name to ${hostName}`)
-        this.host = hostName
-        this.connectivityChecker!.setHost(hostName)
-    }
-
-    public isPossibleToFormConnection(targetPeerDescriptor: PeerDescriptor): boolean {
-        const connectionType = expectedConnectionType(this.localPeerDescriptor!, targetPeerDescriptor)
-        return (connectionType === ConnectionType.WEBSOCKET_CLIENT || connectionType === ConnectionType.WEBSOCKET_SERVER)
-    }
-
-    public connect(targetPeerDescriptor: PeerDescriptor): ManagedConnection {
-        const peerKey = keyFromPeerDescriptor(targetPeerDescriptor)
-        const existingConnection = this.connectingConnections.get(peerKey)
-        if (existingConnection) {
-            return existingConnection
-        }
-
-        if (this.localPeerDescriptor!.websocket && !targetPeerDescriptor.websocket) {
-            return this.requestConnectionFromPeer(this.localPeerDescriptor!, targetPeerDescriptor)
-        } else {
-            const socket = new ClientWebsocket()
-
-            const url = connectivityMethodToWebsocketUrl(targetPeerDescriptor.websocket!)
-
-            const managedConnection = new ManagedConnection(this.localPeerDescriptor!, ConnectionType.WEBSOCKET_CLIENT, socket, undefined)
-            managedConnection.setPeerDescriptor(targetPeerDescriptor)
-
-            this.connectingConnections.set(keyFromPeerDescriptor(targetPeerDescriptor), managedConnection)
-
-            const delFunc = () => {
-                if (this.connectingConnections.has(peerKey)) {
-                    this.connectingConnections.delete(peerKey)
-                }
-                socket.off('disconnected', delFunc)
-                managedConnection.off('handshakeCompleted', delFunc)
-            }
-            socket.on('disconnected', delFunc)
-            managedConnection.on('handshakeCompleted', delFunc)
-
-            socket.connect(url)
-
-            return managedConnection
-        }
-    }
-
-    private requestConnectionFromPeer(localPeerDescriptor: PeerDescriptor, targetPeerDescriptor: PeerDescriptor): ManagedConnection {
-        setImmediate(() => {
-            const remoteConnector = new WebsocketConnectorRpcRemote(
-                localPeerDescriptor,
-                targetPeerDescriptor,
-                toProtoRpcClient(new WebsocketConnectorRpcClient(this.rpcCommunicator.getRpcClientTransport()))
-            )
-            remoteConnector.requestConnection(localPeerDescriptor.websocket!.host, localPeerDescriptor.websocket!.port)
-        })
-        const managedConnection = new ManagedConnection(this.localPeerDescriptor!, ConnectionType.WEBSOCKET_SERVER)
-        managedConnection.on('disconnected', () => this.ongoingConnectRequests.delete(keyFromPeerDescriptor(targetPeerDescriptor)))
-        managedConnection.setPeerDescriptor(targetPeerDescriptor)
-        this.ongoingConnectRequests.set(keyFromPeerDescriptor(targetPeerDescriptor), managedConnection)
-        return managedConnection
-    }
-
-    private onServerSocketHandshakeRequest(peerDescriptor: PeerDescriptor, serverWebsocket: IConnection) {
-
-        const peerId = peerIdFromPeerDescriptor(peerDescriptor)
-
-        if (this.ongoingConnectRequests.has(peerId.toKey())) {
-            const ongoingConnectReguest = this.ongoingConnectRequests.get(peerId.toKey())!
-            ongoingConnectReguest.attachImplementation(serverWebsocket)
-            ongoingConnectReguest.acceptHandshake()
-            this.ongoingConnectRequests.delete(peerId.toKey())
-        } else {
-            const managedConnection = new ManagedConnection(this.localPeerDescriptor!, ConnectionType.WEBSOCKET_SERVER, undefined, serverWebsocket)
-
-            managedConnection.setPeerDescriptor(peerDescriptor)
-
-            if (this.onIncomingConnection(managedConnection)) {
-                managedConnection.acceptHandshake()
-            } else {
-                managedConnection.rejectHandshake('Duplicate connection')
-                managedConnection.destroy()
-            }
-        }
-    }
-
-    public setLocalPeerDescriptor(localPeerDescriptor: PeerDescriptor): void {
-        this.localPeerDescriptor = localPeerDescriptor
-    }
-
-    public async destroy(): Promise<void> {
-        this.destroyed = true
-        this.rpcCommunicator.destroy()
-        this.autoCertifierClient?.stop()
-        const requests = Array.from(this.ongoingConnectRequests.values())
-        await Promise.allSettled(requests.map((conn) => conn.close(false)))
-
-        const attempts = Array.from(this.connectingConnections.values())
-        await Promise.allSettled(attempts.map((conn) => conn.close(false)))
-        this.connectivityChecker?.destroy()
-        await this.websocketServer?.stop()
-    }
-
-    // IWebsocketConnectorRpc implementation
-=======
     private readonly config: WebsocketConnectorRpcLocalConfig
 
     constructor(config: WebsocketConnectorRpcLocalConfig) {
         this.config = config
     }
 
->>>>>>> c4b52852
     public async requestConnection(_request: WebsocketConnectionRequest, context: ServerCallContext): Promise<WebsocketConnectionResponse> {
         const senderPeerDescriptor = (context as DhtCallContext).incomingSourceDescriptor!
         if (this.config.canConnect(senderPeerDescriptor)) {
