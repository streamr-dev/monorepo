import { ClientWebsocket } from './ClientWebsocket'
import { IConnection, ConnectionType } from '../IConnection'
import { ITransport } from '../../transport/ITransport'
import { ListeningRpcCommunicator } from '../../transport/ListeningRpcCommunicator'
import { WebsocketConnectorRpcRemote } from './WebsocketConnectorRpcRemote'
import {
    ConnectivityMethod,
    ConnectivityResponse,
<<<<<<< HEAD
    HandshakeError,
    NodeType,
=======
>>>>>>> bb78c3e4
    PeerDescriptor,
    WebsocketConnectionRequest,
    WebsocketConnectionResponse
} from '../../proto/packages/dht/protos/DhtRpc'
import { WebsocketConnectorRpcClient } from '../../proto/packages/dht/protos/DhtRpc.client'
import { Logger, binaryToHex, wait } from '@streamr/utils'
import { IWebsocketConnectorRpc } from '../../proto/packages/dht/protos/DhtRpc.server'
import { ManagedConnection } from '../ManagedConnection'
import { WebsocketServer } from './WebsocketServer'
import { ConnectivityChecker } from '../ConnectivityChecker'
import { NatType, PortRange, TlsCertificate } from '../ConnectionManager'
import { PeerIDKey } from '../../helpers/PeerID'
import { ServerWebsocket } from './ServerWebsocket'
import { toProtoRpcClient } from '@streamr/proto-rpc'
import { Handshaker } from '../Handshaker'
import { areEqualPeerDescriptors, keyFromPeerDescriptor, peerIdFromPeerDescriptor } from '../../helpers/peerIdFromPeerDescriptor'
import { ParsedUrlQuery } from 'querystring'
import { range, sample } from 'lodash'
import { ServerCallContext } from '@protobuf-ts/runtime-rpc'
import { DhtCallContext } from '../../rpc-protocol/DhtCallContext'
import { expectedConnectionType } from '../../helpers/Connectivity'

const logger = new Logger(module)

export const connectivityMethodToWebsocketUrl = (ws: ConnectivityMethod): string => {
    return (ws.tls ? 'wss://' : 'ws://') + ws.host + ':' + ws.port
}

const ENTRY_POINT_CONNECTION_ATTEMPTS = 5

interface WebsocketConnectorRpcLocalConfig {
    transport: ITransport
    canConnect: (peerDescriptor: PeerDescriptor) => boolean
    onIncomingConnection: (connection: ManagedConnection) => boolean
    portRange?: PortRange
    maxMessageSize?: number
    host?: string
    entrypoints?: PeerDescriptor[]
    tlsCertificate?: TlsCertificate
}

export class WebsocketConnectorRpcLocal implements IWebsocketConnectorRpc {

    private static readonly WEBSOCKET_CONNECTOR_SERVICE_ID = 'system/websocket-connector'
    private readonly rpcCommunicator: ListeningRpcCommunicator
    private readonly canConnectFunction: (peerDescriptor: PeerDescriptor) => boolean
    private readonly websocketServer?: WebsocketServer
    private connectivityChecker?: ConnectivityChecker
    private readonly ongoingConnectRequests: Map<PeerIDKey, ManagedConnection> = new Map()
    private onIncomingConnection: (connection: ManagedConnection) => boolean
    private host?: string
    private readonly entrypoints?: PeerDescriptor[]
    private readonly tlsCertificate?: TlsCertificate
    private selectedPort?: number
    private localPeerDescriptor?: PeerDescriptor
    private connectingConnections: Map<PeerIDKey, ManagedConnection> = new Map()
    private destroyed = false

    constructor(config: WebsocketConnectorRpcLocalConfig) {
        this.websocketServer = config.portRange ? new WebsocketServer({
            portRange: config.portRange!,
            tlsCertificate: config.tlsCertificate,
            maxMessageSize: config.maxMessageSize
        }) : undefined
        this.onIncomingConnection = config.onIncomingConnection
        this.host = config.host
        this.entrypoints = config.entrypoints
        this.tlsCertificate = config.tlsCertificate

        this.canConnectFunction = config.canConnect.bind(this)

        this.rpcCommunicator = new ListeningRpcCommunicator(WebsocketConnectorRpcLocal.WEBSOCKET_CONNECTOR_SERVICE_ID, config.transport, {
            rpcRequestTimeout: 15000
        })

        this.rpcCommunicator.registerRpcMethod(
            WebsocketConnectionRequest,
            WebsocketConnectionResponse,
            'requestConnection',
            (req: WebsocketConnectionRequest, context: ServerCallContext) => this.requestConnection(req, context)
        )
    }

    private attachHandshaker(connection: IConnection) {
        const handshaker = new Handshaker(this.localPeerDescriptor!, connection)
        handshaker.once('handshakeRequest', (localPeerDescriptor: PeerDescriptor, remotePeerDescriptor?: PeerDescriptor) => {
            this.onServerSocketHandshakeRequest(localPeerDescriptor, connection, remotePeerDescriptor)
        })
    }

    public async start(): Promise<void> {
        if (!this.destroyed && this.websocketServer) {
            this.websocketServer.on('connected', (connection: IConnection) => {

                const serverSocket = connection as unknown as ServerWebsocket
                if (serverSocket.resourceURL &&
                    serverSocket.resourceURL.query) {
                    const query = serverSocket.resourceURL.query as unknown as ParsedUrlQuery
                    if (query.connectivityRequest) {
                        logger.trace('Received connectivity request connection from ' + serverSocket.getRemoteAddress())
                        this.connectivityChecker!.listenToIncomingConnectivityRequests(serverSocket)
                    } else if (query.connectivityProbe) {
                        logger.trace('Received connectivity probe connection from ' + serverSocket.getRemoteAddress())
                    } else {
                        this.attachHandshaker(connection)
                    }
                } else {
                    this.attachHandshaker(connection)
                }
            })
            const port = await this.websocketServer.start()
            this.selectedPort = port
            this.connectivityChecker = new ConnectivityChecker(this.selectedPort, this.tlsCertificate !== undefined, this.host)
        }
    }

    public async checkConnectivity(): Promise<ConnectivityResponse> {
        // TODO: this could throw if the server is not running
        const noServerConnectivityResponse: ConnectivityResponse = {
            host: '127.0.0.1',
            natType: NatType.UNKNOWN
        }
        if (this.destroyed) {
            return noServerConnectivityResponse
        }
        for (const reattempt of range(ENTRY_POINT_CONNECTION_ATTEMPTS)) {
            const entryPoint = sample(this.entrypoints)!
            try {
                if (!this.websocketServer) {
                    return noServerConnectivityResponse
                } else {
                    if (!this.entrypoints || this.entrypoints.length === 0) {
                        // return connectivity info given in config
                        const preconfiguredConnectivityResponse: ConnectivityResponse = {
                            host: this.host!,
                            natType: NatType.OPEN_INTERNET,
                            websocket: { host: this.host!, port: this.selectedPort!, tls: this.tlsCertificate !== undefined }
                        }
                        return preconfiguredConnectivityResponse
                    } else {
                        // Do real connectivity checking
                        return await this.connectivityChecker!.sendConnectivityRequest(entryPoint)
                    }
                }
            } catch (err) {
                if (reattempt < ENTRY_POINT_CONNECTION_ATTEMPTS) {
                    const error = `Failed to connect to entrypoint with id ${binaryToHex(entryPoint.kademliaId)} `
                        + `and URL ${connectivityMethodToWebsocketUrl(entryPoint.websocket!)}`
                    logger.error(error, { error: err })
                    await wait(2000)
                }
            }
        }
        throw Error(`Failed to connect to the entrypoints after ${ENTRY_POINT_CONNECTION_ATTEMPTS} attempts`)
    }

    public isPossibleToFormConnection(targetPeerDescriptor: PeerDescriptor): boolean {
        const connectionType = expectedConnectionType(this.localPeerDescriptor!, targetPeerDescriptor)
        return (connectionType === ConnectionType.WEBSOCKET_CLIENT || connectionType === ConnectionType.WEBSOCKET_SERVER)
    }

    public connect(targetPeerDescriptor: PeerDescriptor): ManagedConnection {
        const peerKey = keyFromPeerDescriptor(targetPeerDescriptor)
        const existingConnection = this.connectingConnections.get(peerKey)
        if (existingConnection) {
            return existingConnection
        }

        if (this.localPeerDescriptor!.websocket && !targetPeerDescriptor.websocket) {
            return this.requestConnectionFromPeer(this.localPeerDescriptor!, targetPeerDescriptor)
        } else {
            const socket = new ClientWebsocket()

            const url = connectivityMethodToWebsocketUrl(targetPeerDescriptor.websocket!)

            const managedConnection = new ManagedConnection(
                this.localPeerDescriptor!,
                ConnectionType.WEBSOCKET_CLIENT,
                socket,
                undefined,
                targetPeerDescriptor
            )
            managedConnection.setRemotePeerDescriptor(targetPeerDescriptor)

            this.connectingConnections.set(keyFromPeerDescriptor(targetPeerDescriptor), managedConnection)

            const delFunc = () => {
                if (this.connectingConnections.has(peerKey)) {
                    this.connectingConnections.delete(peerKey)
                }
                socket.off('disconnected', delFunc)
                managedConnection.off('handshakeCompleted', delFunc)
            }
            socket.on('disconnected', delFunc)
            managedConnection.on('handshakeCompleted', delFunc)

            socket.connect(url)

            return managedConnection
        }
    }

    private requestConnectionFromPeer(localPeerDescriptor: PeerDescriptor, targetPeerDescriptor: PeerDescriptor): ManagedConnection {
        setImmediate(() => {
            const remoteConnector = new WebsocketConnectorRpcRemote(
                localPeerDescriptor,
                targetPeerDescriptor,
                toProtoRpcClient(new WebsocketConnectorRpcClient(this.rpcCommunicator.getRpcClientTransport()))
            )
            remoteConnector.requestConnection(localPeerDescriptor.websocket!.host, localPeerDescriptor.websocket!.port)
        })
        const managedConnection = new ManagedConnection(
            this.localPeerDescriptor!,
            ConnectionType.WEBSOCKET_SERVER,
            undefined,
            undefined,
            targetPeerDescriptor
        )
        managedConnection.on('disconnected', () => this.ongoingConnectRequests.delete(keyFromPeerDescriptor(targetPeerDescriptor)))
        managedConnection.setRemotePeerDescriptor(targetPeerDescriptor)
        this.ongoingConnectRequests.set(keyFromPeerDescriptor(targetPeerDescriptor), managedConnection)
        return managedConnection
    }

    private onServerSocketHandshakeRequest(
        sourcePeerDescriptor: PeerDescriptor, 
        serverWebsocket: IConnection,
        targetPeerDescriptor?: PeerDescriptor
    ) {
        const peerId = peerIdFromPeerDescriptor(sourcePeerDescriptor)

        if (this.ongoingConnectRequests.has(peerId.toKey())) {
            const ongoingConnectReguest = this.ongoingConnectRequests.get(peerId.toKey())!
            ongoingConnectReguest.attachImplementation(serverWebsocket)
            if (targetPeerDescriptor && !areEqualPeerDescriptors(this.localPeerDescriptor!, targetPeerDescriptor)) {
                ongoingConnectReguest.rejectHandshake(HandshakeError.INVALID_TARGET_PEER_DESCRIPTOR)
            } else {
                ongoingConnectReguest.acceptHandshake()
                this.ongoingConnectRequests.delete(peerId.toKey())
            }
        } else {
            const managedConnection = new ManagedConnection(
                this.localPeerDescriptor!,
                ConnectionType.WEBSOCKET_SERVER,
                undefined,
                serverWebsocket,
                targetPeerDescriptor
            )

            managedConnection.setRemotePeerDescriptor(sourcePeerDescriptor)

            if (targetPeerDescriptor && !areEqualPeerDescriptors(this.localPeerDescriptor!, targetPeerDescriptor)) {
                managedConnection.rejectHandshake(HandshakeError.INVALID_TARGET_PEER_DESCRIPTOR)
            } else if (this.onIncomingConnection(managedConnection)) {
                managedConnection.acceptHandshake()
            } else {
                managedConnection.rejectHandshake(HandshakeError.DUPLICATE_CONNECTION)
            }
        }
    }

    public setLocalPeerDescriptor(localPeerDescriptor: PeerDescriptor): void {
        this.localPeerDescriptor = localPeerDescriptor
    }

    public async destroy(): Promise<void> {
        this.destroyed = true
        this.rpcCommunicator.destroy()

        const requests = Array.from(this.ongoingConnectRequests.values())
        await Promise.allSettled(requests.map((conn) => conn.close(false)))

        const attempts = Array.from(this.connectingConnections.values())
        await Promise.allSettled(attempts.map((conn) => conn.close(false)))
        this.connectivityChecker?.destroy()
        await this.websocketServer?.stop()
    }

    // IWebsocketConnectorRpc implementation
    public async requestConnection(_request: WebsocketConnectionRequest, context: ServerCallContext): Promise<WebsocketConnectionResponse> {
        const senderPeerDescriptor = (context as DhtCallContext).incomingSourceDescriptor!
        if (!this.destroyed && this.canConnectFunction(senderPeerDescriptor)) {
            setImmediate(() => {
                if (this.destroyed) {
                    return
                }
                const connection = this.connect(senderPeerDescriptor)
                this.onIncomingConnection(connection)
            })
            const res: WebsocketConnectionResponse = {
                accepted: true
            }
            return res
        }
        return {
            accepted: false
        }
    }
}<|MERGE_RESOLUTION|>--- conflicted
+++ resolved
@@ -6,11 +6,7 @@
 import {
     ConnectivityMethod,
     ConnectivityResponse,
-<<<<<<< HEAD
     HandshakeError,
-    NodeType,
-=======
->>>>>>> bb78c3e4
     PeerDescriptor,
     WebsocketConnectionRequest,
     WebsocketConnectionResponse
