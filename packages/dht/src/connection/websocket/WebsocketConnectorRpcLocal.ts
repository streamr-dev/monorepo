--- conflicted
+++ resolved
@@ -295,13 +295,8 @@
 
     public async destroy(): Promise<void> {
         this.destroyed = true
-<<<<<<< HEAD
-        this.rpcCommunicator.stop()
+        this.rpcCommunicator.destroy()
         this.autoCertifierClient?.stop()
-=======
-        this.rpcCommunicator.destroy()
-
->>>>>>> 9c4c0046
         const requests = Array.from(this.ongoingConnectRequests.values())
         await Promise.allSettled(requests.map((conn) => conn.close('OTHER')))
 
