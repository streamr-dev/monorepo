--- conflicted
+++ resolved
@@ -1,14 +1,14 @@
 import {
     AutoCertifierClient,
     HasSessionRequest,
-    HasSessionResponse,
+    HasSessionResponse, 
     CertifiedSubdomain,
     SERVICE_ID as AUTO_CERTIFIER_SERVICE_ID,
     HasSession
 } from '@streamr/autocertifier-client'
 import { ListeningRpcCommunicator } from '../../transport/ListeningRpcCommunicator'
-import { Logger, withTimeout } from '@streamr/utils'
-import { ITransport } from '../../transport/ITransport'
+import { Logger, waitForEvent3 } from '@streamr/utils'
+import { ITransport } from '../../transport/ITransport' 
 
 const START_TIMEOUT = 60 * 1000
 
@@ -20,14 +20,14 @@
 ) => new AutoCertifierClient(
     configFile,
     wsServerPort,
-    autoCertifierUrl,
+    autoCertifierUrl, 
     (_serviceId: string, rpcMethodName: string, method: HasSession) => {
         autoCertifierRpcCommunicator.registerRpcMethod(
             HasSessionRequest,
             HasSessionResponse,
             rpcMethodName,
             method
-        )
+        )                       
     }
 )
 
@@ -36,6 +36,7 @@
     stop(): void
     on(eventName: string, cb: (subdomain: CertifiedSubdomain) => void): void
 }
+
 interface AutoCertifierClientFacadeConfig {
     url: string
     configFile: string
@@ -54,18 +55,12 @@
 
     private autoCertifierClient: IAutoCertifierClient
     private readonly rpcCommunicator: ListeningRpcCommunicator
-<<<<<<< HEAD
-    private readonly setHost: (host: string) => void
-    private readonly updateCertificate: (certificate: string, privateKey: string) => void
-    private abortController = new AbortController()
-=======
     private readonly config: AutoCertifierClientFacadeConfig
->>>>>>> c5b15b27
 
     constructor(config: AutoCertifierClientFacadeConfig) {
         this.config = config
         this.rpcCommunicator = new ListeningRpcCommunicator(AUTO_CERTIFIER_SERVICE_ID, config.transport)
-        this.autoCertifierClient = config.createClientFactory ? config.createClientFactory()
+        this.autoCertifierClient = config.createClientFactory ? config.createClientFactory() 
             : defaultAutoCertifierClientFactory(
                 config.configFile,
                 config.url,
@@ -80,18 +75,13 @@
             this.config.updateCertificate(subdomain.certificate, subdomain.privateKey)
             logger.trace(`Updated certificate`)
         })
-
-        // waiting for 'updatedCertificate' event is not needed here because
-        // all paths of this.autoCertifierClient.start() will block until 'updatedCertificate' 
-        // event is emitted or an exception is thrown
-
-        await withTimeout(this.autoCertifierClient.start(), START_TIMEOUT,
-            'AutoCertifierClient.start() timed out', this.abortController.signal)
-
+        await Promise.all([
+            waitForEvent3(this.autoCertifierClient as any, 'updatedCertificate', START_TIMEOUT),
+            this.autoCertifierClient.start()
+        ])
     }
 
     stop(): void {
-        this.abortController.abort()
         this.autoCertifierClient.stop()
         this.rpcCommunicator.destroy()
     }
