import {
    AutoCertifierClient,
    HasSessionRequest,
    HasSessionResponse,
    CertifiedSubdomain,
    SERVICE_ID as AUTO_CERTIFIER_SERVICE_ID,
    HasSession
} from '@streamr/autocertifier-client'
import { ListeningRpcCommunicator } from '../../transport/ListeningRpcCommunicator'
import { Logger, withTimeout } from '@streamr/utils'
import { ITransport } from '../../transport/ITransport'

const START_TIMEOUT = 60 * 1000

const defaultAutoCertifierClientFactory = (
    configFile: string,
    autoCertifierUrl: string,
    autoCertifierRpcCommunicator: ListeningRpcCommunicator,
    wsServerPort: number
) => new AutoCertifierClient(
    configFile,
    wsServerPort,
    autoCertifierUrl,
    (_serviceId: string, rpcMethodName: string, method: HasSession) => {
        autoCertifierRpcCommunicator.registerRpcMethod(
            HasSessionRequest,
            HasSessionResponse,
            rpcMethodName,
            method
        )
    }
)

export interface IAutoCertifierClient {
    start(): Promise<void>
    stop(): void
    on(eventName: string, cb: (subdomain: CertifiedSubdomain) => void): void
}
interface AutoCertifierClientFacadeConfig {
    url: string
    configFile: string
    transport: ITransport
    wsServerPort: number
    // TODO: setHost and updateCertificate could be passed in a single onCertificateUpdated function.
    setHost: (host: string) => void
    updateCertificate: (certificate: string, privateKey: string) => void
    // TOD: could just pass the client?
    createClientFactory?: () => IAutoCertifierClient
}

const logger = new Logger(module)

export class AutoCertifierClientFacade {

    private autoCertifierClient: IAutoCertifierClient
    private readonly rpcCommunicator: ListeningRpcCommunicator
<<<<<<< HEAD
    private readonly setHost: (host: string) => void
    private readonly updateCertificate: (certificate: string, privateKey: string) => void
    private abortController = new AbortController()
=======
    private readonly config: AutoCertifierClientFacadeConfig
>>>>>>> 35f0b71f

    constructor(config: AutoCertifierClientFacadeConfig) {
        this.config = config
        this.rpcCommunicator = new ListeningRpcCommunicator(AUTO_CERTIFIER_SERVICE_ID, config.transport)
        this.autoCertifierClient = config.createClientFactory ? config.createClientFactory()
            : defaultAutoCertifierClientFactory(
                config.configFile,
                config.url,
                this.rpcCommunicator,
                config.wsServerPort
            )
    }

    async start(): Promise<void> {
        this.autoCertifierClient.on('updatedCertificate', (subdomain: CertifiedSubdomain) => {
            this.config.setHost(subdomain.fqdn)
            this.config.updateCertificate(subdomain.certificate, subdomain.privateKey)
            logger.trace(`Updated certificate`)
        })

        // waiting for 'updatedCertificate' event is not needed here because
        // all paths of this.autoCertifierClient.start() will block until 'updatedCertificate' 
        // event is emitted or an exception is thrown

        await withTimeout(this.autoCertifierClient.start(), START_TIMEOUT,
            'AutoCertifierClient.start() timed out', this.abortController.signal)

    }

    stop(): void {
        this.abortController.abort()
        this.autoCertifierClient.stop()
        this.rpcCommunicator.destroy()
    }

}<|MERGE_RESOLUTION|>--- conflicted
+++ resolved
@@ -54,13 +54,8 @@
 
     private autoCertifierClient: IAutoCertifierClient
     private readonly rpcCommunicator: ListeningRpcCommunicator
-<<<<<<< HEAD
-    private readonly setHost: (host: string) => void
-    private readonly updateCertificate: (certificate: string, privateKey: string) => void
+    private readonly config: AutoCertifierClientFacadeConfig
     private abortController = new AbortController()
-=======
-    private readonly config: AutoCertifierClientFacadeConfig
->>>>>>> 35f0b71f
 
     constructor(config: AutoCertifierClientFacadeConfig) {
         this.config = config
