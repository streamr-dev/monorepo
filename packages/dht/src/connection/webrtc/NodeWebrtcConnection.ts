--- conflicted
+++ resolved
@@ -55,11 +55,6 @@
     private lastState: RtcPeerConnectionState = 'connecting'
     private remoteDescriptionSet = false
     private connectingTimeoutRef?: NodeJS.Timeout
-<<<<<<< HEAD
-
-=======
-    public readonly connectionType: ConnectionType = ConnectionType.WEBRTC
->>>>>>> 5057e4f6
     private readonly iceServers: IceServer[]
     private readonly _bufferThresholdHigh: number // TODO: buffer handling must be implemented before production use (NET-938)
     private readonly bufferThresholdLow: number
