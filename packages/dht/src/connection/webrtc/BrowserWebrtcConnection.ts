--- conflicted
+++ resolved
@@ -242,12 +242,8 @@
 
     private setupDataChannel(dataChannel: RTCDataChannel): void {
         this.dataChannel = dataChannel
-<<<<<<< HEAD
         dataChannel.bufferedAmountLowThreshold = 32000
-=======
         this.dataChannel.binaryType = 'arraybuffer'
-
->>>>>>> 8edfbbb9
         dataChannel.onopen = () => {
             logger.trace('dc.onOpen')
             this.onDataChannelOpen()
