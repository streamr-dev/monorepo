import { ConnectionEvents, ConnectionID, IConnection } from './IConnection'
import * as Err from '../helpers/errors'
import { Handshaker } from './Handshaker'
import { HandshakeError, PeerDescriptor } from '../proto/packages/dht/protos/DhtRpc'
import { Logger, runAndRaceEvents3, RunAndRaceEventsReturnType } from '@streamr/utils'
import EventEmitter from 'eventemitter3'
import { getNodeIdFromPeerDescriptor } from '../helpers/peerIdFromPeerDescriptor'
import { getNodeIdOrUnknownFromPeerDescriptor } from './ConnectionManager'
import { DhtAddress } from '../identifiers'

export interface ManagedConnectionEvents {
    managedData: (bytes: Uint8Array, remotePeerDescriptor: PeerDescriptor) => void
    handshakeRequest: (source: PeerDescriptor, version: string, target?: PeerDescriptor) => void
    handshakeCompleted: (peerDescriptor: PeerDescriptor) => void
    handshakeFailed: () => void
}

interface OutputBufferEvents {
    bufferSent: () => void
    bufferSendingFailed: () => void
}

const logger = new Logger(module)

export type Events = ManagedConnectionEvents & ConnectionEvents

export class ManagedConnection extends EventEmitter<Events> {

    private implementation?: IConnection
    private outputBufferEmitter = new EventEmitter<OutputBufferEvents>()
    private outputBuffer: Uint8Array[] = []
    private inputBuffer: Uint8Array[] = []
    public connectionId: ConnectionID
    private remotePeerDescriptor?: PeerDescriptor
<<<<<<< HEAD

=======
    public connectionType: ConnectionType
>>>>>>> 5057e4f6
    private handshaker?: Handshaker
    private handshakeCompleted = false
    private lastUsed: number = Date.now()
    private stopped = false
    private bufferSentbyOtherConnection = false
    private closing = false
    public replacedByOtherConnection = false
    private localPeerDescriptor: PeerDescriptor
    protected outgoingConnection?: IConnection
    protected incomingConnection?: IConnection
    // TODO: Temporary debug variable, should be removed in the future.
    private created = Date.now()

    constructor(
        localPeerDescriptor: PeerDescriptor,
        outgoingConnection?: IConnection,
        incomingConnection?: IConnection,
        targetPeerDescriptor?: PeerDescriptor
    ) {
        super()

        this.localPeerDescriptor = localPeerDescriptor
        this.outgoingConnection = outgoingConnection
        this.incomingConnection = incomingConnection
        this.connectionId = new ConnectionID()

        this.send = this.send.bind(this)
        this.onDisconnected = this.onDisconnected.bind(this)

        logger.trace('creating ManagedConnection')
        if (incomingConnection && outgoingConnection) {
            throw new Err.IllegalArguments('Managed connection constructor only accepts either an incoming connection OR a outgoing connection')
        }

        if (outgoingConnection) {
            this.handshaker = new Handshaker(this.localPeerDescriptor, outgoingConnection)

            this.handshaker.once('handshakeFailed', (error) => {
                if (error === HandshakeError.INVALID_TARGET_PEER_DESCRIPTOR || error === HandshakeError.UNSUPPORTED_VERSION) {
                    // TODO should we have some handling for this floating promise?
                    this.close(false)
                } else {
                    logger.trace(getNodeIdOrUnknownFromPeerDescriptor(this.remotePeerDescriptor) + ' handshakeFailed: ' + error)
                    this.emit('handshakeFailed')
                }
            })

            this.handshaker.on('handshakeCompleted', (peerDescriptor: PeerDescriptor) => {
                logger.trace('handshake completed for outgoing connection '
                    + ', ' + getNodeIdOrUnknownFromPeerDescriptor(this.remotePeerDescriptor) 
                    + ' outputBuffer.length: ' + this.outputBuffer.length)
                this.attachImplementation(outgoingConnection)
                this.onHandshakeCompleted(peerDescriptor)
            })

            outgoingConnection.once('connected', () => {
                this.handshaker!.sendHandshakeRequest(targetPeerDescriptor)
                this.emit('connected')
            })
            outgoingConnection.once('disconnected', this.onDisconnected)

        } else {
            if (incomingConnection) {
                this.handshaker = new Handshaker(this.localPeerDescriptor, incomingConnection)
                this.handshaker.on('handshakeRequest', (
                    sourcePeerDescriptor: PeerDescriptor,
                    version: string,
                    targetPeerDescriptor?: PeerDescriptor
                ) => {
                    this.setRemotePeerDescriptor(sourcePeerDescriptor)
                    this.emit('handshakeRequest', sourcePeerDescriptor, version, targetPeerDescriptor)
                })

                incomingConnection.on('disconnected', this.onDisconnected)

            }
        }
    }

    // eventemitter3 does not implement the standard 'newListener' event, so we need to override

    override on(
        event: keyof Events,
        fn: (...args: any) => void,
        // eslint-disable-next-line @typescript-eslint/explicit-module-boundary-types
        context?: any
    ): this {
        if (event === 'managedData' && this.listenerCount('managedData') === 0) {
            while (this.inputBuffer.length > 0) {
                logger.trace('emptying inputBuffer')
                const data = this.inputBuffer.shift()!
                fn(data, this.getPeerDescriptor())
            }
        }
        super.on(event, fn, context)
        return this
    }

    override once(
        event: keyof Events,
        fn: (...args: any) => void,
        // eslint-disable-next-line @typescript-eslint/explicit-module-boundary-types
        context?: any
    ): this {
        if (event === 'managedData' && this.listenerCount('managedData') === 0) {
            if (this.inputBuffer.length > 0) {
                while (this.inputBuffer.length > 0) {
                    logger.trace('emptying inputBuffer')
                    const data = this.inputBuffer.shift()!
                    fn(data, this.getPeerDescriptor())
                }
            } else {
                super.once(event, fn, context)
            }
        } else {
            super.once(event, fn, context)
        }

        return this
    }

    public getNodeId(): DhtAddress {
        return getNodeIdFromPeerDescriptor(this.remotePeerDescriptor!)
    }

    public getLastUsed(): number {
        return this.lastUsed
    }

    public setRemotePeerDescriptor(peerDescriptor: PeerDescriptor): void {
        this.remotePeerDescriptor = peerDescriptor
    }

    public getPeerDescriptor(): PeerDescriptor | undefined {
        return this.remotePeerDescriptor
    }

    private onHandshakeCompleted(peerDescriptor: PeerDescriptor) {
        this.lastUsed = Date.now()

        this.setRemotePeerDescriptor(peerDescriptor)
        this.handshakeCompleted = true

        while (this.outputBuffer.length > 0) {
            logger.trace('emptying outputBuffer')
            this.implementation!.send(this.outputBuffer.shift()!)
        }
        this.outputBufferEmitter.emit('bufferSent')
        logger.trace('emitting handshake_completed')
        this.emit('handshakeCompleted', peerDescriptor)
    }

    public attachImplementation(impl: IConnection): void {
        logger.trace('attachImplementation()')
        this.implementation = impl

        impl.on('data', (bytes: Uint8Array) => {
            this.lastUsed = Date.now()
            if (this.listenerCount('managedData') === 0) {
                this.inputBuffer.push(bytes)
            } else {
                this.emit('managedData', bytes, this.getPeerDescriptor()!)
            }
        })

        impl.on('error', (name: string) => {
            this.emit('error', name)
        })
        impl.on('connected', () => {
            this.lastUsed = Date.now()
            logger.trace('connected emitted')
            this.emit('connected')
        })

        //ensure that we have subscribed to the event only once
        impl.off('disconnected', this.onDisconnected)
        impl.on('disconnected', this.onDisconnected)
    }

    private onDisconnected(gracefulLeave: boolean): void {
        logger.trace(getNodeIdOrUnknownFromPeerDescriptor(this.remotePeerDescriptor) + ' onDisconnected() ' + gracefulLeave)
        if (this.bufferSentbyOtherConnection) {
            return
        }
        this.outputBufferEmitter.emit('bufferSendingFailed')
        this.emit('disconnected', gracefulLeave)
    }

    async send(data: Uint8Array, connect: boolean): Promise<void> {
        if (this.stopped) {
            throw new Err.SendFailed('ManagedConnection is stopped')
        }
        if (this.closing) {
            throw new Err.SendFailed('ManagedConnection is closing')
        }
        this.lastUsed = Date.now()

        if (!connect && !this.implementation) {
            throw new Err.ConnectionNotOpen('Connection not open when calling send() with connect flag as false')
        } else if (this.implementation) {
            this.implementation.send(data)
        } else {
            logger.trace('adding data to outputBuffer')

            let result: RunAndRaceEventsReturnType<OutputBufferEvents>

            try {
                result = await runAndRaceEvents3<OutputBufferEvents>([() => { this.outputBuffer.push(data) }],
                    this.outputBufferEmitter, ['bufferSent', 'bufferSendingFailed'], 15000)  // TODO use config option or named constant?
            } catch (e) {
                logger.debug(`Connection to ${getNodeIdOrUnknownFromPeerDescriptor(this.remotePeerDescriptor)} timed out`, {
                    peerDescriptor: this.remotePeerDescriptor,
                    type: this.connectionType,
                    lifetime: Date.now() - this.created
                })
                await this.close(false)
                throw new Err.SendFailed('Sending buffer timed out')
            }

            if (result.winnerName === 'bufferSendingFailed') {
                throw new Err.SendFailed('Sending buffer failed')
            }
            // buffer was sent successfully, return normally
        }
    }

    public sendNoWait(data: Uint8Array): void {
        this.lastUsed = Date.now()
        if (this.implementation) {
            this.implementation.send(data)
        } else {
            logger.trace('adding data to outputBuffer')
            this.outputBuffer.push(data)
        }
    }

    public reportBufferSentByOtherConnection(): void {
        logger.trace(getNodeIdOrUnknownFromPeerDescriptor(this.remotePeerDescriptor) + ' reportBufferSentByOtherConnection')
        if (this.handshaker) {
            this.handshaker.removeAllListeners()
        }
        logger.trace('bufferSentByOtherConnection reported')
        this.bufferSentbyOtherConnection = true
        this.outputBufferEmitter.emit('bufferSent')
    }

    public acceptHandshake(): void {
        // This happens when connectionRequest has been made and answered
        if (this.implementation) {
            if (!this.handshaker) {
                this.handshaker = new Handshaker(this.localPeerDescriptor, this.implementation)
            }

            this.handshaker.sendHandshakeResponse()

        } else {  // This happens to when there is a regular incoming connection
            this.handshaker!.sendHandshakeResponse()
            this.attachImplementation(this.incomingConnection!)
        }

        this.onHandshakeCompleted(this.remotePeerDescriptor!)
    }

    public rejectHandshake(error: HandshakeError): void {
        this.handshaker!.sendHandshakeResponse(error)
        this.destroy()
    }

    public async close(gracefulLeave: boolean): Promise<void> {
        if (this.closing) {
            return
        }
        if (this.replacedByOtherConnection) {
            logger.trace('close() called on replaced connection')
        }
        this.closing = true
        
        this.outputBufferEmitter.emit('bufferSendingFailed')
       
        if (this.implementation) {
            await this.implementation?.close(gracefulLeave)
        } else if (this.outgoingConnection) {
            await this.outgoingConnection?.close(gracefulLeave)
        } else if (this.incomingConnection) {
            await this.incomingConnection?.close(gracefulLeave)
        } else {
            this.emit('disconnected', gracefulLeave)
        }
    }

    public destroy(): void {
        this.closing = true
        if (!this.stopped) {
            this.stopped = true

            this.removeAllListeners()
            if (this.implementation) {
                this.implementation?.destroy()
            } else if (this.outgoingConnection) {
                this.outgoingConnection?.destroy()
            } else if (this.incomingConnection) {
                this.incomingConnection?.destroy()
            }
        }
    }

    isHandshakeCompleted(): boolean {
        return this.handshakeCompleted
    }

    stealOutputBuffer(): Uint8Array[] {
        const ret = this.outputBuffer
        this.outputBuffer = []
        return ret
    }
}<|MERGE_RESOLUTION|>--- conflicted
+++ resolved
@@ -32,11 +32,6 @@
     private inputBuffer: Uint8Array[] = []
     public connectionId: ConnectionID
     private remotePeerDescriptor?: PeerDescriptor
-<<<<<<< HEAD
-
-=======
-    public connectionType: ConnectionType
->>>>>>> 5057e4f6
     private handshaker?: Handshaker
     private handshakeCompleted = false
     private lastUsed: number = Date.now()
