--- conflicted
+++ resolved
@@ -11,7 +11,7 @@
 
 export interface ManagedConnectionEvents {
     managedData: (bytes: Uint8Array, remotePeerDescriptor: PeerDescriptor) => void
-    handshakeRequest: (peerDescriptor: PeerDescriptor, presumedPeerDescriptor?: PeerDescriptor) => void
+    handshakeRequest: (peerDescriptor: PeerDescriptor, remotePeerDescriptor?: PeerDescriptor) => void
     handshakeCompleted: (peerDescriptor: PeerDescriptor) => void
     handshakeFailed: () => void
     bufferSentByOtherConnection: () => void
@@ -47,14 +47,14 @@
     private localPeerDescriptor: PeerDescriptor
     protected outgoingConnection?: IConnection
     protected incomingConnection?: IConnection
-    private readonly presumedPeerDescriptor?: PeerDescriptor
+    private readonly remotePeerDescriptor?: PeerDescriptor
 
     constructor(
         localPeerDescriptor: PeerDescriptor,
         connectionType: ConnectionType,
         outgoingConnection?: IConnection,
         incomingConnection?: IConnection,
-        presumedPeerDescriptor?: PeerDescriptor,
+        remotePeerDescriptor?: PeerDescriptor,
     ) {
         super()
 
@@ -65,7 +65,7 @@
         this.incomingConnection = incomingConnection
         this.connectionType = connectionType
         this.connectionId = new ConnectionID()
-        this.presumedPeerDescriptor = presumedPeerDescriptor
+        this.remotePeerDescriptor = remotePeerDescriptor
     
         this.onDisconnected = this.onDisconnected.bind(this)
 
@@ -78,17 +78,12 @@
             this.handshaker = new Handshaker(this.localPeerDescriptor, outgoingConnection)
 
             this.handshaker.once('handshakeFailed', (errorMessage) => {
-<<<<<<< HEAD
                 if (errorMessage === HandshakeError.INVALID_PRESUMED_PEER_DESCRIPTOR) {
                     this.destroy()
                 } else {
-                    logger.trace(' ' + this.ownPeerDescriptor.nodeName + ', ' + this.peerDescriptor?.nodeName + ' handshakeFailed: ' + errorMessage)
+                    logger.trace(keyOrUnknownFromPeerDescriptor(this.peerDescriptor) + ' handshakeFailed: ' + errorMessage)
                     this.emit('handshakeFailed')
                 }
-=======
-                logger.trace(keyOrUnknownFromPeerDescriptor(this.peerDescriptor) + ' handshakeFailed: ' + errorMessage)
-                this.emit('handshakeFailed')
->>>>>>> fe2444e5
             })
 
             this.handshaker.on('handshakeCompleted', (peerDescriptor: PeerDescriptor) => {
@@ -100,24 +95,17 @@
             })
 
             outgoingConnection.once('connected', () => {
-                this.handshaker!.sendHandshakeRequest(presumedPeerDescriptor)
+                this.handshaker!.sendHandshakeRequest(remotePeerDescriptor)
                 this.emit('connected')
             })
             outgoingConnection.once('disconnected', this.onDisconnected)
 
         } else {
             if (incomingConnection) {
-<<<<<<< HEAD
-                this.handshaker = new Handshaker(this.ownPeerDescriptor, this.protocolVersion, incomingConnection)
-                this.handshaker.on('handshakeRequest', (sourcePeerDescriptor: PeerDescriptor, presumedPeerDescriptor?: PeerDescriptor) => {
-                    this.setPeerDescriptor(sourcePeerDescriptor)
-                    this.emit('handshakeRequest', sourcePeerDescriptor, presumedPeerDescriptor)
-=======
                 this.handshaker = new Handshaker(this.localPeerDescriptor, incomingConnection)
-                this.handshaker.on('handshakeRequest', (peerDescriptor: PeerDescriptor) => {
-                    this.setPeerDescriptor(peerDescriptor)
-                    this.emit('handshakeRequest', peerDescriptor)
->>>>>>> fe2444e5
+                this.handshaker.on('handshakeRequest', (localPeerDescriptor: PeerDescriptor, remotePeerDescriptor?: PeerDescriptor) => {
+                    this.setPeerDescriptor(localPeerDescriptor)
+                    this.emit('handshakeRequest', localPeerDescriptor, remotePeerDescriptor)
                 })
 
                 incomingConnection.on('disconnected', this.onDisconnected)
