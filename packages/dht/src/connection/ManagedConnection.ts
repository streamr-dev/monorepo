import { ConnectionEvents, ConnectionID, ConnectionType, IConnection } from "./IConnection"
import * as Err from '../helpers/errors'
import { Handshaker } from "./Handshaker"
import { PeerDescriptor } from "../proto/DhtRpc"
import { Logger } from "@streamr/utils"
import EventEmitter from "eventemitter3"
import { raceEvents3 } from "../helpers/waitForEvent3"

export interface ManagedConnectionEvents {
    managedData: (bytes: Uint8Array, remotePeerDescriptor: PeerDescriptor) => void
    handshakeCompleted: (peerDescriptor: PeerDescriptor) => void
    bufferSentByOtherConnection: () => void
}

const logger = new Logger(module)

type Events = ManagedConnectionEvents & ConnectionEvents
export class ManagedConnection extends EventEmitter<Events> {

    private static objectCounter = 0
    public objectId = 0
    private implementation?: IConnection

    private outputBuffer: Uint8Array[] = []
    private inputBuffer: [data: Uint8Array][] = []

    public connectionId: ConnectionID
    private peerDescriptor?: PeerDescriptor
    public connectionType: ConnectionType

    private handshaker?: Handshaker
    private handshakeCompleted = false

    private connectedReceived = false
    constructor(private ownPeerDescriptor: PeerDescriptor,
        private protocolVersion: string,
        connectionType: ConnectionType,
        protected connectingConnection?: IConnection,
        protected connectedConnection?: IConnection,
    ) {
        super()
        this.objectId = ManagedConnection.objectCounter
        ManagedConnection.objectCounter++

        this.connectionType = connectionType
        this.connectionId = new ConnectionID()

        logger.trace('creating ManagedConnection of type: ' + connectionType + ' objectId: ' + this.objectId)
        if (connectedConnection && connectingConnection) {
            throw new Err.IllegalArguments('Managed connection constructor only accepts either a connecting connection OR a connected connection')
        }

        if (connectingConnection) {
            this.handshaker = new Handshaker(this.ownPeerDescriptor, this.protocolVersion, connectingConnection)
            this.handshaker.on('handshakeCompleted', (peerDescriptor: PeerDescriptor) => {
                this.onHandshakeCompleted(peerDescriptor)
            })
            connectingConnection.once('connected', () => {
                this.connectedReceived = true
                this.attachImplementation(connectingConnection)
                this.emit('connected')
            })
            connectingConnection.once('disconnected', () => {
                this.emit('disconnected')
            })
        } else {
            if (connectedConnection) {
                this.handshaker = new Handshaker(this.ownPeerDescriptor, this.protocolVersion, connectedConnection!)
                this.handshaker.on('handshakeCompleted', this.onHandshakeCompleted)
                this.attachImplementation(connectedConnection!)
            }
        }
    }

    // eventemitter3 does not implement the standard 'newListener' event, so we need to override

    override on(
        event: keyof Events,
        fn: (...args: any) => void,
        // eslint-disable-next-line @typescript-eslint/explicit-module-boundary-types
        context?: any
    ): this {
        if (event == 'managedData' && this.listenerCount('managedData') == 0) {
            while (this.inputBuffer.length > 0) {
                logger.trace('emptying inputBuffer objectId: ' + this.objectId)
                const data = (this.inputBuffer.shift()!)
                fn(data[0], this.getPeerDescriptor())
            }
        }
        super.on(event, fn, context)
        return this
    }

    override once(
        event: keyof Events,
        fn: (...args: any) => void,
        // eslint-disable-next-line @typescript-eslint/explicit-module-boundary-types
        context?: any
    ): this {
        logger.trace('overridden once objectId: ' + this.objectId)
        if (event == 'managedData' && this.listenerCount('managedData') == 0) {
            if (this.inputBuffer.length > 0) {
                while (this.inputBuffer.length > 0) {
                    logger.trace('emptying inputBuffer objectId: ' + this.objectId)
                    const data = (this.inputBuffer.shift()!)
                    fn(data[0], this.getPeerDescriptor())
                }
            } else {
                super.once(event, fn, context)
            }
        } else {
            super.once(event, fn, context)
        }

        return this
    }

    public setPeerDescriptor(peerDescriptor: PeerDescriptor): void {
        this.peerDescriptor = peerDescriptor
    }

    public getPeerDescriptor(): PeerDescriptor | undefined {
        return this.peerDescriptor
    }

    private onHandshakeCompleted = (peerDescriptor: PeerDescriptor) => {
        logger.trace('handshake completed objectId: ' + this.objectId)
        this.setPeerDescriptor(peerDescriptor)
        this.handshakeCompleted = true

        while (this.outputBuffer.length > 0) {
            logger.trace('emptying outputBuffer objectId: ' + this.objectId)
            
            this.implementation!.send(this.outputBuffer.shift()!)
        }

        logger.trace('emitting handshake_completed, objectId: ' + this.objectId)
        this.emit('handshakeCompleted', peerDescriptor)
    }

    public attachImplementation(impl: IConnection, peerDescriptor?: PeerDescriptor): void {
        logger.trace('attachImplementation() objectId: ' + this.objectId)
        this.implementation = impl

        impl.on('data', (bytes: Uint8Array) => {
            logger.trace('received data objectId: ' + this.objectId)

            if (this.listenerCount('managedData') < 1) {
                logger.trace('pushing data to inputbuffer objectId: ' + this.objectId)
                this.inputBuffer.push([bytes])
            } else {
                logger.trace('emitting data as ManagedConnectionEvents.DATA objectId: ' + this.objectId)
                this.emit('managedData', bytes, this.getPeerDescriptor()!)
            }
        })

        impl.on('error', (name: string) => {
            this.emit('error', name)
        })
        impl.on('connected', () => {
            logger.trace('connected emitted')
            this.emit('connected')
        })
        impl.off('disconnected', () => {
            this.emit('disconnected')
        })
        impl.on('disconnected', (code?: number, reason?: string) => {
            this.emit('disconnected', code, reason)
        })

        if (!peerDescriptor) {
            this.handshaker?.run()
        } else {
            this.handshaker?.off('handshakeCompleted', this.onHandshakeCompleted)
            this.onHandshakeCompleted(peerDescriptor)
        }
    }

    async send(data: Uint8Array): Promise<void> {
        if (this.implementation) {
            this.implementation.send(data)
        } else {
            logger.trace('adding data to outputBuffer objectId: ' + this.objectId)
            this.outputBuffer.push(data)
            
<<<<<<< HEAD
            const result = await raceEvents3<Events>(this, ['handshakeCompleted', 'bufferSentByOtherConnection', 'disconnected'], 10000)
=======
            const result = await raceEvents3<Events>(this, ['handshakeCompleted', 'bufferSentByOtherConnection', 'disconnected'], 15000)
>>>>>>> ac7e6a16
            if (result.winnerName == 'disconnected') {
                throw new Err.ConnectionFailed()
            }
        }
    }

    public reportBufferSentByOtherConnection(): void  {
        this.emit('bufferSentByOtherConnection')
    }

    public reportBufferSendingByOtherConnectionFailed(): void  {
        this.emit('disconnected')
    }
    
    close(): void {
        if (this.implementation) {
            this.implementation?.close()
        } else if (this.connectingConnection) {
            this.connectingConnection?.close()
        }
    }

    isHandshakeCompleted(): boolean {
        return this.handshakeCompleted
    }

    getOutputBuffer(): Uint8Array[] {
        return this.outputBuffer
    }
}<|MERGE_RESOLUTION|>--- conflicted
+++ resolved
@@ -183,11 +183,7 @@
             logger.trace('adding data to outputBuffer objectId: ' + this.objectId)
             this.outputBuffer.push(data)
             
-<<<<<<< HEAD
-            const result = await raceEvents3<Events>(this, ['handshakeCompleted', 'bufferSentByOtherConnection', 'disconnected'], 10000)
-=======
             const result = await raceEvents3<Events>(this, ['handshakeCompleted', 'bufferSentByOtherConnection', 'disconnected'], 15000)
->>>>>>> ac7e6a16
             if (result.winnerName == 'disconnected') {
                 throw new Err.ConnectionFailed()
             }
