import { ConnectionEvents, ConnectionID, ConnectionType, IConnection } from './IConnection'
import * as Err from '../helpers/errors'
import { Handshaker } from './Handshaker'
<<<<<<< HEAD
import { HandshakeError, PeerDescriptor } from '../proto/packages/dht/protos/DhtRpc'
import { Logger, raceEvents3, runAndRaceEvents3, RunAndRaceEventsReturnType } from '@streamr/utils'
=======
import { PeerDescriptor } from '../proto/packages/dht/protos/DhtRpc'
import { Logger, runAndRaceEvents3, RunAndRaceEventsReturnType } from '@streamr/utils'
>>>>>>> 26c275df
import EventEmitter from 'eventemitter3'
import { PeerIDKey } from '../helpers/PeerID'
import { keyFromPeerDescriptor } from '../helpers/peerIdFromPeerDescriptor'
import { keyOrUnknownFromPeerDescriptor } from './ConnectionManager'

export interface ManagedConnectionEvents {
    managedData: (bytes: Uint8Array, remotePeerDescriptor: PeerDescriptor) => void
    handshakeRequest: (source: PeerDescriptor, target?: PeerDescriptor) => void
    handshakeCompleted: (peerDescriptor: PeerDescriptor) => void
    handshakeFailed: () => void
    bufferSentByOtherConnection: () => void
    closing: () => void
    internal_disconnected: () => void
}

interface OutpuBufferEvents {
    bufferSent: () => void
    bufferSendingFailed: () => void
}

const logger = new Logger(module)

export type Events = ManagedConnectionEvents & ConnectionEvents

export class ManagedConnection extends EventEmitter<Events> {

    private implementation?: IConnection

    private outputBufferEmitter = new EventEmitter<OutpuBufferEvents>()
    private outputBuffer: Uint8Array[] = []

    private inputBuffer: Uint8Array[] = []

    public connectionId: ConnectionID
    private remotePeerDescriptor?: PeerDescriptor
    public connectionType: ConnectionType

    private handshaker?: Handshaker
    private handshakeCompleted = false

    private lastUsed: number = Date.now()
    private stopped = false
    public offeredAsIncoming = false
    private bufferSentbyOtherConnection = false
    private closing = false
    public replacedByOtherConnection = false
    private localPeerDescriptor: PeerDescriptor
    protected outgoingConnection?: IConnection
    protected incomingConnection?: IConnection

    constructor(
        localPeerDescriptor: PeerDescriptor,
        connectionType: ConnectionType,
        outgoingConnection?: IConnection,
        incomingConnection?: IConnection,
        targetPeerDescriptor?: PeerDescriptor
    ) {
        super()

        this.localPeerDescriptor = localPeerDescriptor
        this.outgoingConnection = outgoingConnection
        this.incomingConnection = incomingConnection
        this.connectionType = connectionType
        this.connectionId = new ConnectionID()

        this.send = this.send.bind(this)
        this.onDisconnected = this.onDisconnected.bind(this)

        logger.trace('creating ManagedConnection of type: ' + connectionType)
        if (incomingConnection && outgoingConnection) {
            throw new Err.IllegalArguments('Managed connection constructor only accepts either an incoming connection OR a outgoing connection')
        }

        if (outgoingConnection) {
            this.handshaker = new Handshaker(this.localPeerDescriptor, outgoingConnection)

            this.handshaker.once('handshakeFailed', (error) => {
                if (error === HandshakeError.INVALID_TARGET_PEER_DESCRIPTOR) {
                    this.close(false)
                } else {
                    logger.trace(keyOrUnknownFromPeerDescriptor(this.remotePeerDescriptor) + ' handshakeFailed: ' + error)
                    this.emit('handshakeFailed')
                }
            })

            this.handshaker.on('handshakeCompleted', (peerDescriptor: PeerDescriptor) => {
                logger.trace('handshake completed for outgoing connection '
                    + ', ' + keyOrUnknownFromPeerDescriptor(this.remotePeerDescriptor) 
                    + ' outputBuffer.length: ' + this.outputBuffer.length)
                this.attachImplementation(outgoingConnection)
                this.onHandshakeCompleted(peerDescriptor)
            })

            outgoingConnection.once('connected', () => {
                this.handshaker!.sendHandshakeRequest(targetPeerDescriptor)
                this.emit('connected')
            })
            outgoingConnection.once('disconnected', this.onDisconnected)

        } else {
            if (incomingConnection) {
                this.handshaker = new Handshaker(this.localPeerDescriptor, incomingConnection)
                this.handshaker.on('handshakeRequest', (sourcePeerDescriptor: PeerDescriptor, targetPeerDescriptor?: PeerDescriptor) => {
                    this.setRemotePeerDescriptor(sourcePeerDescriptor)
                    this.emit('handshakeRequest', sourcePeerDescriptor, targetPeerDescriptor)
                })

                incomingConnection.on('disconnected', this.onDisconnected)

            }
        }
    }

    // eventemitter3 does not implement the standard 'newListener' event, so we need to override

    override on(
        event: keyof Events,
        fn: (...args: any) => void,
        // eslint-disable-next-line @typescript-eslint/explicit-module-boundary-types
        context?: any
    ): this {
        if (event === 'managedData' && this.listenerCount('managedData') === 0) {
            while (this.inputBuffer.length > 0) {
                logger.trace('emptying inputBuffer')
                const data = this.inputBuffer.shift()!
                fn(data, this.getPeerDescriptor())
            }
        }
        super.on(event, fn, context)
        return this
    }

    override once(
        event: keyof Events,
        fn: (...args: any) => void,
        // eslint-disable-next-line @typescript-eslint/explicit-module-boundary-types
        context?: any
    ): this {
        if (event === 'managedData' && this.listenerCount('managedData') === 0) {
            if (this.inputBuffer.length > 0) {
                while (this.inputBuffer.length > 0) {
                    logger.trace('emptying inputBuffer')
                    const data = this.inputBuffer.shift()!
                    fn(data, this.getPeerDescriptor())
                }
            } else {
                super.once(event, fn, context)
            }
        } else {
            super.once(event, fn, context)
        }

        return this
    }

    public get peerIdKey(): PeerIDKey {
        return keyFromPeerDescriptor(this.remotePeerDescriptor!)
    }

    public getLastUsed(): number {
        return this.lastUsed
    }

    public setRemotePeerDescriptor(peerDescriptor: PeerDescriptor): void {
        this.remotePeerDescriptor = peerDescriptor
    }

    public getPeerDescriptor(): PeerDescriptor | undefined {
        return this.remotePeerDescriptor
    }

    private onHandshakeCompleted(peerDescriptor: PeerDescriptor) {
        this.lastUsed = Date.now()

        this.setRemotePeerDescriptor(peerDescriptor)
        this.handshakeCompleted = true

        while (this.outputBuffer.length > 0) {
            logger.trace('emptying outputBuffer')
            this.implementation!.send(this.outputBuffer.shift()!)
        }
        this.outputBufferEmitter.emit('bufferSent')
        logger.trace('emitting handshake_completed')
        this.emit('handshakeCompleted', peerDescriptor)
    }

    public attachImplementation(impl: IConnection): void {
        logger.trace('attachImplementation()')
        this.implementation = impl

        impl.on('data', (bytes: Uint8Array) => {
            this.lastUsed = Date.now()
            if (this.listenerCount('managedData') === 0) {
                this.inputBuffer.push(bytes)
            } else {
                this.emit('managedData', bytes, this.getPeerDescriptor()!)
            }
        })

        impl.on('error', (name: string) => {
            this.emit('error', name)
        })
        impl.on('connected', () => {
            this.lastUsed = Date.now()
            logger.trace('connected emitted')
            this.emit('connected')
        })

        //ensure that we have subscribed to the event only once
        impl.off('disconnected', this.onDisconnected)
        impl.on('disconnected', this.onDisconnected)
    }

    private onDisconnected(gracefulLeave: boolean): void {
        logger.trace(keyOrUnknownFromPeerDescriptor(this.remotePeerDescriptor) + ' onDisconnected() ' + gracefulLeave)
        if (this.bufferSentbyOtherConnection) {
            return
        }
        this.outputBufferEmitter.emit('bufferSendingFailed')
        this.emit('internal_disconnected')
        this.emit('disconnected', gracefulLeave)
    }

    async send(data: Uint8Array, doNotConnect = false): Promise<void> {
        if (this.stopped) {
            throw new Err.SendFailed('ManagedConnection is stopped')
        }
        if (this.closing) {
            throw new Err.SendFailed('ManagedConnection is closing')
        }
        this.lastUsed = Date.now()

        if (doNotConnect && !this.implementation) {
            throw new Err.ConnectionNotOpen('Connection not open when calling send() with doNotConnect flag')
        } else if (this.implementation) {
            this.implementation.send(data)
        } else {
            logger.trace('adding data to outputBuffer')

            let result: RunAndRaceEventsReturnType<OutpuBufferEvents>

            try {
                result = await runAndRaceEvents3<OutpuBufferEvents>([() => { this.outputBuffer.push(data) }],
                    this.outputBufferEmitter, ['bufferSent', 'bufferSendingFailed'], 15000)
            } catch (e) {
<<<<<<< HEAD
                logger.debug(`Connection to ${keyOrUnknownFromPeerDescriptor(this.remotePeerDescriptor)} timed out`)
                throw e
            }

            if (result.winnerName === 'internal_disconnected') {
                this.doNotEmitDisconnected = false
                this.doDisconnect(false)
            } else if (result.winnerName === 'handshakeFailed') {
                logger.trace(keyOrUnknownFromPeerDescriptor(this.remotePeerDescriptor) + ' handshakeFailed received')

                if (this.bufferSentbyOtherConnection) {
                    logger.trace('bufferSentByOtherConnection already true')
                    this.doNotEmitDisconnected = false
                    this.doDisconnect(false)
                } else {
                    let result2: RunAndRaceEventsReturnType<Events>

                    try {
                        result2 = await raceEvents3<Events>(this,
                            ['bufferSentByOtherConnection', 'closing', 'disconnected'], 15000)
                    } catch (ex) {
                        logger.trace(keyOrUnknownFromPeerDescriptor(this.remotePeerDescriptor)
                            + ' Exception from raceEvents3 while waiting bufferSentByOtherConnection or closing ' + ex)
                        throw ex
                    }
                    if (result2.winnerName === 'bufferSentByOtherConnection') {
                        logger.trace('bufferSentByOtherConnection received')
                        this.doNotEmitDisconnected = false
                        this.doDisconnect(false)
                    } else if (result2.winnerName === 'closing') {
                        logger.trace('bufferSentByOtherConnection not received, instead received a closing event')
                    } else if (result2.winnerName === 'disconnected') {
                        logger.trace('disconnected while in raceEvents3')
                    }
                }
            } else {
                this.doNotEmitDisconnected = false
=======
                logger.debug(`Connection to ${keyOrUnknownFromPeerDescriptor(this.peerDescriptor)} timed out`)
                throw new Err.SendFailed('Sending buffer timed out')
            }

            if (result.winnerName === 'bufferSendingFailed') {
                throw new Err.SendFailed('Sending buffer failed')
>>>>>>> 26c275df
            }
            // buffer was sent successfully, return normally
        }
    }

    public sendNoWait(data: Uint8Array): void {
        this.lastUsed = Date.now()
        if (this.implementation) {
            this.implementation.send(data)
        } else {
            logger.trace('adding data to outputBuffer')
            this.outputBuffer.push(data)
        }
    }

    public reportBufferSentByOtherConnection(): void {
        logger.trace(keyOrUnknownFromPeerDescriptor(this.remotePeerDescriptor) + ' reportBufferSentByOtherConnection')
        if (this.handshaker) {
            this.handshaker.removeAllListeners()
        }
        logger.trace('bufferSentByOtherConnection reported')
        this.bufferSentbyOtherConnection = true
        this.outputBufferEmitter.emit('bufferSent')
        this.emit('bufferSentByOtherConnection')
    }

    public acceptHandshake(): void {
        // This happens when connectionRequest has been made and answered
        if (this.implementation) {
            if (!this.handshaker) {
                this.handshaker = new Handshaker(this.localPeerDescriptor, this.implementation)
            }

            this.handshaker.sendHandshakeResponse()

        } else {  // This happens to when there is a regular incoming connection
            this.handshaker!.sendHandshakeResponse()
            this.attachImplementation(this.incomingConnection!)
        }

        this.onHandshakeCompleted(this.remotePeerDescriptor!)
    }

    public rejectHandshake(error: HandshakeError): void {
        this.handshaker!.sendHandshakeResponse(error)
    }

<<<<<<< HEAD
    private doDisconnect(gracefulLeave: boolean) {
        logger.trace(keyOrUnknownFromPeerDescriptor(this.remotePeerDescriptor) + ' doDisconnect() emitting')

        if (!this.doNotEmitDisconnected) {
            logger.trace(keyOrUnknownFromPeerDescriptor(this.remotePeerDescriptor) + ' emitting disconnected')
            this.emit('disconnected', gracefulLeave)
        } else {
            // eslint-disable-next-line max-len
            logger.trace(keyOrUnknownFromPeerDescriptor(this.remotePeerDescriptor) + ' not emitting disconnected because doNotEmitDisconnected flag is set')
        }
    }

=======
>>>>>>> 26c275df
    public async close(gracefulLeave: boolean): Promise<void> {
        if (this.replacedByOtherConnection) {
            logger.trace('close() called on replaced connection')
        }
        this.closing = true
        
        this.outputBufferEmitter.emit('bufferSendingFailed')
        this.emit('closing')
       
        if (this.implementation) {
            await this.implementation?.close(gracefulLeave)
        } else if (this.outgoingConnection) {
            await this.outgoingConnection?.close(gracefulLeave)
        } else if (this.incomingConnection) {
            await this.incomingConnection?.close(gracefulLeave)
        } else {
            this.emit('disconnected', gracefulLeave)
        }
    }

    public destroy(): void {
        this.closing = true
        
        this.emit('closing')
        if (!this.stopped) {
            this.stopped = true

            this.removeAllListeners()
            if (this.implementation) {
                this.implementation?.destroy()
            } else if (this.outgoingConnection) {
                this.outgoingConnection?.destroy()
            } else if (this.incomingConnection) {
                this.incomingConnection?.destroy()
            }
        }
    }

    isHandshakeCompleted(): boolean {
        return this.handshakeCompleted
    }

    stealOutputBuffer(): Uint8Array[] {
        const ret = this.outputBuffer
        this.outputBuffer = []
        return ret
    }
}<|MERGE_RESOLUTION|>--- conflicted
+++ resolved
@@ -1,13 +1,8 @@
 import { ConnectionEvents, ConnectionID, ConnectionType, IConnection } from './IConnection'
 import * as Err from '../helpers/errors'
 import { Handshaker } from './Handshaker'
-<<<<<<< HEAD
 import { HandshakeError, PeerDescriptor } from '../proto/packages/dht/protos/DhtRpc'
-import { Logger, raceEvents3, runAndRaceEvents3, RunAndRaceEventsReturnType } from '@streamr/utils'
-=======
-import { PeerDescriptor } from '../proto/packages/dht/protos/DhtRpc'
 import { Logger, runAndRaceEvents3, RunAndRaceEventsReturnType } from '@streamr/utils'
->>>>>>> 26c275df
 import EventEmitter from 'eventemitter3'
 import { PeerIDKey } from '../helpers/PeerID'
 import { keyFromPeerDescriptor } from '../helpers/peerIdFromPeerDescriptor'
@@ -253,52 +248,12 @@
                 result = await runAndRaceEvents3<OutpuBufferEvents>([() => { this.outputBuffer.push(data) }],
                     this.outputBufferEmitter, ['bufferSent', 'bufferSendingFailed'], 15000)
             } catch (e) {
-<<<<<<< HEAD
                 logger.debug(`Connection to ${keyOrUnknownFromPeerDescriptor(this.remotePeerDescriptor)} timed out`)
-                throw e
-            }
-
-            if (result.winnerName === 'internal_disconnected') {
-                this.doNotEmitDisconnected = false
-                this.doDisconnect(false)
-            } else if (result.winnerName === 'handshakeFailed') {
-                logger.trace(keyOrUnknownFromPeerDescriptor(this.remotePeerDescriptor) + ' handshakeFailed received')
-
-                if (this.bufferSentbyOtherConnection) {
-                    logger.trace('bufferSentByOtherConnection already true')
-                    this.doNotEmitDisconnected = false
-                    this.doDisconnect(false)
-                } else {
-                    let result2: RunAndRaceEventsReturnType<Events>
-
-                    try {
-                        result2 = await raceEvents3<Events>(this,
-                            ['bufferSentByOtherConnection', 'closing', 'disconnected'], 15000)
-                    } catch (ex) {
-                        logger.trace(keyOrUnknownFromPeerDescriptor(this.remotePeerDescriptor)
-                            + ' Exception from raceEvents3 while waiting bufferSentByOtherConnection or closing ' + ex)
-                        throw ex
-                    }
-                    if (result2.winnerName === 'bufferSentByOtherConnection') {
-                        logger.trace('bufferSentByOtherConnection received')
-                        this.doNotEmitDisconnected = false
-                        this.doDisconnect(false)
-                    } else if (result2.winnerName === 'closing') {
-                        logger.trace('bufferSentByOtherConnection not received, instead received a closing event')
-                    } else if (result2.winnerName === 'disconnected') {
-                        logger.trace('disconnected while in raceEvents3')
-                    }
-                }
-            } else {
-                this.doNotEmitDisconnected = false
-=======
-                logger.debug(`Connection to ${keyOrUnknownFromPeerDescriptor(this.peerDescriptor)} timed out`)
                 throw new Err.SendFailed('Sending buffer timed out')
             }
 
             if (result.winnerName === 'bufferSendingFailed') {
                 throw new Err.SendFailed('Sending buffer failed')
->>>>>>> 26c275df
             }
             // buffer was sent successfully, return normally
         }
@@ -346,21 +301,6 @@
         this.handshaker!.sendHandshakeResponse(error)
     }
 
-<<<<<<< HEAD
-    private doDisconnect(gracefulLeave: boolean) {
-        logger.trace(keyOrUnknownFromPeerDescriptor(this.remotePeerDescriptor) + ' doDisconnect() emitting')
-
-        if (!this.doNotEmitDisconnected) {
-            logger.trace(keyOrUnknownFromPeerDescriptor(this.remotePeerDescriptor) + ' emitting disconnected')
-            this.emit('disconnected', gracefulLeave)
-        } else {
-            // eslint-disable-next-line max-len
-            logger.trace(keyOrUnknownFromPeerDescriptor(this.remotePeerDescriptor) + ' not emitting disconnected because doNotEmitDisconnected flag is set')
-        }
-    }
-
-=======
->>>>>>> 26c275df
     public async close(gracefulLeave: boolean): Promise<void> {
         if (this.replacedByOtherConnection) {
             logger.trace('close() called on replaced connection')
