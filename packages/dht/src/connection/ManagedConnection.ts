--- conflicted
+++ resolved
@@ -56,12 +56,7 @@
         this.localPeerDescriptor = localPeerDescriptor
         this.outgoingConnection = outgoingConnection
         this.incomingConnection = incomingConnection
-<<<<<<< HEAD
-        this.connectionId = new ConnectionID()
-=======
-        this.connectionType = connectionType
         this.connectionId = createRandomConnectionId()
->>>>>>> 7acccb80
 
         this.send = this.send.bind(this)
         this.onDisconnected = this.onDisconnected.bind(this)
@@ -249,7 +244,6 @@
             } catch (e) {
                 logger.debug(`Connection to ${getNodeIdOrUnknownFromPeerDescriptor(this.remotePeerDescriptor)} timed out`, {
                     peerDescriptor: this.remotePeerDescriptor,
-                    type: this.connectionType,
                     lifetime: Date.now() - this.created
                 })
                 await this.close(false)
