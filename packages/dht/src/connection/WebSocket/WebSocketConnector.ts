--- conflicted
+++ resolved
@@ -44,7 +44,7 @@
     protocolVersion: string
     rpcTransport: ITransport
     canConnect: (peerDescriptor: PeerDescriptor, _ip: string, port: number) => boolean
-    incomingConnectionCallback: (connection: ManagedConnection) => boolean
+    onIncomingConnection: (connection: ManagedConnection) => boolean
     portRange?: PortRange
     maxMessageSize?: number
     host?: string
@@ -59,12 +59,7 @@
     private readonly webSocketServer?: WebSocketServer
     private connectivityChecker?: ConnectivityChecker
     private readonly ongoingConnectRequests: Map<PeerIDKey, ManagedConnection> = new Map()
-<<<<<<< HEAD
     private onIncomingConnection: (connection: ManagedConnection) => boolean
-    private portRange?: PortRange
-=======
-    private incomingConnectionCallback: (connection: ManagedConnection) => boolean
->>>>>>> 6d7da0ba
     private host?: string
     private readonly entrypoints?: PeerDescriptor[]
     private readonly tlsCertificate?: TlsCertificate
@@ -74,29 +69,6 @@
     private connectingConnections: Map<PeerIDKey, ManagedConnection> = new Map()
     private destroyed = false
 
-<<<<<<< HEAD
-    constructor(
-        protocolVersion: string,
-        rpcTransport: ITransport,
-        fnCanConnect: (peerDescriptor: PeerDescriptor, _ip: string, port: number) => boolean,
-        onIncomingConnection: (connection: ManagedConnection) => boolean,
-        portRange?: PortRange,
-        host?: string,
-        entrypoints?: PeerDescriptor[],
-        tlsCertificate?: TlsCertificate
-    ) {
-        this.protocolVersion = protocolVersion
-        this.webSocketServer = portRange ? new WebSocketServer() : undefined
-        this.onIncomingConnection = onIncomingConnection
-        this.portRange = portRange
-        this.host = host
-        this.entrypoints = entrypoints
-        this.tlsCertificate = tlsCertificate
-
-        this.canConnectFunction = fnCanConnect.bind(this)
-
-        this.rpcCommunicator = new ListeningRpcCommunicator(WebSocketConnector.WEBSOCKET_CONNECTOR_SERVICE_ID, rpcTransport, {
-=======
     constructor(config: WebSocketConnectorConfig) {
         this.protocolVersion = config.protocolVersion
         this.webSocketServer = config.portRange ? new WebSocketServer({
@@ -104,7 +76,7 @@
             tlsCertificate: config.tlsCertificate,
             maxMessageSize: config.maxMessageSize
         }) : undefined
-        this.incomingConnectionCallback = config.incomingConnectionCallback
+        this.onIncomingConnection = config.onIncomingConnection
         this.host = config.host
         this.entrypoints = config.entrypoints
         this.tlsCertificate = config.tlsCertificate
@@ -112,7 +84,6 @@
         this.canConnectFunction = config.canConnect.bind(this)
 
         this.rpcCommunicator = new ListeningRpcCommunicator(WebSocketConnector.WEBSOCKET_CONNECTOR_SERVICE_ID, config.rpcTransport, {
->>>>>>> 6d7da0ba
             rpcRequestTimeout: 15000
         })
 
