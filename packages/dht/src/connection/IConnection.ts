--- conflicted
+++ resolved
@@ -10,13 +10,8 @@
 export enum ConnectionType {
     WEBSOCKET_SERVER = 'websocket-server',
     WEBSOCKET_CLIENT = 'websocket-client',
-<<<<<<< HEAD
     DEFERRED = 'deferred',
-    WEBRTC = 'webrtc'
-=======
-    WEBRTC_BROWSER = 'webrtc-browser',
-    DEFERRED = 'deferred'
->>>>>>> 5367fbbd
+    WEBRTC = 'webrtc',
 }
 
 export interface IConnection {
