--- conflicted
+++ resolved
@@ -4,19 +4,13 @@
 
 export class Connection extends EventEmitter<ConnectionEvents> {
     public connectionId: ConnectionID
-<<<<<<< HEAD
-=======
     public connectionType: ConnectionType
->>>>>>> 5c6ac0bb
     private peerDescriptor?: PeerDescriptor
     
     constructor(connectionType: ConnectionType) {
         super()
         this.connectionId = new ConnectionID()
-<<<<<<< HEAD
-=======
         this.connectionType = connectionType
->>>>>>> 5c6ac0bb
     }
 
     setPeerDescriptor(peerDescriptor: PeerDescriptor): void {
