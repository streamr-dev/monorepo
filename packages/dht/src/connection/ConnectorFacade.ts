import { Logger } from '@streamr/utils'
import {
    ConnectivityResponse,
    PeerDescriptor
} from '../proto/packages/dht/protos/DhtRpc'
import { ITransport } from '../transport/ITransport'
import { ConnectionManager, PortRange, TlsCertificate } from './ConnectionManager'
import { ManagedConnection } from './ManagedConnection'
import { Simulator } from './Simulator/Simulator'
import { SimulatorConnector } from './Simulator/SimulatorConnector'
import { IceServer, WebRtcConnectorRpcLocal } from './WebRTC/WebRtcConnectorRpcLocal'
import { WebSocketConnectorRpcLocal } from './WebSocket/WebSocketConnectorRpcLocal'

export interface ConnectorFacade {
    createConnection: (peerDescriptor: PeerDescriptor) => ManagedConnection
    getOwnPeerDescriptor: () => PeerDescriptor | undefined
    start: (
        onIncomingConnection: (connection: ManagedConnection) => boolean,
        canConnect: (peerDescriptor: PeerDescriptor) => boolean
    ) => Promise<void>
    stop: () => Promise<void>
}

const logger = new Logger(module)

export interface DefaultConnectorFacadeConfig {
    transport: ITransport
    websocketHost?: string
    websocketPortRange?: PortRange
    entryPoints?: PeerDescriptor[]
    iceServers?: IceServer[]
    webrtcAllowPrivateAddresses?: boolean
    webrtcDatachannelBufferThresholdLow?: number
    webrtcDatachannelBufferThresholdHigh?: number
    webrtcNewConnectionTimeout?: number
    externalIp?: string
    webrtcPortRange?: PortRange
    maxMessageSize?: number
    tlsCertificate?: TlsCertificate
    createOwnPeerDescriptor: (connectivityResponse: ConnectivityResponse) => PeerDescriptor
}

export class DefaultConnectorFacade implements ConnectorFacade {

    private readonly config: DefaultConnectorFacadeConfig
    private ownPeerDescriptor?: PeerDescriptor
    private webSocketConnector?: WebSocketConnectorRpcLocal
    private webrtcConnector?: WebRtcConnectorRpcLocal

    constructor(config: DefaultConnectorFacadeConfig) {
        this.config = config
    }

    async start(
        onIncomingConnection: (connection: ManagedConnection) => boolean,
        canConnect: (peerDescriptor: PeerDescriptor) => boolean
    ): Promise<void> {
        logger.trace(`Creating WebSocketConnector`)
        this.webSocketConnector = new WebSocketConnectorRpcLocal({
            protocolVersion: ConnectionManager.PROTOCOL_VERSION,
            transport: this.config.transport!,
            // TODO should we use canConnect also for WebRtcConnector? (NET-1142)
            canConnect: (peerDescriptor: PeerDescriptor) => canConnect(peerDescriptor),
            onIncomingConnection,
            portRange: this.config.websocketPortRange,
            host: this.config.websocketHost,
            entrypoints: this.config.entryPoints,
            tlsCertificate: this.config.tlsCertificate,
            maxMessageSize: this.config.maxMessageSize
        })
        logger.trace(`Creating WebRTCConnector`)
<<<<<<< HEAD
        this.webrtcConnector = new WebRtcConnectorRpcLocal({
            rpcTransport: this.config.transportLayer!,
=======
        this.webrtcConnector = new WebRtcConnector({
            transport: this.config.transport!,
>>>>>>> 30af71e2
            protocolVersion: ConnectionManager.PROTOCOL_VERSION,
            iceServers: this.config.iceServers,
            allowPrivateAddresses: this.config.webrtcAllowPrivateAddresses,
            bufferThresholdLow: this.config.webrtcDatachannelBufferThresholdLow,
            bufferThresholdHigh: this.config.webrtcDatachannelBufferThresholdHigh,
            connectionTimeout: this.config.webrtcNewConnectionTimeout,
            externalIp: this.config.externalIp,
            portRange: this.config.webrtcPortRange,
            maxMessageSize: this.config.maxMessageSize
        }, onIncomingConnection)
        await this.webSocketConnector.start()
        const connectivityResponse = await this.webSocketConnector.checkConnectivity()
        const ownPeerDescriptor = this.config.createOwnPeerDescriptor(connectivityResponse)
        this.ownPeerDescriptor = ownPeerDescriptor
        this.webSocketConnector.setOwnPeerDescriptor(ownPeerDescriptor)
        this.webrtcConnector.setOwnPeerDescriptor(ownPeerDescriptor)
    }

    createConnection(peerDescriptor: PeerDescriptor): ManagedConnection {
        if (this.webSocketConnector!.isPossibleToFormConnection(peerDescriptor)) {
            return this.webSocketConnector!.connect(peerDescriptor)
        } else {
            return this.webrtcConnector!.connect(peerDescriptor)
        }
    }

    getOwnPeerDescriptor(): PeerDescriptor | undefined {
        return this.ownPeerDescriptor
    }

    async stop(): Promise<void> {
        await this.webSocketConnector!.destroy()
        await this.webrtcConnector!.stop()
    }
}

export class SimulatorConnectorFacade implements ConnectorFacade {

    private readonly ownPeerDescriptor: PeerDescriptor
    private simulatorConnector?: SimulatorConnector
    private simulator: Simulator

    constructor(ownPeerDescriptor: PeerDescriptor, simulator: Simulator) {
        this.ownPeerDescriptor = ownPeerDescriptor
        this.simulator = simulator
    }

    async start(onIncomingConnection: (connection: ManagedConnection) => boolean): Promise<void> {
        logger.trace(`Creating SimulatorConnector`)
        this.simulatorConnector = new SimulatorConnector(
            ConnectionManager.PROTOCOL_VERSION,
            this.ownPeerDescriptor,
            this.simulator,
            onIncomingConnection
        )
        this.simulator.addConnector(this.simulatorConnector)
    }

    createConnection(peerDescriptor: PeerDescriptor): ManagedConnection {
        return this.simulatorConnector!.connect(peerDescriptor)
    }

    getOwnPeerDescriptor(): PeerDescriptor {
        return this.ownPeerDescriptor
    }

    async stop(): Promise<void> {
        await this.simulatorConnector!.stop()
    }
}<|MERGE_RESOLUTION|>--- conflicted
+++ resolved
@@ -69,13 +69,8 @@
             maxMessageSize: this.config.maxMessageSize
         })
         logger.trace(`Creating WebRTCConnector`)
-<<<<<<< HEAD
         this.webrtcConnector = new WebRtcConnectorRpcLocal({
-            rpcTransport: this.config.transportLayer!,
-=======
-        this.webrtcConnector = new WebRtcConnector({
             transport: this.config.transport!,
->>>>>>> 30af71e2
             protocolVersion: ConnectionManager.PROTOCOL_VERSION,
             iceServers: this.config.iceServers,
             allowPrivateAddresses: this.config.webrtcAllowPrivateAddresses,
