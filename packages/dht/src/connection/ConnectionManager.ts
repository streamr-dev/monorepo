--- conflicted
+++ resolved
@@ -99,9 +99,7 @@
     constructor(private config: ConnectionManagerConfig) {
         super()
 
-<<<<<<< HEAD
         this.incomingConnectionCallback = this.incomingConnectionCallback.bind(this)
-=======
         this.metricsContext = config.metricsContext || new MetricsContext()
 
         this.metrics = {
@@ -113,7 +111,6 @@
             connectionTotalFailureCount: new CountMetric()
         }
         this.metricsContext.addMetrics('node', this.metrics)
->>>>>>> e3bc11d8
 
         if (this.config.simulator) {
             logger.trace(`Creating SimulatorConnector`)
