--- conflicted
+++ resolved
@@ -114,6 +114,9 @@
 
         this.rpcCommunicator.registerRpcMethod(LockRequest, LockResponse, 'lockRequest', this.lockRequest)
         this.rpcCommunicator.registerRpcNotification(UnlockRequest, 'unlockRequest', this.unlockRequest)
+        // setInterval(() => {
+        //     console.log(this.ownPeerDescriptor!.peerId.toString(), this.connections.size, this.remoteLockedConnections.size, this.localLockedConnections.size)
+        // }, 30000)
     }
 
     public async start(peerDescriptorGeneratorCallback?: PeerDescriptorGeneratorCallback): Promise<void> {
@@ -138,18 +141,10 @@
 
             this.webrtcConnector!.setOwnPeerDescriptor(ownPeerDescriptor)
 
-<<<<<<< HEAD
-        this.rpcCommunicator.registerRpcMethod(LockRequest, LockResponse, 'lockRequest', this.lockRequest)
-        this.rpcCommunicator.registerRpcNotification(UnlockRequest, 'unlockRequest', this.unlockRequest)
-        // setInterval(() => {
-        //     console.log(this.ownPeerDescriptor!.peerId.toString(), this.connections.size, this.remoteLockedConnections.size, this.localLockedConnections.size)
-        // }, 30000)
-=======
             this.webrtcConnector!.on('newConnection', (connection: ManagedConnection) => {
                 this.onNewConnection(connection)
             })
         }
->>>>>>> aea53ce1
     }
 
     public async stop(): Promise<void> {
