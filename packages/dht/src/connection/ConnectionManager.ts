--- conflicted
+++ resolved
@@ -41,15 +41,6 @@
     webSocketHost?: string
     webSocketPort?: number
     entryPoints?: PeerDescriptor[]
-<<<<<<< HEAD
-=======
-    iceServers?: IceServer[]
-    metricsContext?: MetricsContext
-    webrtcDisallowPrivateAddresses?: boolean
-    webrtcDatachannelBufferThresholdLow?: number
-    webrtcDatachannelBufferThresholdHigh?: number
-    newWebrtcConnectionTimeout?: number
->>>>>>> 43a0fa0c
     nodeName?: string
     maxConnections: number = 80
     iceServers?: IceServer[]
@@ -172,11 +163,7 @@
                 disallowPrivateAddresses: this.config.webrtcDisallowPrivateAddresses,
                 bufferThresholdLow: this.config.webrtcDatachannelBufferThresholdLow,
                 bufferThresholdHigh: this.config.webrtcDatachannelBufferThresholdHigh,
-<<<<<<< HEAD
-                connectionTimeout: this.config.newWebrtcConnectionTimeout,
-=======
                 connectionTimeout: this.config.newWebrtcConnectionTimeout
->>>>>>> 43a0fa0c
             }, this.incomingConnectionCallback)
         }
         this.serviceId = (this.config.serviceIdPrefix ? this.config.serviceIdPrefix : '') + 'ConnectionManager'
