import { EventEmitter } from 'eventemitter3'
import {
    ConnectivityResponseMessage,
    LockRequest, LockResponse,
    Message,
    MessageType,
    PeerDescriptor,
    UnlockRequest
} from '../proto/DhtRpc'
import { WebSocketConnector } from './WebSocket/WebSocketConnector'
import { PeerID, PeerIDKey } from '../helpers/PeerID'
import { ITransport, TransportEvents } from '../transport/ITransport'
import { WebRtcConnector } from './WebRTC/WebRtcConnector'
import { Logger } from '@streamr/utils'
import * as Err from '../helpers/errors'
import { WEB_RTC_CLEANUP } from './WebRTC/NodeWebRtcConnection'
import { ManagedConnection } from './ManagedConnection'
<<<<<<< HEAD
import { Event as ManagedConnectionEvents } from './IManagedConnection'
import { Event as ManagedConnectionSourceEvents } from './IManagedConnectionSource'
import { RoutingRpcCommunicator } from '..'
import { toProtoRpcClient } from '@streamr/proto-rpc'
import { ConnectionLockerClient } from '../proto/DhtRpc.client'
import { RemoteConnectionLocker } from './RemoteConnectionLocker'
import { ServerCallContext } from '@protobuf-ts/runtime-rpc'
import { Empty } from '../proto/google/protobuf/empty'
=======
>>>>>>> 315f3609

export interface ConnectionManagerConfig {
    transportLayer: ITransport
    webSocketHost?: string
    webSocketPort?: number
    entryPoints?: PeerDescriptor[]
}

export enum NatType {
    OPEN_INTERNET = 'open_internet',
    UNKNOWN = 'unknown'
}

type ServiceId = string

export type PeerDescriptorGeneratorCallback = (connectivityResponse: ConnectivityResponseMessage) => PeerDescriptor

const DEFAULT_DISCONNECTION_TIMEOUT = 10000
const logger = new Logger(module)

interface ConnectionManagerEvents {
    NEW_CONNECTION: (connection: ManagedConnection) => void   
}

export interface ConnectionLocker {
    lockConnection(targetDescriptor: PeerDescriptor, serviceId: string): void
    unlockConnection(targetDescriptor: PeerDescriptor, serviceId: string): void
}

export type Events = TransportEvents & ConnectionManagerEvents

export class ConnectionManager extends EventEmitter<Events> implements ITransport, ConnectionLocker {
    public static PROTOCOL_VERSION = '1.0'
    private stopped = false
    private started = false

    private ownPeerDescriptor: PeerDescriptor | null = null
    private connections: Map<PeerIDKey, ManagedConnection> = new Map()

    private disconnectionTimeouts: Map<PeerIDKey, NodeJS.Timeout> = new Map()
    private webSocketConnector: WebSocketConnector
    private webrtcConnector: WebRtcConnector

    private localLockedConnections: Map<PeerIDKey, Set<ServiceId>> = new Map()
    private remoteLockedConnections: Map<PeerIDKey, Set<ServiceId>> = new Map()

    private rpcCommunicator: RoutingRpcCommunicator

    constructor(private config: ConnectionManagerConfig) {
        super()

        logger.trace(`Creating WebSocket Connector`)
        this.webSocketConnector = new WebSocketConnector(ConnectionManager.PROTOCOL_VERSION, this.config.transportLayer, 
            this.canConnect.bind(this), this.config.webSocketPort, this.config.webSocketHost, 
            this.config.entryPoints)
        
        logger.trace(`Creating WebRTC Connector`)
        this.webrtcConnector = new WebRtcConnector({
            rpcTransport: this.config.transportLayer,
            protocolVersion: ConnectionManager.PROTOCOL_VERSION
        })
        this.rpcCommunicator = new RoutingRpcCommunicator('ConnectionManager', this, {
            rpcRequestTimeout: 10000
        })
    }

    public async start(peerDescriptorGeneratorCallback: PeerDescriptorGeneratorCallback): Promise<void> {
        if (this.started || this.stopped) {
            throw new Err.CouldNotStart(`Cannot start already ${this.started ? 'started' : 'stopped'} module`)
        }
        this.started = true
        logger.info(`Starting ConnectionManager...`)

        await this.webSocketConnector.start()

        const connectivityResponse = await this.webSocketConnector.checkConnectivity()

        const ownPeerDescriptor = peerDescriptorGeneratorCallback(connectivityResponse)
        this.ownPeerDescriptor = ownPeerDescriptor

        this.webSocketConnector!.setOwnPeerDescriptor(ownPeerDescriptor)
        this.webSocketConnector.on('CONNECTED', (connection: ManagedConnection) => {
            this.onNewConnection(connection)
        })

        this.webrtcConnector.setOwnPeerDescriptor(ownPeerDescriptor)

        this.webrtcConnector.on('CONNECTED', (connection: ManagedConnection) => {
            this.onNewConnection(connection)
        })

        this.lockRequest = this.lockRequest.bind(this)
        this.unlockRequest = this.unlockRequest.bind(this)

        this.rpcCommunicator.registerRpcMethod(LockRequest, LockResponse, 'lockRequest', this.lockRequest)
        this.rpcCommunicator.registerRpcNotification(UnlockRequest, 'unlockRequest', this.unlockRequest)
    }

    public async stop(): Promise<void> {
        if (!this.started) {
            return
        }
        this.stopped = true
        logger.trace(`Stopping ConnectionManager`)
        this.removeAllListeners();
        [...this.disconnectionTimeouts.values()].map(async (timeout) => {
            clearTimeout(timeout)
        })
        this.disconnectionTimeouts.clear()
        await this.webSocketConnector.stop()
        this.webrtcConnector.stop()

        this.connections.forEach((connection) => connection.close())
        WEB_RTC_CLEANUP.cleanUp()
    }

    public async send(message: Message, peerDescriptor: PeerDescriptor): Promise<void> {
        if (!this.started || this.stopped) {
            return
        }
        const hexId = PeerID.fromValue(peerDescriptor.peerId).toMapKey()
        if (PeerID.fromValue(this.ownPeerDescriptor!.peerId).equals(PeerID.fromValue(peerDescriptor.peerId))) {
            throw new Err.CannotConnectToSelf('Cannot send to self')
        }
        logger.trace(`Sending message to: ${peerDescriptor.peerId.toString()}`)

        if (this.connections.has(hexId)) {
            this.connections.get(hexId)!.send(Message.toBinary(message))
        } else {
            let connection: ManagedConnection | undefined
            if (peerDescriptor.websocket) {
                connection = this.webSocketConnector!.connect({
                    ownPeerDescriptor: this.ownPeerDescriptor!,
                    targetPeerDescriptor: peerDescriptor,
                    host: peerDescriptor.websocket.ip,
                    port: peerDescriptor.websocket.port,
                })
            } else if (this.ownPeerDescriptor!.websocket && !peerDescriptor.websocket) {
                connection = this.webSocketConnector!.connect({
                    ownPeerDescriptor: this.ownPeerDescriptor!,
                    targetPeerDescriptor: peerDescriptor
                })
            } else if (this.webrtcConnector) {
                connection = this.webrtcConnector.connect(peerDescriptor)
            }
            if (connection) {
                this.onNewConnection(connection)
                connection.send(Message.toBinary(message))
            }
        }
    }

    public disconnect(peerDescriptor: PeerDescriptor, reason?: string, timeout = DEFAULT_DISCONNECTION_TIMEOUT): void {
        if (!this.started || this.stopped) {
            return
        }
        const hexId = PeerID.fromValue(peerDescriptor.peerId).toMapKey()
        this.disconnectionTimeouts.set(hexId, setTimeout(() => {
            this.closeConnection(hexId, reason)
            this.disconnectionTimeouts.delete(hexId)
        }, timeout))
    }

    public getConnection(peerDescriptor: PeerDescriptor): ManagedConnection | null {
        const hexId = PeerID.fromValue(peerDescriptor.peerId).toMapKey()
        return this.connections.get(hexId) || null
    }

    public getPeerDescriptor(): PeerDescriptor {
        return this.ownPeerDescriptor!
    }

    public hasConnection(peerDescriptor: PeerDescriptor): boolean {
        const hexId = PeerID.fromValue(peerDescriptor.peerId).toMapKey()
        return this.connections.has(hexId)
    }

    public hasLocalLockedConnection(peerDescriptor: PeerDescriptor, serviceId?: ServiceId): boolean {
        const hexId = PeerID.fromValue(peerDescriptor.peerId).toMapKey()
        if (!serviceId) {
            return this.localLockedConnections.has(hexId)
        } else {
            return this.localLockedConnections.has(hexId) ? this.localLockedConnections.get(hexId)!.has(serviceId) : false
        }
    }

    public hasRemoteLockedConnection(peerDescriptor: PeerDescriptor, serviceId?: ServiceId): boolean {
        const hexId = PeerID.fromValue(peerDescriptor.peerId).toMapKey()
        if (!serviceId) {
            return this.remoteLockedConnections.has(hexId)
        } else {
            return this.remoteLockedConnections.has(hexId) ? this.remoteLockedConnections.get(hexId)!.has(serviceId) : false
        }
    }

    public canConnect(peerDescriptor: PeerDescriptor, _ip: string, _port: number): boolean {
        // Perhaps the connection's state should be checked here
        return !this.hasConnection(peerDescriptor) // TODO: Add port range check
    }

    private onData = (data: Uint8Array, peerDescriptor: PeerDescriptor) => {
        try {
            const message = Message.fromBinary(data)
            logger.trace('Received message of type ' + message.messageType)
            if (message.messageType === MessageType.RPC) {
                this.emit('DATA', message, peerDescriptor)
            } else {
                logger.trace('Filtered out message of type ' + message.messageType)
            }
        } catch (e) {
            logger.error('Parsing "Message" from protobuf failed')
        }
    }

    private onNewConnection = (connection: ManagedConnection) => {
        if (!this.started || this.stopped) {
            return
        }
        logger.trace('onNewConnection() objectId ' + connection.objectId)
        connection.on('MANAGED_DATA', this.onData) 
        this.connections.set(PeerID.fromValue(connection.getPeerDescriptor()!.peerId).toMapKey(), connection)
        
        this.emit('NEW_CONNECTION', connection)
    }

    private closeConnection(id: PeerIDKey, reason?: string): void {
        if (!this.started || this.stopped) {
            return
        }
        if (this.connections.has(id)) {
            logger.trace(`Disconnecting from Peer ${id}${reason ? `: ${reason}` : ''}`)
            this.connections.get(id)!.close()
        }
    }

    private clearDisconnectionTimeout(hexId: PeerIDKey): void {
        if (this.disconnectionTimeouts.has(hexId)) {
            clearTimeout(this.disconnectionTimeouts.get(hexId))
            this.disconnectionTimeouts.delete(hexId)
        }
    }

    public lockConnection(targetDescriptor: PeerDescriptor, serviceId: ServiceId): void {
        const hexKey = PeerID.fromValue(targetDescriptor.peerId).toMapKey()
        this.clearDisconnectionTimeout(hexKey)
        const remoteConnectionLocker = new RemoteConnectionLocker(
            targetDescriptor,
            ConnectionManager.PROTOCOL_VERSION,
            toProtoRpcClient(new ConnectionLockerClient(this.rpcCommunicator.getRpcClientTransport()))
        )
        if (!this.localLockedConnections.has(hexKey)) {
            const newSet = new Set<ServiceId>()
            newSet.add(serviceId)
            this.localLockedConnections.set(hexKey, newSet)
        } else if (!this.localLockedConnections.get(hexKey)?.has(serviceId)) {
            this.localLockedConnections.get(hexKey)?.add(serviceId)
        }

        remoteConnectionLocker.lockRequest(this.ownPeerDescriptor!, serviceId)
            .then((_accepted) => logger.trace('LockRequest successful'))
            .catch((err) => {logger.error(err)})
    }

    public unlockConnection(targetDescriptor: PeerDescriptor, serviceId: ServiceId): void {
        const hexKey = PeerID.fromValue(targetDescriptor.peerId).toMapKey()
        this.localLockedConnections.get(hexKey)?.delete(serviceId)

        const remoteConnectionLocker = new RemoteConnectionLocker(
            targetDescriptor,
            ConnectionManager.PROTOCOL_VERSION,
            toProtoRpcClient(new ConnectionLockerClient(this.rpcCommunicator.getRpcClientTransport()))
        )

        remoteConnectionLocker.unlockRequest(this.ownPeerDescriptor!, serviceId)

        if (this.localLockedConnections.get(hexKey)?.size === 0) {
            this.localLockedConnections.delete(hexKey)
            if (!this.hasRemoteLockedConnection(targetDescriptor)) {
                this.disconnect(targetDescriptor, 'connection is no longer locked by any services')
            }
        }
    }

    // IConnectionLocker server implementation
    private async lockRequest(lockRequest: LockRequest, _context: ServerCallContext): Promise<LockResponse> {
        const hexKey = PeerID.fromValue(lockRequest.peerDescriptor!.peerId).toMapKey()
        this.clearDisconnectionTimeout(hexKey)
        if (!this.remoteLockedConnections.has(hexKey)) {
            const newSet = new Set<string>()
            newSet.add(lockRequest.serviceId)
            this.remoteLockedConnections.set(hexKey, newSet)
        } else if (!this.remoteLockedConnections.get(hexKey)?.has(lockRequest.serviceId)) {
            this.remoteLockedConnections.get(hexKey)?.add(lockRequest.serviceId)
        }
        const response: LockResponse = {
            accepted: true
        }
        return response
    }

    // IConnectionLocker server implementation
    private async unlockRequest(unlockRequest: UnlockRequest, _context: ServerCallContext): Promise<Empty> {
        const hexKey = PeerID.fromValue(unlockRequest.peerDescriptor!.peerId).toMapKey()
        this.remoteLockedConnections.get(hexKey)?.delete(unlockRequest.serviceId)
        if (this.remoteLockedConnections.get(hexKey)?.size === 0) {
            this.remoteLockedConnections.delete(hexKey)
            if (!this.hasLocalLockedConnection(unlockRequest.peerDescriptor!)) {
                this.disconnect(unlockRequest.peerDescriptor!, 'connection is no longer locked by any services')
            }
        }
        return {}
    }
}<|MERGE_RESOLUTION|>--- conflicted
+++ resolved
@@ -15,17 +15,12 @@
 import * as Err from '../helpers/errors'
 import { WEB_RTC_CLEANUP } from './WebRTC/NodeWebRtcConnection'
 import { ManagedConnection } from './ManagedConnection'
-<<<<<<< HEAD
-import { Event as ManagedConnectionEvents } from './IManagedConnection'
-import { Event as ManagedConnectionSourceEvents } from './IManagedConnectionSource'
 import { RoutingRpcCommunicator } from '..'
 import { toProtoRpcClient } from '@streamr/proto-rpc'
 import { ConnectionLockerClient } from '../proto/DhtRpc.client'
 import { RemoteConnectionLocker } from './RemoteConnectionLocker'
 import { ServerCallContext } from '@protobuf-ts/runtime-rpc'
 import { Empty } from '../proto/google/protobuf/empty'
-=======
->>>>>>> 315f3609
 
 export interface ConnectionManagerConfig {
     transportLayer: ITransport
