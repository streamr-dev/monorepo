--- conflicted
+++ resolved
@@ -38,12 +38,9 @@
     keyFromPeerDescriptor,
     peerIdFromPeerDescriptor
 } from '../helpers/peerIdFromPeerDescriptor'
-<<<<<<< HEAD
 import { ListeningRpcCommunicator } from '../transport/ListeningRpcCommunicator'
 import { AUTOCERTIFIER_SERVICE_ID } from '@streamr/autocertifier-client'
-=======
 import { isPrivateIPv4 } from '../helpers/AddressTools'
->>>>>>> 2f8e38dc
 
 export class ConnectionManagerConfig {
     transportLayer?: ITransport
