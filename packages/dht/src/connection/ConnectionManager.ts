--- conflicted
+++ resolved
@@ -51,11 +51,8 @@
     webrtcDatachannelBufferThresholdLow?: number
     webrtcDatachannelBufferThresholdHigh?: number
     webrtcNewConnectionTimeout?: number
-<<<<<<< HEAD
     externalIp?: string
-=======
     webrtcPortRange?: PortRange
->>>>>>> 5cda5369
 
     // the following fields are used in simulation only
     simulator?: Simulator
@@ -182,12 +179,8 @@
                 bufferThresholdLow: this.config.webrtcDatachannelBufferThresholdLow,
                 bufferThresholdHigh: this.config.webrtcDatachannelBufferThresholdHigh,
                 connectionTimeout: this.config.webrtcNewConnectionTimeout,
-<<<<<<< HEAD
-                externalIp: this.config.externalIp
-
-=======
+                externalIp: this.config.externalIp,
                 portRange: this.config.webrtcPortRange
->>>>>>> 5cda5369
             }, this.incomingConnectionCallback)
         }
         this.serviceId = (this.config.serviceIdPrefix ? this.config.serviceIdPrefix : '') + 'ConnectionManager'
