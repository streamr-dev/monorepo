import { EventEmitter } from 'eventemitter3'
import {
    ConnectivityResponseMessage,
    LockRequest, LockResponse,
    Message,
    MessageType,
    PeerDescriptor,
    UnlockRequest
} from '../proto/DhtRpc'
import { WebSocketConnector } from './WebSocket/WebSocketConnector'
import { PeerID, PeerIDKey } from '../helpers/PeerID'
import { ITransport, TransportEvents } from '../transport/ITransport'
import { WebRtcConnector } from './WebRTC/WebRtcConnector'
import { Logger } from '@streamr/utils'
import * as Err from '../helpers/errors'
import { WEB_RTC_CLEANUP } from './WebRTC/NodeWebRtcConnection'
import { ManagedConnection } from './ManagedConnection'
import { RoutingRpcCommunicator } from '../transport/RoutingRpcCommunicator'
import { toProtoRpcClient } from '@streamr/proto-rpc'
import { ConnectionLockerClient } from '../proto/DhtRpc.client'
import { RemoteConnectionLocker } from './RemoteConnectionLocker'
import { ServerCallContext } from '@protobuf-ts/runtime-rpc'
import { Empty } from '../proto/google/protobuf/empty'
import { Simulator } from './Simulator'
import { SimulatorConnector } from './SimulatorConnector'
import { DuplicateDetector } from '../dht/DuplicateDetector'

export interface ConnectionManagerConfig {
    transportLayer?: ITransport
    webSocketHost?: string
    webSocketPort?: number
    entryPoints?: PeerDescriptor[]
    // the following fields are used in simulation only
    simulator?: Simulator
    ownPeerDescriptor?: PeerDescriptor
    serviceIdPrefix?: string
}

export enum NatType {
    OPEN_INTERNET = 'open_internet',
    UNKNOWN = 'unknown'
}

type ServiceId = string

export type PeerDescriptorGeneratorCallback = (connectivityResponse: ConnectivityResponseMessage) => PeerDescriptor

const DEFAULT_DISCONNECTION_TIMEOUT = 15000
const logger = new Logger(module)

interface ConnectionManagerEvents {
    newConnection: (connection: ManagedConnection) => void
}

export interface ConnectionLocker {
    lockConnection(targetDescriptor: PeerDescriptor, serviceId: string): void
    unlockConnection(targetDescriptor: PeerDescriptor, serviceId: string): void
}

export type Events = TransportEvents & ConnectionManagerEvents

export class ConnectionManager extends EventEmitter<Events> implements ITransport, ConnectionLocker {
    public static PROTOCOL_VERSION = '1.0'
    private stopped = false
    private started = false

    private ownPeerDescriptor?: PeerDescriptor
    private connections: Map<PeerIDKey, ManagedConnection> = new Map()
    private readonly messageDuplicateDetector: DuplicateDetector = new DuplicateDetector()

    private disconnectionTimeouts: Map<PeerIDKey, NodeJS.Timeout> = new Map()

    private webSocketConnector?: WebSocketConnector
    private webrtcConnector?: WebRtcConnector
    private simulatorConnector?: SimulatorConnector

    private localLockedConnections: Map<PeerIDKey, Set<ServiceId>> = new Map()
    private remoteLockedConnections: Map<PeerIDKey, Set<ServiceId>> = new Map()

    private serviceId: string
    private rpcCommunicator?: RoutingRpcCommunicator

    constructor(private config: ConnectionManagerConfig) {
        super()

        if (this.config.simulator) {
            logger.trace(`Creating SimulatorConnector`)
            this.simulatorConnector = new SimulatorConnector(ConnectionManager.PROTOCOL_VERSION,
                this.config.ownPeerDescriptor!, this.config.simulator)
            this.config.simulator.addConnector(this.simulatorConnector)
            this.ownPeerDescriptor = this.config.ownPeerDescriptor
            this.simulatorConnector!.on('newConnection', (connection: ManagedConnection) => {
                this.onNewConnection(connection)
            })
            this.started = true

        } else {
            logger.trace(`Creating WebSocketConnector`)
            this.webSocketConnector = new WebSocketConnector(ConnectionManager.PROTOCOL_VERSION, this.config.transportLayer!,
                this.canConnect.bind(this), this.config.webSocketPort, this.config.webSocketHost,
                this.config.entryPoints)

            logger.trace(`Creating WebRTCConnector`)
            this.webrtcConnector = new WebRtcConnector({
                rpcTransport: this.config.transportLayer!,
                protocolVersion: ConnectionManager.PROTOCOL_VERSION
            })
        }

        this.serviceId = (this.config.serviceIdPrefix ? this.config.serviceIdPrefix : '') + 'ConnectionManager'
        this.rpcCommunicator = new RoutingRpcCommunicator(this.serviceId, this.send, {
            rpcRequestTimeout: 10000
        })

        this.lockRequest = this.lockRequest.bind(this)
        this.unlockRequest = this.unlockRequest.bind(this)

        this.rpcCommunicator.registerRpcMethod(LockRequest, LockResponse, 'lockRequest', this.lockRequest)
        this.rpcCommunicator.registerRpcNotification(UnlockRequest, 'unlockRequest', this.unlockRequest)
        // setInterval(() => {
        //     console.log(this.ownPeerDescriptor!.peerId.toString(), this.connections.size, this.remoteLockedConnections.size, this.localLockedConnections.size)
        // }, 30000)
    }

    public async start(peerDescriptorGeneratorCallback?: PeerDescriptorGeneratorCallback): Promise<void> {
        if (this.started || this.stopped) {
            throw new Err.CouldNotStart(`Cannot start already ${this.started ? 'started' : 'stopped'} module`)
        }
        this.started = true
        logger.info(`Starting ConnectionManager...`)

        if (!this.config.simulator) {
            await this.webSocketConnector!.start()

            const connectivityResponse = await this.webSocketConnector!.checkConnectivity()

            const ownPeerDescriptor = peerDescriptorGeneratorCallback!(connectivityResponse)
            this.ownPeerDescriptor = ownPeerDescriptor

            this.webSocketConnector!.setOwnPeerDescriptor(ownPeerDescriptor)
            this.webSocketConnector!.on('newConnection', (connection: ManagedConnection) => {
                this.onNewConnection(connection)
            })

            this.webrtcConnector!.setOwnPeerDescriptor(ownPeerDescriptor)

            this.webrtcConnector!.on('newConnection', (connection: ManagedConnection) => {
                this.onNewConnection(connection)
            })
        }
    }

    public async stop(): Promise<void> {
        if (!this.started) {
            return
        }
        this.stopped = true
        logger.trace(`Stopping ConnectionManager`)
        this.removeAllListeners();
        [...this.disconnectionTimeouts.values()].map(async (timeout) => {
            clearTimeout(timeout)
        })
        this.disconnectionTimeouts.clear()

        if (!this.config.simulator) {
            await this.webSocketConnector!.stop()
            this.webrtcConnector!.stop()
        }

        this.connections.forEach((connection) => connection.close())
        WEB_RTC_CLEANUP.cleanUp()
    }

    public send = async (message: Message): Promise<void> => {
        if (!this.started || this.stopped) {
            return
        }
        const peerDescriptor = message.targetDescriptor!

        const hexId = PeerID.fromValue(peerDescriptor.peerId).toKey()
        if (PeerID.fromValue(this.ownPeerDescriptor!.peerId).equals(PeerID.fromValue(peerDescriptor.peerId))) {
            throw new Err.CannotConnectToSelf('Cannot send to self')
        }
        logger.trace(`Sending message to: ${peerDescriptor.peerId.toString()}`)

        if (!(message.targetDescriptor)) {
            message = ({ ...message, targetDescriptor: peerDescriptor })
        }

        if (!(message.sourceDescriptor)) {
            message = ({ ...message, sourceDescriptor: this.ownPeerDescriptor })
        }

        if (this.connections.has(hexId)) {
            this.connections.get(hexId)!.send(Message.toBinary(message))
        } else {
            let connection: ManagedConnection | undefined

            if (this.simulatorConnector) {
                connection = this.simulatorConnector!.connect(peerDescriptor)
            } else if (peerDescriptor.websocket || this.ownPeerDescriptor!.websocket) {
                connection = this.webSocketConnector!.connect(peerDescriptor)
            } else {
                connection = this.webrtcConnector!.connect(peerDescriptor)
            }

            this.onNewConnection(connection)
            connection.send(Message.toBinary(message))
        }
    }

    public disconnect(peerDescriptor: PeerDescriptor, reason?: string, timeout = DEFAULT_DISCONNECTION_TIMEOUT): void {
        if (!this.started || this.stopped) {
            return
        }
        const hexId = PeerID.fromValue(peerDescriptor.peerId).toKey()
        this.disconnectionTimeouts.set(hexId, setTimeout(() => {
            this.closeConnection(hexId, reason)
            this.disconnectionTimeouts.delete(hexId)
        }, timeout))
    }

    public getConnection(peerDescriptor: PeerDescriptor): ManagedConnection | undefined {
        const hexId = PeerID.fromValue(peerDescriptor.peerId).toKey()
        return this.connections.get(hexId)
    }

    public getPeerDescriptor(): PeerDescriptor {
        return this.ownPeerDescriptor!
    }

    public hasConnection(peerDescriptor: PeerDescriptor): boolean {
        const hexId = PeerID.fromValue(peerDescriptor.peerId).toKey()
        return this.connections.has(hexId)
    }

    public hasLocalLockedConnection(peerDescriptor: PeerDescriptor, serviceId?: ServiceId): boolean {
        const hexId = PeerID.fromValue(peerDescriptor.peerId).toKey()
        if (!serviceId) {
            return this.localLockedConnections.has(hexId)
        } else {
            return this.localLockedConnections.has(hexId) ? this.localLockedConnections.get(hexId)!.has(serviceId) : false
        }
    }

    public hasRemoteLockedConnection(peerDescriptor: PeerDescriptor, serviceId?: ServiceId): boolean {
        const hexId = PeerID.fromValue(peerDescriptor.peerId).toKey()
        if (!serviceId) {
            return this.remoteLockedConnections.has(hexId)
        } else {
            return this.remoteLockedConnections.has(hexId) ? this.remoteLockedConnections.get(hexId)!.has(serviceId) : false
        }
    }

    public canConnect(peerDescriptor: PeerDescriptor, _ip: string, _port: number): boolean {
        // Perhaps the connection's state should be checked here
        return !this.hasConnection(peerDescriptor) // TODO: Add port range check
    }

    private handleMessage(message: Message) {
        logger.trace('Received message of type ' + message!.messageType)
        
        if (message!.messageType !== MessageType.RPC) {
            logger.trace('Filtered out non-RPC message of type ' + message!.messageType)
            return
        }

        /*
        if (!PeerID.fromValue(this.ownPeerDescriptor!.peerId).equals
            (PeerID.fromValue(message.targetDescriptor!.peerId))) {
            logger.error('Node ' + PeerID.fromValue(this.ownPeerDescriptor!.peerId).toString() +
                ' received message meant for node ' + PeerID.fromValue(message.targetDescriptor!.peerId).toString())
            return
        }
        */

        if (this.messageDuplicateDetector.isMostLikelyDuplicate(message.messageId)) {
            //logger.error('Node ' + PeerID.fromValue(this.ownPeerDescriptor!.peerId).toString() +
            //    ' filtered out duplicate Message with messageId ' + message.messageId)
            return
        }

        this.messageDuplicateDetector.add(message.messageId)

        if (message.serviceId == this.serviceId) {
            this.rpcCommunicator?.handleMessageFromPeer(message)
        } else {
            this.emit('message', message)
        }
    }

    public onData = (data: Uint8Array, peerDescriptor: PeerDescriptor): void => {
        // This method parsed incoming data to Messages
        // and ensures they are meant to us
        // ToDo: add signature checking and decryption here 

        if (!this.started || this.stopped) {
            return
        }
        try {
            let message: Message | undefined
            try {
                message = Message.fromBinary(data)
            } catch (e1) {
                logger.error('Parsing incoming data into Message failed' + e1)
                return
            }
            message.sourceDescriptor = peerDescriptor
            this.handleMessage(message)

        } catch (e) {
            logger.error('Handling incoming data failed ' + e)
        }
    }

    private onConnected = (connection: ManagedConnection) => {
        this.emit('connected', connection.getPeerDescriptor()!)
<<<<<<< HEAD
        logger.trace('connectedPeerId: ' + connection.getPeerDescriptor()!.peerId)
=======
        //logger.info('connectedPeerId: ' + connection.getPeerDescriptor()!.peerId)
>>>>>>> e0221d51
    }

    private onDisconnected = (connection: ManagedConnection) => {
        this.closeConnection(PeerID.fromValue(connection.getPeerDescriptor()!.peerId).toKey())
        this.emit('disconnected', connection.getPeerDescriptor()!)
    }

    private onNewConnection = (connection: ManagedConnection) => {
        if (!this.started || this.stopped) {
            return
        }
        logger.trace('onNewConnection() objectId ' + connection.objectId)
        connection.on('managedData', this.onData)
        if (connection.isHandshakeCompleted()) {
            this.onConnected(connection)
        } else {
            connection.once('handshakeCompleted', (_peerDescriptor: PeerDescriptor) => {
                this.onConnected(connection)
            })
        }
        connection.on('disconnected', (_code?: number, _reason?: string) => {
            this.onDisconnected(connection)
        })

        this.connections.set(PeerID.fromValue(connection.getPeerDescriptor()!.peerId).toKey(), connection)

        this.emit('newConnection', connection)
    }

    private closeConnection(id: PeerIDKey, reason?: string): void {
        if (!this.started || this.stopped) {
            return
        }
        if (this.connections.has(id)) {
            logger.trace(`Disconnecting from Peer ${id}${reason ? `: ${reason}` : ''}`)
            const connectionToClose = this.connections.get(id)!
            this.connections.delete(id)
            connectionToClose.close()
        }
    }

    private clearDisconnectionTimeout(hexId: PeerIDKey): void {
        if (this.disconnectionTimeouts.has(hexId)) {
            clearTimeout(this.disconnectionTimeouts.get(hexId))
            this.disconnectionTimeouts.delete(hexId)
        }
    }

    public lockConnection(targetDescriptor: PeerDescriptor, serviceId: ServiceId): void {
        const hexKey = PeerID.fromValue(targetDescriptor.peerId).toKey()
        this.clearDisconnectionTimeout(hexKey)
        const remoteConnectionLocker = new RemoteConnectionLocker(
            targetDescriptor,
            ConnectionManager.PROTOCOL_VERSION,
            toProtoRpcClient(new ConnectionLockerClient(this.rpcCommunicator!.getRpcClientTransport()))
        )
        if (!this.localLockedConnections.has(hexKey)) {
            const newSet = new Set<ServiceId>()
            newSet.add(serviceId)
            this.localLockedConnections.set(hexKey, newSet)
        } else if (!this.localLockedConnections.get(hexKey)?.has(serviceId)) {
            this.localLockedConnections.get(hexKey)?.add(serviceId)
        }

        remoteConnectionLocker.lockRequest(this.ownPeerDescriptor!, serviceId)
            .then((_accepted) => logger.trace('LockRequest successful'))
            .catch((err) => { logger.error(err) })
    }

    public unlockConnection(targetDescriptor: PeerDescriptor, serviceId: ServiceId): void {
        const hexKey = PeerID.fromValue(targetDescriptor.peerId).toKey()
        this.localLockedConnections.get(hexKey)?.delete(serviceId)

        const remoteConnectionLocker = new RemoteConnectionLocker(
            targetDescriptor,
            ConnectionManager.PROTOCOL_VERSION,
            toProtoRpcClient(new ConnectionLockerClient(this.rpcCommunicator!.getRpcClientTransport()))
        )

        remoteConnectionLocker.unlockRequest(this.ownPeerDescriptor!, serviceId)

        if (this.localLockedConnections.get(hexKey)?.size === 0) {
            this.localLockedConnections.delete(hexKey)
            if (!this.hasRemoteLockedConnection(targetDescriptor)) {
                this.disconnect(targetDescriptor, 'connection is no longer locked by any services')
            }
        }
    }

    public getAllConnectionPeerDescriptors(): PeerDescriptor[] {
        return [...this.connections.values()]
            .filter((managedConnection: ManagedConnection) => managedConnection.isHandshakeCompleted())
            .map((managedConnection: ManagedConnection) => managedConnection.getPeerDescriptor()! as PeerDescriptor)
    }

    // IConnectionLocker server implementation
    private async lockRequest(lockRequest: LockRequest, _context: ServerCallContext): Promise<LockResponse> {
        const hexKey = PeerID.fromValue(lockRequest.peerDescriptor!.peerId).toKey()
        this.clearDisconnectionTimeout(hexKey)
        if (!this.remoteLockedConnections.has(hexKey)) {
            const newSet = new Set<string>()
            newSet.add(lockRequest.serviceId)
            this.remoteLockedConnections.set(hexKey, newSet)
        } else if (!this.remoteLockedConnections.get(hexKey)?.has(lockRequest.serviceId)) {
            this.remoteLockedConnections.get(hexKey)?.add(lockRequest.serviceId)
        }
        const response: LockResponse = {
            accepted: true
        }
        return response
    }

    // IConnectionLocker server implementation
    private async unlockRequest(unlockRequest: UnlockRequest, _context: ServerCallContext): Promise<Empty> {
        const hexKey = PeerID.fromValue(unlockRequest.peerDescriptor!.peerId).toKey()
        this.remoteLockedConnections.get(hexKey)?.delete(unlockRequest.serviceId)
        if (this.remoteLockedConnections.get(hexKey)?.size === 0) {
            this.remoteLockedConnections.delete(hexKey)
            if (!this.hasLocalLockedConnection(unlockRequest.peerDescriptor!)) {
                this.disconnect(unlockRequest.peerDescriptor!, 'connection is no longer locked by any services')
            }
        }
        return {}
    }
}<|MERGE_RESOLUTION|>--- conflicted
+++ resolved
@@ -117,9 +117,6 @@
 
         this.rpcCommunicator.registerRpcMethod(LockRequest, LockResponse, 'lockRequest', this.lockRequest)
         this.rpcCommunicator.registerRpcNotification(UnlockRequest, 'unlockRequest', this.unlockRequest)
-        // setInterval(() => {
-        //     console.log(this.ownPeerDescriptor!.peerId.toString(), this.connections.size, this.remoteLockedConnections.size, this.localLockedConnections.size)
-        // }, 30000)
     }
 
     public async start(peerDescriptorGeneratorCallback?: PeerDescriptorGeneratorCallback): Promise<void> {
@@ -315,11 +312,7 @@
 
     private onConnected = (connection: ManagedConnection) => {
         this.emit('connected', connection.getPeerDescriptor()!)
-<<<<<<< HEAD
         logger.trace('connectedPeerId: ' + connection.getPeerDescriptor()!.peerId)
-=======
-        //logger.info('connectedPeerId: ' + connection.getPeerDescriptor()!.peerId)
->>>>>>> e0221d51
     }
 
     private onDisconnected = (connection: ManagedConnection) => {
