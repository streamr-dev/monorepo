--- conflicted
+++ resolved
@@ -152,13 +152,8 @@
         if (this.connections.size <= maxConnections) {
             return
         }
-<<<<<<< HEAD
-        const disconnectionCandidates = new SortedContactList<Contact>({
+        const disconnectionCandidates = new SortedContactList<ManagedConnection>({
             referenceId: getNodeIdFromPeerDescriptor(this.getLocalPeerDescriptor()),
-=======
-        const disconnectionCandidates = new SortedContactList<ManagedConnection>({
-            referenceId: getNodeIdFromPeerDescriptor(this.getLocalPeerDescriptor()), 
->>>>>>> 5057e4f6
             maxSize: 100000,  // TODO use config option or named constant?
             allowToContainReferenceId: false,
             emitEvents: false
