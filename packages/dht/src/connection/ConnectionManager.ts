import { toProtoRpcClient } from '@streamr/proto-rpc'
import { CountMetric, LevelMetric, Logger, Metric, MetricsContext, MetricsDefinition, RateMetric, waitForEvent3 } from '@streamr/utils'
import { EventEmitter } from 'eventemitter3'
import { Contact } from '../dht/contact/Contact'
import { SortedContactList } from '../dht/contact/SortedContactList'
import { DuplicateDetector } from '../dht/routing/DuplicateDetector'
import { PeerIDKey } from '../helpers/PeerID'
import * as Err from '../helpers/errors'
import {
    areEqualPeerDescriptors,
    getNodeIdFromPeerDescriptor,
    keyFromPeerDescriptor,
    peerIdFromPeerDescriptor
} from '../helpers/peerIdFromPeerDescriptor'
import { protoToString } from '../helpers/protoToString'
import {
    DisconnectMode,
    DisconnectNotice,
    DisconnectNoticeResponse,
    LockRequest,
    LockResponse,
    Message,
    MessageType,
    PeerDescriptor,
    UnlockRequest
} from '../proto/packages/dht/protos/DhtRpc'
import { ConnectionLockRpcClient } from '../proto/packages/dht/protos/DhtRpc.client'
import { ITransport, TransportEvents } from '../transport/ITransport'
import { RoutingRpcCommunicator } from '../transport/RoutingRpcCommunicator'
import { ConnectionLockHandler, LockID } from './ConnectionLockHandler'
import { ConnectorFacade } from './ConnectorFacade'
import { ManagedConnection, Events as ManagedConnectionEvents } from './ManagedConnection'
import { ConnectionLockRpcRemote } from './ConnectionLockRpcRemote'
import { WEBRTC_CLEANUP } from './webrtc/NodeWebrtcConnection'
import { ServerCallContext } from '@protobuf-ts/runtime-rpc'
import { ConnectionLockRpcLocal } from './ConnectionLockRpcLocal'

export interface ConnectionManagerConfig {
    maxConnections?: number
    metricsContext: MetricsContext
    createConnectorFacade: () => ConnectorFacade
}

export enum NatType {
    OPEN_INTERNET = 'open_internet',
    UNKNOWN = 'unknown'
}

interface ConnectionManagerMetrics extends MetricsDefinition {
    sendMessagesPerSecond: Metric
    sendBytesPerSecond: Metric
    receiveMessagesPerSecond: Metric
    receiveBytesPerSecond: Metric
    connectionAverageCount: Metric
    connectionTotalFailureCount: Metric
}

// TODO move this type identifiers.ts and use also in other classes (and rename to ServiceID)
type ServiceId = string

const logger = new Logger(module)

enum ConnectionManagerState {
    IDLE = 'idle',
    RUNNING = 'running',
    STOPPING = 'stopping',
    STOPPED = 'stopped'
}

export interface ConnectionLocker {
    lockConnection(targetDescriptor: PeerDescriptor, serviceId: ServiceId): void
    unlockConnection(targetDescriptor: PeerDescriptor, serviceId: ServiceId): void
    weakLockConnection(targetDescriptor: PeerDescriptor): void
    weakUnlockConnection(targetDescriptor: PeerDescriptor): void
}

export interface PortRange {
    min: number
    max: number
}

export interface TlsCertificate {
    privateKeyFileName: string
    certFileName: string
}

const INTERNAL_SERVICE_ID = 'system/connection-manager'

// Form an string representation from a peer description which can be undefined. This output 
// should only be used only for log output. TODO remove this method if we no longer use
// peerDescriptors which can be undefined, e.g.
// - if we refactor ConnectionManager so that it doesn't process handshake requests too early 
//   and therefore this.localPeerDescriptor can't be undefine (NET-1129)
// - if the peerDescriptor of ManagedConnection is always available
// - if we create stricter types for incoming messages (message.sourceDescriptor or
//   disconnectNotice.peerDescriptor)
// - if ManagedConnection#peerDescriptor is never undefined
export const getNodeIdOrUnknownFromPeerDescriptor = (peerDescriptor: PeerDescriptor | undefined): string => { 
    if (peerDescriptor !== undefined) {
        return getNodeIdFromPeerDescriptor(peerDescriptor)
    } else {
        return 'unknown'
    }
}

export class ConnectionManager extends EventEmitter<TransportEvents> implements ITransport, ConnectionLocker {

    private config: ConnectionManagerConfig
    private readonly metricsContext: MetricsContext
    private readonly duplicateMessageDetector: DuplicateDetector = new DuplicateDetector(100000, 100)
    private readonly metrics: ConnectionManagerMetrics
    private locks = new ConnectionLockHandler()
    private connections: Map<PeerIDKey, ManagedConnection> = new Map()
    private readonly connectorFacade: ConnectorFacade
    private rpcCommunicator?: RoutingRpcCommunicator
    private disconnectorIntervalRef?: NodeJS.Timeout
    private state = ConnectionManagerState.IDLE

    constructor(config: ConnectionManagerConfig) {
        super()
        this.config = config
        this.onData = this.onData.bind(this)
        this.send = this.send.bind(this)
        this.onNewConnection = this.onNewConnection.bind(this)
        this.metricsContext = this.config.metricsContext ?? new MetricsContext()
        this.metrics = {
            sendMessagesPerSecond: new RateMetric(),
            sendBytesPerSecond: new RateMetric(),
            receiveMessagesPerSecond: new RateMetric(),
            receiveBytesPerSecond: new RateMetric(),
            connectionAverageCount: new LevelMetric(0),
            connectionTotalFailureCount: new CountMetric()
        }
        this.metricsContext.addMetrics('node', this.metrics)
        this.connectorFacade = this.config.createConnectorFacade()
        this.send = this.send.bind(this)
        this.rpcCommunicator = new RoutingRpcCommunicator(INTERNAL_SERVICE_ID, this.send, {
            rpcRequestTimeout: 10000
        })
        const lockRpcLocal = new ConnectionLockRpcLocal({
            addRemoteLocked: (id: PeerIDKey, serviceId: string) => this.locks.addRemoteLocked(id, serviceId),
            removeRemoteLocked: (id: PeerIDKey, serviceId: string) => this.locks.removeRemoteLocked(id, serviceId),
            closeConnection: (peerDescriptor: PeerDescriptor, gracefulLeave: boolean, reason?: string) => {
                this.closeConnection(peerDescriptor, gracefulLeave, reason)
            },
            getLocalPeerDescriptor: () => this.getLocalPeerDescriptor()
        })
        this.rpcCommunicator.registerRpcMethod(LockRequest, LockResponse, 'lockRequest',
            (req: LockRequest, context: ServerCallContext) => lockRpcLocal.lockRequest(req, context))
        this.rpcCommunicator.registerRpcNotification(UnlockRequest, 'unlockRequest',
            (req: UnlockRequest, context: ServerCallContext) => lockRpcLocal.unlockRequest(req, context))
        this.rpcCommunicator.registerRpcMethod(DisconnectNotice, DisconnectNoticeResponse, 'gracefulDisconnect',
            (req: DisconnectNotice, context: ServerCallContext) => lockRpcLocal.gracefulDisconnect(req, context))
    }

    public garbageCollectConnections(maxConnections: number, lastUsedLimit: number): void {
        if (this.connections.size <= maxConnections) {
            return
        }
        const disconnectionCandidates = new SortedContactList<Contact>(peerIdFromPeerDescriptor(this.getLocalPeerDescriptor()), 100000)
        this.connections.forEach((connection) => {
            if (!this.locks.isLocked(connection.peerIdKey) && Date.now() - connection.getLastUsed() > lastUsedLimit) {
                logger.trace('disconnecting in timeout interval: ' + getNodeIdOrUnknownFromPeerDescriptor(connection.getPeerDescriptor()))
                disconnectionCandidates.addContact(new Contact(connection.getPeerDescriptor()!))
            }
        })
        const sortedCandidates = disconnectionCandidates.getAllContacts()
        const targetNum = this.connections.size - maxConnections
        for (let i = 0; i < sortedCandidates.length && i < targetNum; i++) {
            logger.trace('garbageCollecting ' + getNodeIdFromPeerDescriptor(sortedCandidates[sortedCandidates.length - 1 - i].getPeerDescriptor()))
            this.gracefullyDisconnectAsync(sortedCandidates[sortedCandidates.length - 1 - i].getPeerDescriptor(),
                DisconnectMode.NORMAL).catch((_e) => { })
        }
    }

    public async start(): Promise<void> {
        if (this.state === ConnectionManagerState.RUNNING || this.state === ConnectionManagerState.STOPPED) {
            throw new Err.CouldNotStart(`Cannot start already ${this.state} module`)
        }
        this.state = ConnectionManagerState.RUNNING
        logger.trace(`Starting ConnectionManager...`)
        await this.connectorFacade.start(
            (connection: ManagedConnection) => this.onNewConnection(connection),
            (peerDescriptor: PeerDescriptor) => this.canConnect(peerDescriptor),
            this
        )
        // Garbage collection of connections
        this.disconnectorIntervalRef = setInterval(() => {
            logger.trace('disconnectorInterval')
            const LAST_USED_LIMIT = 20000
            this.garbageCollectConnections(this.config.maxConnections ?? 80, LAST_USED_LIMIT)
        }, 5000)
    }

    public async stop(): Promise<void> {
        if (this.state === ConnectionManagerState.STOPPED || this.state === ConnectionManagerState.STOPPING) {
            return
        }
        this.state = ConnectionManagerState.STOPPING
        logger.trace(`Stopping ConnectionManager`)
        if (this.disconnectorIntervalRef) {
            clearInterval(this.disconnectorIntervalRef)
        }
        await this.connectorFacade.stop()

        await Promise.all(Array.from(this.connections.values()).map(async (peer) => {
            if (peer.isHandshakeCompleted()) {
                try {
                    await this.gracefullyDisconnectAsync(peer.getPeerDescriptor()!, DisconnectMode.LEAVING)
                } catch (e) {
                    logger.error(e)
                }
            } else {
                logger.trace('handshake of connection not completed, force-closing')
                const eventReceived = waitForEvent3<ManagedConnectionEvents>(peer, 'disconnected', 2000)
                peer.close(true)
                try {
                    await eventReceived
                    logger.trace('resolving after receiving disconnected event from non-handshaked connection')
                } catch (e) {
                    logger.trace('force-closing non-handshaked connection timed out ' + e)
                }
            }
        }))

        this.state = ConnectionManagerState.STOPPED
        this.rpcCommunicator!.stop()
        this.duplicateMessageDetector.clear()
        this.locks.clear()
        this.removeAllListeners()
        // TODO would it make sense to move this call to WebrtcConnector#stop()?
        // - but note that we should call this only after connections have been closed
        //   (i.e the this.gracefullyDisconnectAsync() calls above)
        WEBRTC_CLEANUP.cleanUp()
    }

    public getNumberOfLocalLockedConnections(): number {
        return this.locks.getNumberOfLocalLockedConnections()
    }

    public getNumberOfRemoteLockedConnections(): number {
        return this.locks.getNumberOfRemoteLockedConnections()
    }

    public getNumberOfWeakLockedConnections(): number {
        return this.locks.getNumberOfWeakLockedConnections()
    }

    public async send(message: Message, doNotConnect = false, doNotMindStopped = false): Promise<void> {
        if (this.state === ConnectionManagerState.STOPPED && !doNotMindStopped) {
            return
        }
        const peerDescriptor = message.targetDescriptor!
        if (this.isConnectionToSelf(peerDescriptor)) {
            throw new Err.CannotConnectToSelf('Cannot send to self')
        }
        logger.trace(`Sending message to: ${getNodeIdFromPeerDescriptor(peerDescriptor)}`)
        message = {
            ...message,
            sourceDescriptor: this.getLocalPeerDescriptor()
        }
        const peerIdKey = keyFromPeerDescriptor(peerDescriptor)
        let connection = this.connections.get(peerIdKey)
        if (!connection && !doNotConnect) {
            connection = this.connectorFacade.createConnection(peerDescriptor)
            this.onNewConnection(connection)
        } else if (!connection) {
            throw new Err.SendFailed('No connection to target, doNotConnect flag is true')
        }
        const binary = Message.toBinary(message)
        this.metrics.sendBytesPerSecond.record(binary.byteLength)
        this.metrics.sendMessagesPerSecond.record(1)
        return connection.send(binary, doNotConnect)
    }

    private isConnectionToSelf(peerDescriptor: PeerDescriptor): boolean { 
        return areEqualPeerDescriptors(peerDescriptor, this.getLocalPeerDescriptor()) || this.isOwnWebsocketServer(peerDescriptor)
    }

    private isOwnWebsocketServer(peerDescriptor: PeerDescriptor): boolean {
        const localPeerDescriptor = this.getLocalPeerDescriptor()
        if ((peerDescriptor.websocket !== undefined) && (localPeerDescriptor.websocket !== undefined)) {
            return ((peerDescriptor.websocket.port === localPeerDescriptor.websocket.port) 
                && (peerDescriptor.websocket.host === localPeerDescriptor.websocket.host))
        } else {
            return false
        }
    }

    public getConnection(peerDescriptor: PeerDescriptor): ManagedConnection | undefined {
        const peerIdKey = keyFromPeerDescriptor(peerDescriptor)
        return this.connections.get(peerIdKey)
    }

    public getLocalPeerDescriptor(): PeerDescriptor {
        return this.connectorFacade.getLocalPeerDescriptor()!
    }

    public hasConnection(peerDescriptor: PeerDescriptor): boolean {
        const peerIdKey = keyFromPeerDescriptor(peerDescriptor)
        return this.connections.has(peerIdKey)
    }

    public hasLocalLockedConnection(peerDescriptor: PeerDescriptor): boolean {
        const peerIdKey = keyFromPeerDescriptor(peerDescriptor)
        return this.locks.isLocalLocked(peerIdKey)
    }

    public hasRemoteLockedConnection(peerDescriptor: PeerDescriptor): boolean {
        const peerIdKey = keyFromPeerDescriptor(peerDescriptor)
        return this.locks.isRemoteLocked(peerIdKey)
    }

    private canConnect(peerDescriptor: PeerDescriptor): boolean {
        // Perhaps the connection's state should be checked here
        return !this.hasConnection(peerDescriptor) // TODO: Add port range check
    }

    public handleMessage(message: Message): void {
        logger.trace('Received message of type ' + message.messageType)
        if (message.messageType !== MessageType.RPC) {
            logger.trace('Filtered out non-RPC message of type ' + message.messageType)
            return
        }
        if (this.duplicateMessageDetector.isMostLikelyDuplicate(message.messageId)) {
            logger.trace('handleMessage filtered duplicate ' + getNodeIdFromPeerDescriptor(message.sourceDescriptor!) 
                + ' ' + message.serviceId + ' ' + message.messageId)
            return
        }
        this.duplicateMessageDetector.add(message.messageId)
        if (message.serviceId === INTERNAL_SERVICE_ID) {
            this.rpcCommunicator?.handleMessageFromPeer(message)
        } else {
            logger.trace('emit "message" ' + getNodeIdFromPeerDescriptor(message.sourceDescriptor!) 
                + ' ' + message.serviceId + ' ' + message.messageId)
            this.emit('message', message)
        }
    }

    private onData(data: Uint8Array, peerDescriptor: PeerDescriptor): void {
        if (this.state === ConnectionManagerState.STOPPED) {
            return
        }
        this.metrics.receiveBytesPerSecond.record(data.byteLength)
        this.metrics.receiveMessagesPerSecond.record(1)
        let message: Message | undefined
        try {
            message = Message.fromBinary(data)
            logger.trace(`received protojson: ${protoToString(message, Message)}`)
        } catch (e) {
            logger.debug(`Parsing incoming data into Message failed: ${e}`)
            return
        }
        message.sourceDescriptor = peerDescriptor
        try {
            this.handleMessage(message)
        } catch (e) {
            logger.debug(`Handling incoming data failed: ${e}`)
        }
    }

    private onConnected(connection: ManagedConnection) {
        const peerDescriptor = connection.getPeerDescriptor()!
        this.emit('connected', peerDescriptor)
        logger.trace(getNodeIdFromPeerDescriptor(peerDescriptor) + ' onConnected() ' + connection.connectionType)
        this.onConnectionCountChange()
    }

    private onDisconnected(connection: ManagedConnection, gracefulLeave: boolean) {
        logger.trace(getNodeIdOrUnknownFromPeerDescriptor(connection.getPeerDescriptor()) + ' onDisconnected() gracefulLeave: ' + gracefulLeave)

        const peerIdKey = keyFromPeerDescriptor(connection.getPeerDescriptor()!)
        const storedConnection = this.connections.get(peerIdKey)
        if (storedConnection && storedConnection.connectionId.equals(connection.connectionId)) {
            this.locks.clearAllLocks(peerIdKey)
            this.connections.delete(peerIdKey)
            logger.trace(getNodeIdOrUnknownFromPeerDescriptor(connection.getPeerDescriptor()) 
                + ' deleted connection in onDisconnected() gracefulLeave: ' + gracefulLeave)
            this.emit('disconnected', connection.getPeerDescriptor()!, gracefulLeave)
            this.onConnectionCountChange()
        } else {
            logger.trace(getNodeIdOrUnknownFromPeerDescriptor(connection.getPeerDescriptor()) 
                + ' onDisconnected() did nothing, no such connection in connectionManager')
            if (storedConnection) {
                logger.trace(getNodeIdOrUnknownFromPeerDescriptor(connection.getPeerDescriptor())
                + ' connectionIds do not match ' + storedConnection.connectionId + ' ' + connection.connectionId)
            }
        }

    }

    private onNewConnection(connection: ManagedConnection): boolean {
        if (this.state === ConnectionManagerState.STOPPED) {
            return false
        }
        logger.trace('onNewConnection()')
        connection.offeredAsIncoming = true
        if (!this.acceptNewConnection(connection)) {
            return false
        }
        connection.on('managedData', this.onData)
        connection.on('disconnected', (gracefulLeave: boolean) => {
            this.onDisconnected(connection, gracefulLeave)
        })
        if (connection.isHandshakeCompleted()) {
            this.onConnected(connection)
        } else {
            connection.once('handshakeCompleted', () => {
                this.onConnected(connection)
            })
        }
        return true
    }

<<<<<<< HEAD
    private acceptIncomingConnection(newConnection: ManagedConnection): boolean {
        logger.trace(getNodeIdFromPeerDescriptor(newConnection.getPeerDescriptor()!) + ' acceptIncomingConnection()')
=======
    private acceptNewConnection(newConnection: ManagedConnection): boolean {
        logger.trace(keyFromPeerDescriptor(newConnection.getPeerDescriptor()!) + ' acceptIncomingConnection()')
>>>>>>> 42ef983d
        const newPeerID = peerIdFromPeerDescriptor(newConnection.getPeerDescriptor()!)
        const peerIdKey = keyFromPeerDescriptor(newConnection.getPeerDescriptor()!)
        if (this.connections.has(peerIdKey)) {
            if (newPeerID.hasSmallerHashThan(peerIdFromPeerDescriptor(this.getLocalPeerDescriptor()))) {
                logger.trace(getNodeIdOrUnknownFromPeerDescriptor(newConnection.getPeerDescriptor())
                    + ' acceptIncomingConnection() replace current connection')
                // replace the current connection
                const oldConnection = this.connections.get(newPeerID.toKey())!
                logger.trace('replaced: ' + getNodeIdFromPeerDescriptor(newConnection.getPeerDescriptor()!))
                const buffer = oldConnection.stealOutputBuffer()
                
                for (const data of buffer) {
                    newConnection.sendNoWait(data)
                }
                
                oldConnection.reportBufferSentByOtherConnection()
                oldConnection.replacedByOtherConnection = true
            } else {
                return false
            }
        }

        logger.trace(getNodeIdFromPeerDescriptor(newConnection.getPeerDescriptor()!) + ' added to connections at acceptIncomingConnection')
        this.connections.set(peerIdKey, newConnection)

        return true
    }

    private async closeConnection(peerDescriptor: PeerDescriptor, gracefulLeave: boolean, reason?: string): Promise<void> {
        logger.trace(getNodeIdFromPeerDescriptor(peerDescriptor) + ' ' + 'closeConnection() ' + reason)
        const id = keyFromPeerDescriptor(peerDescriptor)
        this.locks.clearAllLocks(id)
        if (this.connections.has(id)) {
            const connectionToClose = this.connections.get(id)!
            await connectionToClose.close(gracefulLeave)

        } else {
            logger.trace(getNodeIdFromPeerDescriptor(peerDescriptor) + ' ' + 'closeConnection() this.connections did not have the id')
            this.emit('disconnected', peerDescriptor, false)
        }
    }

    public lockConnection(targetDescriptor: PeerDescriptor, lockId: LockID): void {
        if (this.state === ConnectionManagerState.STOPPED || areEqualPeerDescriptors(targetDescriptor, this.getLocalPeerDescriptor())) {
            return
        }
        const peerIdKey = keyFromPeerDescriptor(targetDescriptor)
        const rpcRemote = new ConnectionLockRpcRemote(
            this.getLocalPeerDescriptor(),
            targetDescriptor,
            toProtoRpcClient(new ConnectionLockRpcClient(this.rpcCommunicator!.getRpcClientTransport()))
        )
        this.locks.addLocalLocked(peerIdKey, lockId)
        rpcRemote.lockRequest(lockId)
            .then((_accepted) => logger.trace('LockRequest successful'))
            .catch((err) => { logger.debug(err) })
    }

    public unlockConnection(targetDescriptor: PeerDescriptor, lockId: LockID): void {
        if (this.state === ConnectionManagerState.STOPPED || areEqualPeerDescriptors(targetDescriptor, this.getLocalPeerDescriptor())) {
            return
        }
        const peerIdKey = keyFromPeerDescriptor(targetDescriptor)
        this.locks.removeLocalLocked(peerIdKey, lockId)
        const rpcRemote = new ConnectionLockRpcRemote(
            this.getLocalPeerDescriptor(),
            targetDescriptor,
            toProtoRpcClient(new ConnectionLockRpcClient(this.rpcCommunicator!.getRpcClientTransport()))
        )
        if (this.connections.has(peerIdKey)) {
            rpcRemote.unlockRequest(lockId)
        }
    }

    public weakLockConnection(targetDescriptor: PeerDescriptor): void {
        if (this.state === ConnectionManagerState.STOPPED || areEqualPeerDescriptors(targetDescriptor, this.getLocalPeerDescriptor())) {
            return
        }
        const peerIdKey = keyFromPeerDescriptor(targetDescriptor)
        this.locks.addWeakLocked(peerIdKey)
    }

    public weakUnlockConnection(targetDescriptor: PeerDescriptor): void {
        if (this.state === ConnectionManagerState.STOPPED || areEqualPeerDescriptors(targetDescriptor, this.getLocalPeerDescriptor())) {
            return
        }
        const peerIdKey = keyFromPeerDescriptor(targetDescriptor)
        this.locks.removeWeakLocked(peerIdKey)

    }

    private async gracefullyDisconnectAsync(targetDescriptor: PeerDescriptor, disconnectMode: DisconnectMode): Promise<void> {

        const connection = this.connections.get(peerIdFromPeerDescriptor(targetDescriptor).toKey())

        if (!connection) {
            logger.debug('gracefullyDisconnectedAsync() tried on a non-existing connection')
            return
        }

        const promise = new Promise<void>((resolve, _reject) => {
            // eslint-disable-next-line promise/catch-or-return
            waitForEvent3<ManagedConnectionEvents>(connection, 'disconnected', 2000).then(() => {
                logger.trace('disconnected event received in gracefullyDisconnectAsync()')
                return
            })
                .catch((e) => {
                    logger.trace('force-closing connection after timeout ' + e)
                    connection.close(true)
                })
                .finally(() => {
                    logger.trace('resolving after receiving disconnected event')
                    resolve()
                })
        })

        this.doGracefullyDisconnectAsync(targetDescriptor, disconnectMode)
            .then(() => { return })
            .catch((e) => {
                logger.error(e)
            })

        await promise
    }

    private async doGracefullyDisconnectAsync(targetDescriptor: PeerDescriptor, disconnectMode: DisconnectMode): Promise<void> {
        logger.trace(getNodeIdFromPeerDescriptor(targetDescriptor) + ' gracefullyDisconnectAsync()')
        const rpcRemote = new ConnectionLockRpcRemote(
            this.getLocalPeerDescriptor(),
            targetDescriptor,
            toProtoRpcClient(new ConnectionLockRpcClient(this.rpcCommunicator!.getRpcClientTransport()))
        )
        try {
            await rpcRemote.gracefulDisconnect(disconnectMode)
        } catch (ex) {
            logger.trace(getNodeIdFromPeerDescriptor(targetDescriptor) + ' remote.gracefulDisconnect() failed' + ex)
        }
    }

    public getAllConnectionPeerDescriptors(): PeerDescriptor[] {
        return Array.from(this.connections.values())
            .filter((managedConnection: ManagedConnection) => managedConnection.isHandshakeCompleted())
            .map((managedConnection: ManagedConnection) => managedConnection.getPeerDescriptor()!)
    }

    private onConnectionCountChange() {
        this.metrics.connectionAverageCount.record(this.connections.size)
    }
}<|MERGE_RESOLUTION|>--- conflicted
+++ resolved
@@ -412,13 +412,8 @@
         return true
     }
 
-<<<<<<< HEAD
-    private acceptIncomingConnection(newConnection: ManagedConnection): boolean {
+    private acceptNewConnection(newConnection: ManagedConnection): boolean {
         logger.trace(getNodeIdFromPeerDescriptor(newConnection.getPeerDescriptor()!) + ' acceptIncomingConnection()')
-=======
-    private acceptNewConnection(newConnection: ManagedConnection): boolean {
-        logger.trace(keyFromPeerDescriptor(newConnection.getPeerDescriptor()!) + ' acceptIncomingConnection()')
->>>>>>> 42ef983d
         const newPeerID = peerIdFromPeerDescriptor(newConnection.getPeerDescriptor()!)
         const peerIdKey = keyFromPeerDescriptor(newConnection.getPeerDescriptor()!)
         if (this.connections.has(peerIdKey)) {
