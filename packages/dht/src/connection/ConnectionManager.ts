import { toProtoRpcClient } from '@streamr/proto-rpc'
import { CountMetric, LevelMetric, Logger, Metric, MetricsContext, MetricsDefinition, RateMetric, waitForEvent3 } from '@streamr/utils'
import { EventEmitter } from 'eventemitter3'
import { Contact } from '../dht/contact/Contact'
import { SortedContactList } from '../dht/contact/SortedContactList'
import { DuplicateDetector } from '../dht/routing/DuplicateDetector'
import { PeerIDKey } from '../helpers/PeerID'
import * as Err from '../helpers/errors'
import {
    areEqualPeerDescriptors,
    keyFromPeerDescriptor,
    peerIdFromPeerDescriptor
} from '../helpers/peerIdFromPeerDescriptor'
import { protoToString } from '../helpers/protoToString'
import {
    DisconnectMode,
    DisconnectNotice,
    DisconnectNoticeResponse,
    LockRequest,
    LockResponse,
    Message,
    MessageType,
    PeerDescriptor,
    UnlockRequest
} from '../proto/packages/dht/protos/DhtRpc'
import { ConnectionLockRpcClient } from '../proto/packages/dht/protos/DhtRpc.client'
import { DisconnectionType, ITransport, TransportEvents } from '../transport/ITransport'
import { RoutingRpcCommunicator } from '../transport/RoutingRpcCommunicator'
import { ConnectionLockHandler, LockID } from './ConnectionLockHandler'
import { ConnectorFacade } from './ConnectorFacade'
import { ManagedConnection, Events as ManagedConnectionEvents } from './ManagedConnection'
import { ConnectionLockRpcRemote } from './ConnectionLockRpcRemote'
import { WEBRTC_CLEANUP } from './webrtc/NodeWebrtcConnection'
import { ServerCallContext } from '@protobuf-ts/runtime-rpc'
import { ConnectionLockRpcLocal } from './ConnectionLockRpcLocal'

export interface ConnectionManagerConfig {
    maxConnections?: number
    metricsContext: MetricsContext
    createConnectorFacade: () => ConnectorFacade
}

export enum NatType {
    OPEN_INTERNET = 'open_internet',
    UNKNOWN = 'unknown'
}

interface ConnectionManagerMetrics extends MetricsDefinition {
    sendMessagesPerSecond: Metric
    sendBytesPerSecond: Metric
    receiveMessagesPerSecond: Metric
    receiveBytesPerSecond: Metric
    connectionAverageCount: Metric
    connectionTotalFailureCount: Metric
}

// TODO move this type identifiers.ts and use also in other classes (and rename to ServiceID)
type ServiceId = string

const logger = new Logger(module)

enum ConnectionManagerState {
    IDLE = 'idle',
    RUNNING = 'running',
    STOPPING = 'stopping',
    STOPPED = 'stopped'
}

interface ConnectionManagerEvents {
    newConnection: (connection: ManagedConnection) => void
}

export interface ConnectionLocker {
    lockConnection(targetDescriptor: PeerDescriptor, serviceId: ServiceId): void
    unlockConnection(targetDescriptor: PeerDescriptor, serviceId: ServiceId): void
    weakLockConnection(targetDescriptor: PeerDescriptor): void
    weakUnlockConnection(targetDescriptor: PeerDescriptor): void
}

export interface PortRange {
    min: number
    max: number
}

export interface TlsCertificate {
    privateKeyFileName: string
    certFileName: string
}

export type Events = TransportEvents & ConnectionManagerEvents

const INTERNAL_SERVICE_ID = 'system/connection-manager'

// Form an string representation from a peer description which can be undefined. This output 
// should only be used only for log output. TODO remove this method if we no longer use
// peerDescriptors which can be undefined, e.g.
// - if we refactor ConnectionManager so that it doesn't process handshake requests too early 
//   and therefore this.localPeerDescriptor can't be undefine (NET-1129)
// - if the peerDescriptor of ManagedConnection is always available
// - if we create stricter types for incoming messages (message.sourceDescriptor or
//   disconnectNotice.peerDescriptor)
// - if ManagedConnection#peerDescriptor is never undefined
export const keyOrUnknownFromPeerDescriptor = (peerDescriptor: PeerDescriptor | undefined): string => { 
    if (peerDescriptor !== undefined) {
        return keyFromPeerDescriptor(peerDescriptor)
    } else {
        return 'unknown'
    }
}

export class ConnectionManager extends EventEmitter<Events> implements ITransport, ConnectionLocker {

    private config: ConnectionManagerConfig
    private readonly metricsContext: MetricsContext
    private readonly duplicateMessageDetector: DuplicateDetector = new DuplicateDetector(100000, 100)
    private readonly metrics: ConnectionManagerMetrics
    private locks = new ConnectionLockHandler()
    private connections: Map<PeerIDKey, ManagedConnection> = new Map()
    private readonly connectorFacade: ConnectorFacade
    private rpcCommunicator?: RoutingRpcCommunicator
    private disconnectorIntervalRef?: NodeJS.Timeout
    private state = ConnectionManagerState.IDLE

    constructor(config: ConnectionManagerConfig) {
        super()
        this.config = config
        this.onData = this.onData.bind(this)
        this.onIncomingConnection = this.onIncomingConnection.bind(this)
        this.metricsContext = this.config.metricsContext ?? new MetricsContext()
        this.metrics = {
            sendMessagesPerSecond: new RateMetric(),
            sendBytesPerSecond: new RateMetric(),
            receiveMessagesPerSecond: new RateMetric(),
            receiveBytesPerSecond: new RateMetric(),
            connectionAverageCount: new LevelMetric(0),
            connectionTotalFailureCount: new CountMetric()
        }
        this.metricsContext.addMetrics('node', this.metrics)
        this.connectorFacade = this.config.createConnectorFacade()
        this.send = this.send.bind(this)
        this.rpcCommunicator = new RoutingRpcCommunicator(INTERNAL_SERVICE_ID, this.send, {
            rpcRequestTimeout: 10000
        })
        const lockRpcLocal = new ConnectionLockRpcLocal({
            addRemoteLocked: (id: PeerIDKey, serviceId: string) => this.locks.addRemoteLocked(id, serviceId),
            removeRemoteLocked: (id: PeerIDKey, serviceId: string) => this.locks.removeRemoteLocked(id, serviceId),
            closeConnection: (peerDescriptor: PeerDescriptor, disconnectionType: DisconnectionType, reason?: string) => {
                this.closeConnection(peerDescriptor, disconnectionType, reason)
            },
            getLocalPeerDescriptor: () => this.getLocalPeerDescriptor()
        })
        this.rpcCommunicator.registerRpcMethod(LockRequest, LockResponse, 'lockRequest',
            (req: LockRequest, context: ServerCallContext) => lockRpcLocal.lockRequest(req, context))
        this.rpcCommunicator.registerRpcNotification(UnlockRequest, 'unlockRequest',
            (req: UnlockRequest, context: ServerCallContext) => lockRpcLocal.unlockRequest(req, context))
        this.rpcCommunicator.registerRpcMethod(DisconnectNotice, DisconnectNoticeResponse, 'gracefulDisconnect',
            (req: DisconnectNotice, context: ServerCallContext) => lockRpcLocal.gracefulDisconnect(req, context))
    }

    public garbageCollectConnections(maxConnections: number, lastUsedLimit: number): void {
        if (this.connections.size <= maxConnections) {
            return
        }
        const disconnectionCandidates = new SortedContactList<Contact>(peerIdFromPeerDescriptor(this.getLocalPeerDescriptor()), 100000)
        this.connections.forEach((connection) => {
            if (!this.locks.isLocked(connection.peerIdKey) && Date.now() - connection.getLastUsed() > lastUsedLimit) {
                logger.trace('disconnecting in timeout interval: ' + keyOrUnknownFromPeerDescriptor(connection.getPeerDescriptor()))
                disconnectionCandidates.addContact(new Contact(connection.getPeerDescriptor()!))
            }
        })
        const sortedCandidates = disconnectionCandidates.getAllContacts()
        const targetNum = this.connections.size - maxConnections
        for (let i = 0; i < sortedCandidates.length && i < targetNum; i++) {
            logger.trace('garbageCollecting ' + keyFromPeerDescriptor(sortedCandidates[sortedCandidates.length - 1 - i].getPeerDescriptor()))
            this.gracefullyDisconnectAsync(sortedCandidates[sortedCandidates.length - 1 - i].getPeerDescriptor(),
                DisconnectMode.NORMAL).catch((_e) => { })
        }
    }

    public async start(): Promise<void> {
        if (this.state === ConnectionManagerState.RUNNING || this.state === ConnectionManagerState.STOPPED) {
            throw new Err.CouldNotStart(`Cannot start already ${this.state} module`)
        }
        this.state = ConnectionManagerState.RUNNING
        logger.trace(`Starting ConnectionManager...`)
        await this.connectorFacade.start(
            (connection: ManagedConnection) => this.onIncomingConnection(connection),
            (peerDescriptor: PeerDescriptor) => this.canConnect(peerDescriptor)
        )
        // Garbage collection of connections
        this.disconnectorIntervalRef = setInterval(() => {
            logger.trace('disconnectorInterval')
            const LAST_USED_LIMIT = 20000
            this.garbageCollectConnections(this.config.maxConnections ?? 80, LAST_USED_LIMIT)
        }, 5000)
    }

    public async stop(): Promise<void> {
        if (this.state === ConnectionManagerState.STOPPED || this.state === ConnectionManagerState.STOPPING) {
            return
        }
        this.state = ConnectionManagerState.STOPPING
        logger.trace(`Stopping ConnectionManager`)
        if (this.disconnectorIntervalRef) {
            clearInterval(this.disconnectorIntervalRef)
        }
        await this.connectorFacade.stop()

        await Promise.all(Array.from(this.connections.values()).map(async (peer) => {
            if (peer.isHandshakeCompleted()) {
                try {
                    await this.gracefullyDisconnectAsync(peer.getPeerDescriptor()!, DisconnectMode.LEAVING)
                } catch (e) {
                    logger.error(e)
                }
            } else {
                logger.trace('handshake of connection not completed, force-closing')
                const eventReceived = waitForEvent3<ManagedConnectionEvents>(peer, 'disconnected', 2000)
                peer.close('OTHER')
                try {
                    await eventReceived
                    logger.trace('resolving after receiving disconnected event from non-handshaked connection')
                } catch (e) {
                    logger.trace('force-closing non-handshaked connection timed out ' + e)
                }
            }
        }))

        this.state = ConnectionManagerState.STOPPED
        this.rpcCommunicator!.stop()
        this.duplicateMessageDetector.clear()
        this.locks.clear()
        this.removeAllListeners()
        // TODO would it make sense to move this call to WebrtcConnector#stop()?
        // - but note that we should call this only after connections have been closed
        //   (i.e the this.gracefullyDisconnectAsync() calls above)
        WEBRTC_CLEANUP.cleanUp()
    }

    public getNumberOfLocalLockedConnections(): number {
        return this.locks.getNumberOfLocalLockedConnections()
    }

    public getNumberOfRemoteLockedConnections(): number {
        return this.locks.getNumberOfRemoteLockedConnections()
    }

    public getNumberOfWeakLockedConnections(): number {
        return this.locks.getNumberOfWeakLockedConnections()
    }

    public async send(message: Message, doNotConnect = false, doNotMindStopped = false): Promise<void> {
        if (this.state === ConnectionManagerState.STOPPED && !doNotMindStopped) {
            return
        }
        const peerDescriptor = message.targetDescriptor!
        if (this.isConnectionToSelf(peerDescriptor)) {
            throw new Err.CannotConnectToSelf('Cannot send to self')
        }
        logger.trace(`Sending message to: ${keyFromPeerDescriptor(peerDescriptor)}`)
        message = {
            ...message,
            sourceDescriptor: this.getLocalPeerDescriptor()
        }
        const peerIdKey = keyFromPeerDescriptor(peerDescriptor)
        let connection = this.connections.get(peerIdKey)
        if (!connection && !doNotConnect) {
            connection = this.connectorFacade.createConnection(peerDescriptor)
            this.onIncomingConnection(connection)
        } else if (!connection) {
            throw new Err.SendFailed('No connection to target, doNotConnect flag is true')
        }
        const binary = Message.toBinary(message)
        this.metrics.sendBytesPerSecond.record(binary.byteLength)
        this.metrics.sendMessagesPerSecond.record(1)
        return connection.send(binary, doNotConnect)
    }

    private isConnectionToSelf(peerDescriptor: PeerDescriptor): boolean { 
        return areEqualPeerDescriptors(peerDescriptor, this.getLocalPeerDescriptor()) || this.isOwnWebsocketServer(peerDescriptor)
    }

    private isOwnWebsocketServer(peerDescriptor: PeerDescriptor): boolean {
        const localPeerDescriptor = this.getLocalPeerDescriptor()
        if ((peerDescriptor.websocket !== undefined) && (localPeerDescriptor.websocket !== undefined)) {
            return ((peerDescriptor.websocket.port === localPeerDescriptor.websocket.port) 
                && (peerDescriptor.websocket.host === localPeerDescriptor.websocket.host))
        } else {
            return false
        }
    }

    public getConnection(peerDescriptor: PeerDescriptor): ManagedConnection | undefined {
        const peerIdKey = keyFromPeerDescriptor(peerDescriptor)
        return this.connections.get(peerIdKey)
    }

    public getLocalPeerDescriptor(): PeerDescriptor {
        return this.connectorFacade.getLocalPeerDescriptor()!
    }

    public hasConnection(peerDescriptor: PeerDescriptor): boolean {
        const peerIdKey = keyFromPeerDescriptor(peerDescriptor)
        return this.connections.has(peerIdKey)
    }

    public hasLocalLockedConnection(peerDescriptor: PeerDescriptor): boolean {
        const peerIdKey = keyFromPeerDescriptor(peerDescriptor)
        return this.locks.isLocalLocked(peerIdKey)
    }

    public hasRemoteLockedConnection(peerDescriptor: PeerDescriptor): boolean {
        const peerIdKey = keyFromPeerDescriptor(peerDescriptor)
        return this.locks.isRemoteLocked(peerIdKey)
    }

    private canConnect(peerDescriptor: PeerDescriptor): boolean {
        // Perhaps the connection's state should be checked here
        return !this.hasConnection(peerDescriptor) // TODO: Add port range check
    }

    public handleMessage(message: Message): void {
        logger.trace('Received message of type ' + message.messageType)
        if (message.messageType !== MessageType.RPC) {
            logger.trace('Filtered out non-RPC message of type ' + message.messageType)
            return
        }
        if (this.duplicateMessageDetector.isMostLikelyDuplicate(message.messageId)) {
            logger.trace('handleMessage filtered duplicate ' + keyFromPeerDescriptor(message.sourceDescriptor!) 
                + ' ' + message.serviceId + ' ' + message.messageId)
            return
        }
        this.duplicateMessageDetector.add(message.messageId)
        if (message.serviceId === INTERNAL_SERVICE_ID) {
            this.rpcCommunicator?.handleMessageFromPeer(message)
        } else {
            logger.trace('emit "message" ' + keyFromPeerDescriptor(message.sourceDescriptor!) + ' ' + message.serviceId + ' ' + message.messageId)
            this.emit('message', message)
        }
    }

    private onData(data: Uint8Array, peerDescriptor: PeerDescriptor): void {
        if (this.state === ConnectionManagerState.STOPPED) {
            return
        }
        this.metrics.receiveBytesPerSecond.record(data.byteLength)
        this.metrics.receiveMessagesPerSecond.record(1)
        let message: Message | undefined
        try {
            message = Message.fromBinary(data)
            logger.trace(`received protojson: ${protoToString(message, Message)}`)
        } catch (e) {
            logger.debug(`Parsing incoming data into Message failed: ${e}`)
            return
        }
        message.sourceDescriptor = peerDescriptor
        try {
            this.handleMessage(message)
        } catch (e) {
            logger.debug(`Handling incoming data failed: ${e}`)
        }
    }

    private onConnected(connection: ManagedConnection) {
        const peerDescriptor = connection.getPeerDescriptor()!
        this.emit('connected', peerDescriptor)
        logger.trace(keyFromPeerDescriptor(peerDescriptor) + ' onConnected() ' + connection.connectionType)
        this.onConnectionCountChange()
    }

    private onDisconnected(connection: ManagedConnection, disconnectionType: DisconnectionType) {
        logger.trace(keyOrUnknownFromPeerDescriptor(connection.getPeerDescriptor()) + ' onDisconnected() ' + disconnectionType)

        const peerIdKey = keyFromPeerDescriptor(connection.getPeerDescriptor()!)
        const storedConnection = this.connections.get(peerIdKey)
        if (storedConnection && storedConnection.connectionId.equals(connection.connectionId)) {
            this.locks.clearAllLocks(peerIdKey)
            this.connections.delete(peerIdKey)
            logger.trace(keyOrUnknownFromPeerDescriptor(connection.getPeerDescriptor()) 
                + ' deleted connection in onDisconnected() ' + disconnectionType)
            this.emit('disconnected', connection.getPeerDescriptor()!, disconnectionType)
            this.onConnectionCountChange()
        } else {
            logger.trace(keyOrUnknownFromPeerDescriptor(connection.getPeerDescriptor()) 
                + ' onDisconnected() did nothing, no such connection in connectionManager')
            if (storedConnection) {
                logger.trace(keyOrUnknownFromPeerDescriptor(connection.getPeerDescriptor())
                + ' connectionIds do not match ' + storedConnection.connectionId + ' ' + connection.connectionId)
            }
        }

    }

    private onIncomingConnection(connection: ManagedConnection): boolean {
        if (this.state === ConnectionManagerState.STOPPED) {
            return false
        }
        logger.trace('onIncomingConnection()')
        connection.offeredAsIncoming = true
        if (!this.acceptIncomingConnection(connection)) {
            return false
        }
        connection.on('managedData', this.onData)
        connection.on('disconnected', (disconnectionType: DisconnectionType) => {
            this.onDisconnected(connection, disconnectionType)
        })
        this.emit('newConnection', connection)
        if (connection.isHandshakeCompleted()) {
            this.onConnected(connection)
        } else {
            connection.once('handshakeCompleted', () => {
                this.onConnected(connection)
            })
        }
        return true
    }

    private acceptIncomingConnection(newConnection: ManagedConnection): boolean {
        logger.trace(keyFromPeerDescriptor(newConnection.getPeerDescriptor()!) + ' acceptIncomingConnection()')
        const newPeerID = peerIdFromPeerDescriptor(newConnection.getPeerDescriptor()!)
        const peerIdKey = keyFromPeerDescriptor(newConnection.getPeerDescriptor()!)
        if (this.connections.has(peerIdKey)) {
            if (newPeerID.hasSmallerHashThan(peerIdFromPeerDescriptor(this.getLocalPeerDescriptor()))) {
                logger.trace(keyOrUnknownFromPeerDescriptor(newConnection.getPeerDescriptor())
                    + ' acceptIncomingConnection() replace current connection')
                // replace the current connection
                const oldConnection = this.connections.get(newPeerID.toKey())!
                logger.trace('replaced: ' + keyFromPeerDescriptor(newConnection.getPeerDescriptor()!))
                const buffer = oldConnection.stealOutputBuffer()
                
                for (const data of buffer) {
                    newConnection.sendNoWait(data)
                }
                
                oldConnection.reportBufferSentByOtherConnection()
                oldConnection.replacedByOtherConnection = true
            } else {
                newConnection.rejectedAsIncoming = true
                return false
            }
        }

        logger.trace(keyFromPeerDescriptor(newConnection.getPeerDescriptor()!) + ' added to connections at acceptIncomingConnection')
        this.connections.set(peerIdKey, newConnection)

        return true
    }

    private async closeConnection(peerDescriptor: PeerDescriptor, disconnectionType: DisconnectionType, reason?: string): Promise<void> {
        logger.trace(keyFromPeerDescriptor(peerDescriptor) + ' ' + 'closeConnection() ' + reason)
        const id = keyFromPeerDescriptor(peerDescriptor)
        this.locks.clearAllLocks(id)
        if (this.connections.has(id)) {
            const connectionToClose = this.connections.get(id)!
            await connectionToClose.close(disconnectionType)

        } else {
            logger.trace(keyFromPeerDescriptor(peerDescriptor) + ' ' + 'closeConnection() this.connections did not have the id')
            this.emit('disconnected', peerDescriptor, 'OTHER')
        }
    }

    public lockConnection(targetDescriptor: PeerDescriptor, lockId: LockID): void {
        if (this.state === ConnectionManagerState.STOPPED || areEqualPeerDescriptors(targetDescriptor, this.getLocalPeerDescriptor())) {
            return
        }
        const peerIdKey = keyFromPeerDescriptor(targetDescriptor)
        const rpcRemote = new ConnectionLockRpcRemote(
            this.getLocalPeerDescriptor(),
            targetDescriptor,
            toProtoRpcClient(new ConnectionLockRpcClient(this.rpcCommunicator!.getRpcClientTransport()))
        )
        this.locks.addLocalLocked(peerIdKey, lockId)
        rpcRemote.lockRequest(lockId)
            .then((_accepted) => logger.trace('LockRequest successful'))
            .catch((err) => { logger.debug(err) })
    }

    public unlockConnection(targetDescriptor: PeerDescriptor, lockId: LockID): void {
        if (this.state === ConnectionManagerState.STOPPED || areEqualPeerDescriptors(targetDescriptor, this.getLocalPeerDescriptor())) {
            return
        }
        const peerIdKey = keyFromPeerDescriptor(targetDescriptor)
        this.locks.removeLocalLocked(peerIdKey, lockId)
        const rpcRemote = new ConnectionLockRpcRemote(
            this.getLocalPeerDescriptor(),
            targetDescriptor,
            toProtoRpcClient(new ConnectionLockRpcClient(this.rpcCommunicator!.getRpcClientTransport()))
        )
        if (this.connections.has(peerIdKey)) {
            rpcRemote.unlockRequest(lockId)
        }
    }

    public weakLockConnection(targetDescriptor: PeerDescriptor): void {
        if (this.state === ConnectionManagerState.STOPPED || areEqualPeerDescriptors(targetDescriptor, this.getLocalPeerDescriptor())) {
            return
        }
        const peerIdKey = keyFromPeerDescriptor(targetDescriptor)
        this.locks.addWeakLocked(peerIdKey)
    }

    public weakUnlockConnection(targetDescriptor: PeerDescriptor): void {
        if (this.state === ConnectionManagerState.STOPPED || areEqualPeerDescriptors(targetDescriptor, this.getLocalPeerDescriptor())) {
            return
        }
        const peerIdKey = keyFromPeerDescriptor(targetDescriptor)
        this.locks.removeWeakLocked(peerIdKey)

    }

    private async gracefullyDisconnectAsync(targetDescriptor: PeerDescriptor, disconnectMode: DisconnectMode): Promise<void> {

        const connection = this.connections.get(peerIdFromPeerDescriptor(targetDescriptor).toKey())

        if (!connection) {
            logger.debug('gracefullyDisconnectedAsync() tried on a non-existing connection')
            return
        }

        const promise = new Promise<void>((resolve, _reject) => {
            // eslint-disable-next-line promise/catch-or-return
            waitForEvent3<ManagedConnectionEvents>(connection, 'disconnected', 2000).then(() => {
                logger.trace('disconnected event received in gracefullyDisconnectAsync()')
                return
            })
                .catch((e) => {
                    logger.trace('force-closing connection after timeout ' + e)
                    connection.close('OTHER')
                })
                .finally(() => {
                    logger.trace('resolving after receiving disconnected event')
                    resolve()
                })
        })

        this.doGracefullyDisconnectAsync(targetDescriptor, disconnectMode)
            .then(() => { return })
            .catch((e) => {
                logger.error(e)
            })

        await promise
    }

    private async doGracefullyDisconnectAsync(targetDescriptor: PeerDescriptor, disconnectMode: DisconnectMode): Promise<void> {
        logger.trace(keyFromPeerDescriptor(targetDescriptor) + ' gracefullyDisconnectAsync()')
        const rpcRemote = new ConnectionLockRpcRemote(
            this.getLocalPeerDescriptor(),
            targetDescriptor,
            toProtoRpcClient(new ConnectionLockRpcClient(this.rpcCommunicator!.getRpcClientTransport()))
        )
        try {
            await rpcRemote.gracefulDisconnect(disconnectMode)
        } catch (ex) {
            logger.trace(keyFromPeerDescriptor(targetDescriptor) + ' remote.gracefulDisconnect() failed' + ex)
        }
    }

    public getAllConnectionPeerDescriptors(): PeerDescriptor[] {
        return Array.from(this.connections.values())
            .filter((managedConnection: ManagedConnection) => managedConnection.isHandshakeCompleted())
            .map((managedConnection: ManagedConnection) => managedConnection.getPeerDescriptor()!)
    }

<<<<<<< HEAD
=======
    // ConnectionLockRpc local RPC method
    private async lockRequest(lockRequest: LockRequest, context: ServerCallContext): Promise<LockResponse> {
        const senderPeerDescriptor = (context as DhtCallContext).incomingSourceDescriptor!
        const remotePeerId = peerIdFromPeerDescriptor(senderPeerDescriptor)
        if (areEqualPeerDescriptors(senderPeerDescriptor, this.getLocalPeerDescriptor())) {
            const response: LockResponse = {
                accepted: false
            }
            return response
        }
        this.locks.addRemoteLocked(remotePeerId.toKey(), lockRequest.lockId)
        const response: LockResponse = {
            accepted: true
        }
        return response
    }

    // ConnectionLockRpc local RPC method
    private async unlockRequest(unlockRequest: UnlockRequest, context: ServerCallContext): Promise<Empty> {
        const senderPeerDescriptor = (context as DhtCallContext).incomingSourceDescriptor!
        const peerIdKey = keyFromPeerDescriptor(senderPeerDescriptor)
        this.locks.removeRemoteLocked(peerIdKey, unlockRequest.lockId)
        return {}
    }

    // ConnectionLockRpc local RPC method
    private async gracefulDisconnect(disconnectNotice: DisconnectNotice, context: ServerCallContext): Promise<Empty> {
        const senderPeerDescriptor = (context as DhtCallContext).incomingSourceDescriptor!
        logger.trace(keyOrUnknownFromPeerDescriptor(senderPeerDescriptor) + ' received gracefulDisconnect notice')

        if (disconnectNotice.disconnectMode === DisconnectMode.LEAVING) {
            this.closeConnection(senderPeerDescriptor, 'INCOMING_GRACEFUL_LEAVE', 'graceful leave notified')
        } else {
            this.closeConnection(senderPeerDescriptor, 'INCOMING_GRACEFUL_DISCONNECT', 'graceful disconnect notified')
        }
        return {}
    }

>>>>>>> b98c3468
    private onConnectionCountChange() {
        this.metrics.connectionAverageCount.record(this.connections.size)
    }
}<|MERGE_RESOLUTION|>--- conflicted
+++ resolved
@@ -563,47 +563,6 @@
             .map((managedConnection: ManagedConnection) => managedConnection.getPeerDescriptor()!)
     }
 
-<<<<<<< HEAD
-=======
-    // ConnectionLockRpc local RPC method
-    private async lockRequest(lockRequest: LockRequest, context: ServerCallContext): Promise<LockResponse> {
-        const senderPeerDescriptor = (context as DhtCallContext).incomingSourceDescriptor!
-        const remotePeerId = peerIdFromPeerDescriptor(senderPeerDescriptor)
-        if (areEqualPeerDescriptors(senderPeerDescriptor, this.getLocalPeerDescriptor())) {
-            const response: LockResponse = {
-                accepted: false
-            }
-            return response
-        }
-        this.locks.addRemoteLocked(remotePeerId.toKey(), lockRequest.lockId)
-        const response: LockResponse = {
-            accepted: true
-        }
-        return response
-    }
-
-    // ConnectionLockRpc local RPC method
-    private async unlockRequest(unlockRequest: UnlockRequest, context: ServerCallContext): Promise<Empty> {
-        const senderPeerDescriptor = (context as DhtCallContext).incomingSourceDescriptor!
-        const peerIdKey = keyFromPeerDescriptor(senderPeerDescriptor)
-        this.locks.removeRemoteLocked(peerIdKey, unlockRequest.lockId)
-        return {}
-    }
-
-    // ConnectionLockRpc local RPC method
-    private async gracefulDisconnect(disconnectNotice: DisconnectNotice, context: ServerCallContext): Promise<Empty> {
-        const senderPeerDescriptor = (context as DhtCallContext).incomingSourceDescriptor!
-        logger.trace(keyOrUnknownFromPeerDescriptor(senderPeerDescriptor) + ' received gracefulDisconnect notice')
-
-        if (disconnectNotice.disconnectMode === DisconnectMode.LEAVING) {
-            this.closeConnection(senderPeerDescriptor, 'INCOMING_GRACEFUL_LEAVE', 'graceful leave notified')
-        } else {
-            this.closeConnection(senderPeerDescriptor, 'INCOMING_GRACEFUL_DISCONNECT', 'graceful disconnect notified')
-        }
-        return {}
-    }
-
->>>>>>> b98c3468
     private onConnectionCountChange() {
         this.metrics.connectionAverageCount.record(this.connections.size)
     }
