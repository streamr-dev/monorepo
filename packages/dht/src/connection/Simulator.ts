--- conflicted
+++ resolved
@@ -3,9 +3,6 @@
 import { PeerDescriptor } from "../proto/DhtRpc"
 import { ConnectionSourceEvents } from "./IConnectionSource"
 import { SimulatorConnector } from "./SimulatorConnector"
-<<<<<<< HEAD
-
-=======
 import { SimulatorTransport } from "./SimulatorTransport"
 import { Logger } from "@streamr/utils"
 import { getRegionDelayMatrix } from "../../test/data/pings"
@@ -14,25 +11,9 @@
 
 export enum LatencyType { NONE = 'NONE', RANDOM = 'RANDOM', REAL = 'REAL' }
 
->>>>>>> 8a47f884
 export class Simulator extends EventEmitter<ConnectionSourceEvents> {
     private connectors: Map<PeerIDKey, SimulatorConnector> = new Map()
     private latenciesEnabled = false
-
-<<<<<<< HEAD
-    addConnector(connector: SimulatorConnector): void {
-        this.connectors.set(PeerID.fromValue(connector.getPeerDescriptor().peerId).toKey(), connector)
-    }
-
-    send(sourceDescriptor: PeerDescriptor, targetDescriptor: PeerDescriptor, data: Uint8Array ): void {
-        if (this.latenciesEnabled) {
-            setTimeout(() => {
-                this.connectors.get(PeerID.fromValue(targetDescriptor.peerId).toKey())!.handleIncomingData(sourceDescriptor, data)
-            }
-            , Math.random() * (250 - 5) + 5)
-        } else {
-            this.connectors.get(PeerID.fromValue(targetDescriptor.peerId).toKey())!.handleIncomingData(sourceDescriptor, data)
-=======
     private connectionManagers: Map<PeerIDKey, SimulatorTransport> = new Map()
 
     private latencyTable?: Array<Array<number>>
@@ -41,7 +22,6 @@
         super()
         if (this.latencyType == LatencyType.REAL) {
             this.latencyTable = getRegionDelayMatrix()
->>>>>>> 8a47f884
         }
     }
 
@@ -49,21 +29,11 @@
         this.connectors.set(PeerID.fromValue(connector.getPeerDescriptor().peerId).toKey(), connector)
     }
 
-<<<<<<< HEAD
-    connect(sourceDescriptor: PeerDescriptor, targetDescriptor: PeerDescriptor): void  {
-=======
     connect(sourceDescriptor: PeerDescriptor, targetDescriptor: PeerDescriptor): void {
->>>>>>> 8a47f884
         const target = this.connectors.get(PeerID.fromValue(targetDescriptor.peerId).toKey())
         target!.handleIncomingConnection(sourceDescriptor)
     }
 
-<<<<<<< HEAD
-    disconnect(sourceDescriptor: PeerDescriptor, targetDescriptor: PeerDescriptor): void  {
-        const target = this.connectors.get(PeerID.fromValue(targetDescriptor.peerId).toKey())
-        target!.handleIncomingDisconnection(sourceDescriptor)
-    }
-=======
     disconnect(sourceDescriptor: PeerDescriptor, targetDescriptor: PeerDescriptor): void {
         const target = this.connectors.get(PeerID.fromValue(targetDescriptor.peerId).toKey())
         target!.handleIncomingDisconnection(sourceDescriptor)
@@ -96,5 +66,4 @@
             }, latency)
         }
     }
->>>>>>> 8a47f884
 }