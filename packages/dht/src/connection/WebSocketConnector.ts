import { EventEmitter } from 'events'
import { ConnectionSource, Event as ConnectionSourceEvent } from './ConnectionSource'
import { ClientWebSocket } from './ClientWebSocket'
import { Event as ConnectionEvent, Connection } from './Connection'

export class WebSocketConnector extends EventEmitter implements ConnectionSource {

<<<<<<< HEAD
    connect({ host, port, url }: { host?: string; port?: number; url?: string; } = {}): ClientWebSocket {
        const socket = new ClientWebSocket()

        socket.once(ConnectionEvent.CONNECTED, () => {
            this.emit(ConnectionSourceEvent.CONNECTED, socket)
        })
        
=======
    connect({ host, port, url }: { host?: string; port?: number; url?: string; } = {}): void {
        const socket = new ClientWebSocket()

        socket.once(ConnectionEvent.CONNECTED, () => {
            this.emit(ConnectionSourceEvent.NEW_CONNECTION, socket)
        })

>>>>>>> d62cf316
        let address = ''
        if (url) {
            address = url
        }
        else if (host && port) {
            address = 'ws://' + host + ':' + port
        }
<<<<<<< HEAD
=======

>>>>>>> d62cf316
        socket.connect(address)
        return socket
    }

    connectAsync({ host, port, url, timeoutMs }:
        { host?: string; port?: number; url?: string; timeoutMs: number } = { timeoutMs: 1000 }): Promise<Connection> {
        return new Promise((resolve, reject) => {
            const socket = new ClientWebSocket()

            const connectHandler = () => {
                clearTimeout(timeout)
                socket.off(ConnectionEvent.ERROR, errorHandler)
                resolve(socket)
            }

            const errorHandler = () => {
                //console.log('errorHandler of WebSocketConnector::connectAsync()')
                clearTimeout(timeout)
                reject()
            }

            const timeoutHandler = () => {
                socket.off(ConnectionEvent.ERROR, errorHandler)
                reject()
            }

            const timeout = setTimeout(timeoutHandler, timeoutMs)

            socket.once(ConnectionEvent.CONNECTED, connectHandler)
            socket.once(ConnectionEvent.ERROR, errorHandler)

            let address = ''
            if (url) {
                address = url
            }
            else if (host && port) {
                address = 'ws://' + host + ':' + port
            }

            socket.connect(address)
        })
    }

    connectAsync({ host, port, url, timeoutMs }:
        { host?: string; port?: number; url?: string; timeoutMs: number } = { timeoutMs: 1000 }): Promise<Connection> {
        return new Promise((resolve, reject) => {
            const socket = new ClientWebSocket()

            const connectHandler = () => {
                clearTimeout(timeout)
                socket.off(ConnectionEvent.ERROR, errorHandler)
                resolve(socket)
            }

            const errorHandler = () => {
                //console.log('errorHandler of WebSocketConnector::connectAsync()')
                clearTimeout(timeout)
                reject()
            }

            const timeoutHandler = () => {
                socket.off(ConnectionEvent.ERROR, errorHandler)
                reject()
            }

            const timeout = setTimeout(timeoutHandler, timeoutMs)

            socket.once(ConnectionEvent.CONNECTED, connectHandler)
            socket.once(ConnectionEvent.ERROR, errorHandler)

            let address = ''
            if (url) {
                address = url
            }
            else if (host && port) {
                address = 'ws://' + host + ':' + port
            }

            socket.connect(address)
        })
    }
}<|MERGE_RESOLUTION|>--- conflicted
+++ resolved
@@ -5,7 +5,6 @@
 
 export class WebSocketConnector extends EventEmitter implements ConnectionSource {
 
-<<<<<<< HEAD
     connect({ host, port, url }: { host?: string; port?: number; url?: string; } = {}): ClientWebSocket {
         const socket = new ClientWebSocket()
 
@@ -13,15 +12,6 @@
             this.emit(ConnectionSourceEvent.CONNECTED, socket)
         })
         
-=======
-    connect({ host, port, url }: { host?: string; port?: number; url?: string; } = {}): void {
-        const socket = new ClientWebSocket()
-
-        socket.once(ConnectionEvent.CONNECTED, () => {
-            this.emit(ConnectionSourceEvent.NEW_CONNECTION, socket)
-        })
-
->>>>>>> d62cf316
         let address = ''
         if (url) {
             address = url
@@ -29,10 +19,7 @@
         else if (host && port) {
             address = 'ws://' + host + ':' + port
         }
-<<<<<<< HEAD
-=======
 
->>>>>>> d62cf316
         socket.connect(address)
         return socket
     }
@@ -75,43 +62,4 @@
             socket.connect(address)
         })
     }
-
-    connectAsync({ host, port, url, timeoutMs }:
-        { host?: string; port?: number; url?: string; timeoutMs: number } = { timeoutMs: 1000 }): Promise<Connection> {
-        return new Promise((resolve, reject) => {
-            const socket = new ClientWebSocket()
-
-            const connectHandler = () => {
-                clearTimeout(timeout)
-                socket.off(ConnectionEvent.ERROR, errorHandler)
-                resolve(socket)
-            }
-
-            const errorHandler = () => {
-                //console.log('errorHandler of WebSocketConnector::connectAsync()')
-                clearTimeout(timeout)
-                reject()
-            }
-
-            const timeoutHandler = () => {
-                socket.off(ConnectionEvent.ERROR, errorHandler)
-                reject()
-            }
-
-            const timeout = setTimeout(timeoutHandler, timeoutMs)
-
-            socket.once(ConnectionEvent.CONNECTED, connectHandler)
-            socket.once(ConnectionEvent.ERROR, errorHandler)
-
-            let address = ''
-            if (url) {
-                address = url
-            }
-            else if (host && port) {
-                address = 'ws://' + host + ':' + port
-            }
-
-            socket.connect(address)
-        })
-    }
 }