import 'setimmediate'
import {
    IceCandidate,
    PeerDescriptor,
    RtcAnswer,
    RtcOffer, WebRtcConnectionRequest
} from '../../proto/packages/dht/protos/DhtRpc'
import { Empty } from '../../proto/google/protobuf/empty'
import { ITransport } from '../../transport/ITransport'
import { ListeningRpcCommunicator } from '../../transport/ListeningRpcCommunicator'
import { NodeWebRtcConnection } from './NodeWebRtcConnection'
import { RemoteWebrtcConnector } from './RemoteWebrtcConnector'
import { WebRtcConnectorServiceClient } from '../../proto/packages/dht/protos/DhtRpc.client'
import { PeerID, PeerIDKey } from '../../helpers/PeerID'
import { DescriptionType } from 'node-datachannel'
import { ManagedWebRtcConnection } from '../ManagedWebRtcConnection'
import { Logger } from '@streamr/utils'
import * as Err from '../../helpers/errors'
import { IWebRtcConnectorService } from "../../proto/packages/dht/protos/DhtRpc.server"
import { ServerCallContext } from '@protobuf-ts/runtime-rpc'
import { ManagedConnection } from '../ManagedConnection'
import { toProtoRpcClient } from '@streamr/proto-rpc'
import { getAddressFromIceCandidate, isPrivateIPv4 } from '../../helpers/AddressTools'

const logger = new Logger(module)

export interface WebRtcConnectorConfig {
    rpcTransport: ITransport
    protocolVersion: string
    iceServers?: IceServer[]
    disallowPrivateAddresses?: boolean
    bufferThresholdLow?: number
    bufferThresholdHigh?: number
    connectionTimeout?: number
}

export interface IceServer {
    url: string
    port: number
    username?: string
    password?: string
}

export class WebRtcConnector implements IWebRtcConnectorService {
    private static readonly WEBRTC_CONNECTOR_SERVICE_ID = 'system/webrtc_connector'
    private readonly rpcCommunicator: ListeningRpcCommunicator
    private readonly ongoingConnectAttempts: Map<PeerIDKey, ManagedWebRtcConnection> = new Map()
    private readonly rpcTransport: ITransport
    private ownPeerDescriptor?: PeerDescriptor
    private stopped = false
    private static objectCounter = 0
    private objectId = 0
<<<<<<< HEAD
    private iceServers: IceServer[]
    private disallowPrivateAddresses: boolean
=======
    private stunUrls: string[]
    private config: WebRtcConnectorConfig
    private incomingConnectionCallback: (connection: ManagedConnection) => boolean
>>>>>>> 762feb18

    constructor(
        config: WebRtcConnectorConfig,
        incomingConnectionCallback: (connection: ManagedConnection) => boolean
    ) {

        this.config = config

        WebRtcConnector.objectCounter++
        this.objectId = WebRtcConnector.objectCounter

        this.rpcTransport = config.rpcTransport
<<<<<<< HEAD
        this.iceServers = config.iceServers || []
        this.disallowPrivateAddresses = config.disallowPrivateAddresses || false

=======
        this.stunUrls = config.stunUrls || []
        this.incomingConnectionCallback = incomingConnectionCallback
>>>>>>> 762feb18
        this.rpcCommunicator = new ListeningRpcCommunicator(WebRtcConnector.WEBRTC_CONNECTOR_SERVICE_ID, this.rpcTransport, {
            rpcRequestTimeout: 15000
        })

        this.rtcOffer = this.rtcOffer.bind(this)
        this.rtcAnswer = this.rtcAnswer.bind(this)
        this.iceCandidate = this.iceCandidate.bind(this)
        this.requestConnection = this.requestConnection.bind(this)

        this.rpcCommunicator.registerRpcNotification(RtcOffer, 'rtcOffer', this.rtcOffer)
        this.rpcCommunicator.registerRpcNotification(RtcAnswer, 'rtcAnswer', this.rtcAnswer)
        this.rpcCommunicator.registerRpcNotification(IceCandidate, 'iceCandidate', this.iceCandidate)
        this.rpcCommunicator.registerRpcNotification(WebRtcConnectionRequest, 'requestConnection', this.requestConnection)
    }

    connect(targetPeerDescriptor: PeerDescriptor): ManagedConnection {
        if (PeerID.fromValue(this.ownPeerDescriptor!.kademliaId).equals(PeerID.fromValue(targetPeerDescriptor.kademliaId))) {
            throw new Err.CannotConnectToSelf('Cannot open WebRTC Connection to self')
        }

        logger.trace(`Opening WebRTC connection to ${targetPeerDescriptor.kademliaId.toString()}`)

        const peerKey = PeerID.fromValue(targetPeerDescriptor.kademliaId).toKey()
        const existingConnection = this.ongoingConnectAttempts.get(peerKey)
        if (existingConnection) {
            return existingConnection
        }

        const connection = new NodeWebRtcConnection({
            remotePeerDescriptor: targetPeerDescriptor,
            iceServers: this.iceServers,
            bufferThresholdLow: this.config.bufferThresholdLow,
            bufferThresholdHigh: this.config.bufferThresholdHigh,
            connectingTimeout: this.config.connectionTimeout
        })

        const offering = this.isOffering(targetPeerDescriptor)
        let managedConnection: ManagedWebRtcConnection

        if (offering) {
            managedConnection = new ManagedWebRtcConnection(this.ownPeerDescriptor!, this.config.protocolVersion, connection)
        } else {
            managedConnection = new ManagedWebRtcConnection(this.ownPeerDescriptor!, this.config.protocolVersion, undefined, connection)
        }

        managedConnection.setPeerDescriptor(targetPeerDescriptor)

        this.ongoingConnectAttempts.set(PeerID.fromValue(targetPeerDescriptor.kademliaId).toKey(), managedConnection)

        const delFunc = () => {
            if (this.ongoingConnectAttempts.has(peerKey)) {
                this.ongoingConnectAttempts.delete(peerKey)
            }
            connection.off('disconnected', delFunc)
            managedConnection.off('handshakeCompleted', delFunc)
        }
        connection.on('disconnected', delFunc)
        managedConnection.on('handshakeCompleted', delFunc)

        const remoteConnector = new RemoteWebrtcConnector(
            targetPeerDescriptor,
            toProtoRpcClient(new WebRtcConnectorServiceClient(this.rpcCommunicator.getRpcClientTransport()))
        )

        connection.on('localCandidate', (candidate: string, mid: string) => {
            remoteConnector.sendIceCandidate(this.ownPeerDescriptor!, candidate, mid, connection.connectionId.toString())
        })

        if (offering) {
            connection.once('localDescription', (description: string, _type: string) => {
                remoteConnector.sendRtcOffer(this.ownPeerDescriptor!, description, connection.connectionId.toString())
            })
        } else {
            connection.once('localDescription', (description: string, _type: string) => {
                remoteConnector.sendRtcAnswer(this.ownPeerDescriptor!, description, connection.connectionId.toString())
            })
        }

        connection.start(offering)

        if (!offering) {
            remoteConnector.requestConnection(this.ownPeerDescriptor!, connection.connectionId.toString())
        }

        return managedConnection
    }

    setOwnPeerDescriptor(peerDescriptor: PeerDescriptor): void {
        this.ownPeerDescriptor = peerDescriptor
    }

    isIceCandidateAllowed(candidate: string): boolean {
        if (this.disallowPrivateAddresses) {
            const address = getAddressFromIceCandidate(candidate)
            if (address && isPrivateIPv4(address)) {
                return false
            }
        }
        return true
    }

    private onRtcOffer(
        remotePeer: PeerDescriptor,
        targetPeer: PeerDescriptor,
        description: string,
        connectionId: string
    ): void {
        if (this.stopped || !PeerID.fromValue(this.ownPeerDescriptor!.kademliaId).equals(PeerID.fromValue(targetPeer.kademliaId))) {
            return
        }
        const peerKey = PeerID.fromValue(remotePeer.kademliaId).toKey()
        let managedConnection = this.ongoingConnectAttempts.get(peerKey)
        let connection = managedConnection?.getWebRtcConnection()

        if (!managedConnection) {
            connection = new NodeWebRtcConnection({ remotePeerDescriptor: remotePeer })
            managedConnection = new ManagedWebRtcConnection(this.ownPeerDescriptor!, this.config.protocolVersion, undefined, connection)
            
            managedConnection.setPeerDescriptor(remotePeer)

            this.ongoingConnectAttempts.set(peerKey, managedConnection)
            this.incomingConnectionCallback(managedConnection)

            const remoteConnector = new RemoteWebrtcConnector(
                remotePeer,
                toProtoRpcClient(new WebRtcConnectorServiceClient(this.rpcCommunicator.getRpcClientTransport()))
            )

            connection.on('localCandidate', (candidate: string, mid: string) => {
                remoteConnector.sendIceCandidate(this.ownPeerDescriptor!, candidate, mid, connection!.connectionId.toString())
            })

            connection.once('localDescription', (description: string, _type: string) => {
                remoteConnector.sendRtcAnswer(this.ownPeerDescriptor!, description, connection!.connectionId.toString())
            })

            connection.start(false)

        }

        // Always use offerers connectionId
        connection!.setConnectionId(connectionId)
        connection!.setRemoteDescription(description, DescriptionType.Offer)
        
        managedConnection!.on('handshakeRequest', () => {
            if (this.ongoingConnectAttempts.has(peerKey)) {
                this.ongoingConnectAttempts.delete(peerKey)
            }
            managedConnection!.acceptHandshake()
        })
    }

    private onRtcAnswer(
        remotePeerDescriptor: PeerDescriptor,
        targetPeerDescriptor: PeerDescriptor,
        description: string,
        connectionId: string
    ): void {
        if (this.stopped || !PeerID.fromValue(this.ownPeerDescriptor!.kademliaId).equals(PeerID.fromValue(targetPeerDescriptor.kademliaId))) {
            return
        }
        const peerKey = PeerID.fromValue(remotePeerDescriptor.kademliaId).toKey()
        const connection = this.ongoingConnectAttempts.get(peerKey)?.getWebRtcConnection()
        if (!connection) {
            return
        } else if (connection.connectionId.toString() !== connectionId) {
            logger.trace(`Ignoring RTC answer due to connectionId mismatch`)
            return
        }
        connection.setRemoteDescription(description, DescriptionType.Answer)
    }

    private onConnectionRequest(targetPeerDescriptor: PeerDescriptor): void {
        if (this.stopped || this.ongoingConnectAttempts.has(PeerID.fromValue(targetPeerDescriptor.kademliaId).toKey())) {
            return
        }
        const managedConnection = this.connect(targetPeerDescriptor)
        managedConnection.setPeerDescriptor(targetPeerDescriptor)

        this.incomingConnectionCallback(managedConnection)
        //this.emit('newConnection', managedConnection)
    }
    private onRemoteCandidate(
        remotePeerDescriptor: PeerDescriptor,
        targetPeerDescriptor: PeerDescriptor,
        candidate: string,
        mid: string,
        connectionId: string
    ): void {
        if (this.stopped || !PeerID.fromValue(this.ownPeerDescriptor!.kademliaId).equals(PeerID.fromValue(targetPeerDescriptor.kademliaId))) {
            return
        }
        const peerKey = PeerID.fromValue(remotePeerDescriptor.kademliaId).toKey()
        const connection = this.ongoingConnectAttempts.get(peerKey)?.getWebRtcConnection()

        if (!connection) {
            return
        } else if (connection.connectionId.toString() !== connectionId) {
            logger.trace(`Ignoring remote candidate due to connectionId mismatch`)
            return
        } else if (this.isIceCandidateAllowed(candidate)) {
            connection.addRemoteCandidate(candidate, mid)
        }
    }

    public async stop(): Promise<void> {
        logger.trace('stop()')
        this.stopped = true

        const attempts = Array.from(this.ongoingConnectAttempts.values())
        await Promise.allSettled(attempts.map((conn) => conn.close()))
       
        this.rpcCommunicator.stop()
    }

    public isOffering(targetPeerDescriptor: PeerDescriptor): boolean {

        const myId = PeerID.fromValue(this.ownPeerDescriptor!.kademliaId)
        const theirId = PeerID.fromValue(targetPeerDescriptor.kademliaId)
        return myId.hasSmallerHashThan(theirId)

    }

    // IWebRTCConnector implementation

    async requestConnection(request: WebRtcConnectionRequest, _context: ServerCallContext): Promise<Empty> {
        this.onConnectionRequest(request.requester!)
        return {}
    }

    async rtcOffer(request: RtcOffer, _context: ServerCallContext): Promise<Empty> {
        this.onRtcOffer(request.requester!, request.target!, request.description, request.connectionId)
        return {}
    }

    async rtcAnswer(request: RtcAnswer, _context: ServerCallContext): Promise<Empty> {
        this.onRtcAnswer(request.requester!, request.target!, request.description, request.connectionId)
        return {}
    }

    async iceCandidate(request: IceCandidate, _context: ServerCallContext): Promise<Empty> {
        this.onRemoteCandidate(request.requester!, request.target!, request.candidate, request.mid, request.connectionId)
        return {}
    }
}<|MERGE_RESOLUTION|>--- conflicted
+++ resolved
@@ -39,6 +39,7 @@
     port: number
     username?: string
     password?: string
+    tcp?: boolean
 }
 
 export class WebRtcConnector implements IWebRtcConnectorService {
@@ -50,14 +51,10 @@
     private stopped = false
     private static objectCounter = 0
     private objectId = 0
-<<<<<<< HEAD
     private iceServers: IceServer[]
     private disallowPrivateAddresses: boolean
-=======
-    private stunUrls: string[]
     private config: WebRtcConnectorConfig
     private incomingConnectionCallback: (connection: ManagedConnection) => boolean
->>>>>>> 762feb18
 
     constructor(
         config: WebRtcConnectorConfig,
@@ -70,14 +67,10 @@
         this.objectId = WebRtcConnector.objectCounter
 
         this.rpcTransport = config.rpcTransport
-<<<<<<< HEAD
         this.iceServers = config.iceServers || []
         this.disallowPrivateAddresses = config.disallowPrivateAddresses || false
-
-=======
-        this.stunUrls = config.stunUrls || []
         this.incomingConnectionCallback = incomingConnectionCallback
->>>>>>> 762feb18
+
         this.rpcCommunicator = new ListeningRpcCommunicator(WebRtcConnector.WEBRTC_CONNECTOR_SERVICE_ID, this.rpcTransport, {
             rpcRequestTimeout: 15000
         })
