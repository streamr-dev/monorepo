--- conflicted
+++ resolved
@@ -42,10 +42,6 @@
     private bufferThresholdHigh: number // TODO: buffer handling must be implemented before production use
     private bufferThresholdLow: number
     private lastState: RTCPeerConnectionState = 'connecting'
-<<<<<<< HEAD
-    private outputBuffer: Uint8Array[] = []
-=======
->>>>>>> 4cb7b763
     private remoteDescriptionSet = false
     private connectingTimeoutRef: NodeJS.Timeout | null = null
     private connectingTimeout: number
@@ -124,35 +120,10 @@
         if (this.isOpen()) {
             this.dataChannel?.sendMessageBinary(data as Buffer)
         } else {
-<<<<<<< HEAD
-            this.addToBuffer(data)
-        }
-    }
-
-    sendBufferedMessages(): void {
-        while (this.outputBuffer.length > 0) {
-            this.send(this.outputBuffer.shift()!)
-        }
-    }
-
-    private doSend(data: Uint8Array): void {
-        this.dataChannel?.sendMessageBinary(data as Buffer)
-    }
-
-    private addToBuffer(msg: Uint8Array): void {
-        this.outputBuffer.push(msg)
-    }
-
-    getBufferedMessages(): Uint8Array[] {
-        return this.outputBuffer
-    }
-
-=======
             logger.warn('Tried to send data on a non-open connection')
         }
     }
 
->>>>>>> 4cb7b763
     close(): void {
         logger.trace(`Closing Node WebRTC Connection`)
         if (this.connectingTimeoutRef) {
