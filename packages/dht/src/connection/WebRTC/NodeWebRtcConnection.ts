--- conflicted
+++ resolved
@@ -119,10 +119,6 @@
                     this.connection!.addRemoteCandidate(candidate, mid)
                 } catch (err) {
                     logger.warn(`Failed to set remote candidate for peer ${this.remotePeerDescriptor.peerId.toString()}`)
-<<<<<<< HEAD
-                    this.close()
-=======
->>>>>>> e0221d51
                 }
             } else {
                 this.close(`Tried to set candidate before description`)
@@ -141,20 +137,16 @@
                 // this.close()
             }
         } else {
-<<<<<<< HEAD
-            if (this.lastState === 'closed'
-                || this.lastState === RTCPeerConnectionStateEnum.disconnected
-                || this.lastState === RTCPeerConnectionStateEnum.failed
-            ) {
-                this.close()
-            }
-            logger.trace(
-                `Tried to send data on a non-open connection (${PeerID.fromValue(this.remotePeerDescriptor.peerId).toKey()}) `
-                + `last connection states: ${this.lastState} ${!!this.dataChannel} ${this.closed}`)
-
-=======
+            // if (this.lastState === 'closed'
+            //     || this.lastState === RTCPeerConnectionStateEnum.disconnected
+            //     || this.lastState === RTCPeerConnectionStateEnum.failed
+            // ) {
+            //     this.close()
+            // }
+            // logger.trace(
+            //     `Tried to send data on a non-open connection (${PeerID.fromValue(this.remotePeerDescriptor.peerId).toKey()}) `
+            //     + `last connection states: ${this.lastState} ${!!this.dataChannel} ${this.closed}`)
             logger.warn('Tried to send data on a non-open connection' + this.lastState + " " + !!this.dataChannel)
->>>>>>> e0221d51
         }
     }
 
