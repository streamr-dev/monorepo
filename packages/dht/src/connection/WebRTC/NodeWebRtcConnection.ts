import { IWebRtcConnection, WebRtcConnectionEvents } from './IWebRtcConnection'
import { ConnectionType, IConnection, ConnectionID, ConnectionEvents } from '../IConnection'
import { PeerDescriptor } from '../../proto/DhtRpc'
import EventEmitter from 'eventemitter3'
import nodeDatachannel, { DataChannel, DescriptionType, PeerConnection } from 'node-datachannel'
import { PeerID } from '../../helpers/PeerID'
import { Logger } from '@streamr/utils'
import { IllegalRTCPeerConnectionState } from '../../helpers/errors'

const logger = new Logger(module)

const MAX_MESSAGE_SIZE = 1048576

export const WEB_RTC_CLEANUP = new class {
    cleanUp(): void {
        nodeDatachannel.cleanup()
    }
}

export interface Params {
    remotePeerDescriptor: PeerDescriptor
    bufferThresholdHigh?: number
    bufferThresholdLow?: number
    connectingTimeout?: number
    stunUrls?: string[]
}

// Re-defined accoring to https://github.com/microsoft/TypeScript/blob/main/src/lib/dom.generated.d.ts
// because importing single dom definitions in not possible

enum RTCPeerConnectionStateEnum {
    closed = 'closed',
    connected = 'connected',
    connecting = 'connecting',
    disconnected = 'disconnected',
    failed = 'failed',
    new = 'new'
}

type RTCPeerConnectionState = keyof typeof RTCPeerConnectionStateEnum

type Events = WebRtcConnectionEvents & ConnectionEvents

export class NodeWebRtcConnection extends EventEmitter<Events> implements IConnection, IWebRtcConnection {

    public connectionId: ConnectionID
    private connection?: PeerConnection
    private dataChannel?: DataChannel
    private lastState: RTCPeerConnectionState = 'connecting'
    private remoteDescriptionSet = false
    private connectingTimeoutRef?: NodeJS.Timeout

    public readonly connectionType: ConnectionType = ConnectionType.WEBRTC
    private readonly stunUrls: string[]
    private readonly bufferThresholdHigh: number // TODO: buffer handling must be implemented before production use
    private readonly bufferThresholdLow: number
    private readonly connectingTimeout: number
    private readonly remotePeerDescriptor: PeerDescriptor
    private closed = false

    constructor(params: Params) {
        super()
        this.connectionId = new ConnectionID()
        this.stunUrls = params.stunUrls || []
        this.bufferThresholdHigh = params.bufferThresholdHigh || 2 ** 17
        this.bufferThresholdLow = params.bufferThresholdLow || 2 ** 15
        this.connectingTimeout = params.connectingTimeout || 20000
        this.remotePeerDescriptor = params.remotePeerDescriptor
    }

    start(isOffering: boolean): void {
        logger.trace(`Staring new connection for peer: ${this.remotePeerDescriptor.peerId.toString()}`)
        const hexId = PeerID.fromValue(this.remotePeerDescriptor.peerId).toKey()
        this.connection = new PeerConnection(hexId, {
            iceServers: [...this.stunUrls],
            maxMessageSize: MAX_MESSAGE_SIZE
        })

        this.connectingTimeoutRef = setTimeout(() => {
            this.close()
        }, this.connectingTimeout)

        this.connection.onStateChange((state) => this.onStateChange(state))
        this.connection.onGatheringStateChange((_state) => {})
        this.connection.onLocalDescription((description: string, type: DescriptionType) => {
            this.emit('localDescription', description, type.toString())
        })
        this.connection.onLocalCandidate((candidate: string, mid: string) => {
            this.emit('localCandidate', candidate, mid)
        })
        if (isOffering) {
            const dataChannel = this.connection.createDataChannel('streamrDataChannel')
            this.setupDataChannel(dataChannel)
        } else {
            this.connection.onDataChannel((dataChannel) => this.onDataChannel(dataChannel))
        }
    }

    async setRemoteDescription(description: string, type: string): Promise<void> {
        if (this.connection) {
            try {
                logger.trace(`Setting remote descriptor for peer: ${this.remotePeerDescriptor.peerId.toString()}`)
                this.connection!.setRemoteDescription(description, type as DescriptionType)
                this.remoteDescriptionSet = true
            } catch (err) {
                logger.warn(`Failed to set remote descriptor for peer ${this.remotePeerDescriptor.peerId.toString()}`)
            }
        } else {
            this.close(`Tried to set description for non-existent connection`)
        }
    }

    addRemoteCandidate(candidate: string, mid: string): void {
        if (this.connection) {
            if (this.remoteDescriptionSet) {
                try {
                    logger.trace(`Setting remote candidate for peer: ${this.remotePeerDescriptor.peerId.toString()}`)
                    this.connection!.addRemoteCandidate(candidate, mid)
                } catch (err) {
                    logger.warn(`Failed to set remote candidate for peer ${this.remotePeerDescriptor.peerId.toString()}`)
<<<<<<< HEAD
                    // this.close()
=======
>>>>>>> 6c4662d0
                }
            } else {
                this.close(`Tried to set candidate before description`)
            }
        } else {
            this.close(`Tried to set candidate for non-existent connection`)
        }
    }

    send(data: Uint8Array): void {
        if (this.isOpen()) {
            try {
                this.dataChannel?.sendMessageBinary(data as Buffer)
            } catch (err) {
                logger.warn('Failed to send binary message')
                // this.close()
            }
        } else {
<<<<<<< HEAD
            // if (this.lastState === 'closed'
            //     || this.lastState === RTCPeerConnectionStateEnum.disconnected
            //     || this.lastState === RTCPeerConnectionStateEnum.failed
            // ) {
            //     this.close()
            // }
            logger.warn(
                `Tried to send data on a non-open connection (${PeerID.fromValue(this.remotePeerDescriptor.peerId).toKey()}) `
                + `last connection states: ${this.lastState} ${!!this.dataChannel} ${this.closed}`)

=======
            logger.warn('Tried to send data on a non-open connection' + this.lastState + " " + !!this.dataChannel)
>>>>>>> 6c4662d0
        }
    }

    close(reason?: string): void {
        if (this.closed === false) {
            logger.info(
                `Closing Node WebRTC Connection to ${PeerID.fromValue(this.remotePeerDescriptor.peerId).toKey()}`
                + `${reason ? `, reason: ${reason}` : ''}`
            )
            this.closed = true
            if (this.connectingTimeoutRef) {
                clearTimeout(this.connectingTimeoutRef)
            }
            this.emit('disconnected')
            if (this.dataChannel) {
                this.dataChannel.close()
            }
            if (this.connection) {
                this.connection.close()
            }
            this.removeAllListeners()
        }
    }

    private onDataChannel(dataChannel: DataChannel): void {
        this.openDataChannel(dataChannel)
        this.setupDataChannel(dataChannel)
    }

    private setupDataChannel(dataChannel: DataChannel): void {
        dataChannel.setBufferedAmountLowThreshold(this.bufferThresholdLow)
        dataChannel.onOpen(() => {
            logger.trace(`dc.onOpened`)
            this.openDataChannel(dataChannel)
        })

        dataChannel.onClosed(() => {
            logger.trace(`dc.closed`)
            this.close('DataChannel closed')
        })

        dataChannel.onError((err) => logger.error(err))

        dataChannel.onBufferedAmountLow( () => {
            logger.trace(`dc.onBufferedAmountLow`)
        })

        dataChannel.onMessage((msg) => {
            logger.trace(`dc.onMessage`)
            this.emit('data', msg as Buffer)
        })
    }

    private openDataChannel(dataChannel: DataChannel): void {
        if (this.connectingTimeoutRef) {
            clearTimeout(this.connectingTimeoutRef)
        }
        this.dataChannel = dataChannel
        logger.trace(`DataChannel opened for peer ${this.remotePeerDescriptor.peerId.toString()}`)
        this.emit('connected')
    }

    private onStateChange(state: string): void {
        if (!Object.keys(RTCPeerConnectionStateEnum).filter((s) => isNaN(+s)).includes(state)) {
            throw new IllegalRTCPeerConnectionState('NodeWebRtcConnection used an unknown state: ' + state)
        } else {
            this.lastState = state as RTCPeerConnectionState
        }
        if (state === RTCPeerConnectionStateEnum.closed
            || state === RTCPeerConnectionStateEnum.disconnected
            || state === RTCPeerConnectionStateEnum.failed
        ) {
<<<<<<< HEAD
            this.close(`Connection state change to ${state}`)
=======
            this.close()
>>>>>>> 6c4662d0
        }
    }

    isOpen(): boolean {
        return !this.closed && this.lastState === 'connected' && !!this.dataChannel
    }

    public setConnectionId(connectionID: string): void {
        this.connectionId = new ConnectionID(connectionID)
    }
}<|MERGE_RESOLUTION|>--- conflicted
+++ resolved
@@ -118,10 +118,6 @@
                     this.connection!.addRemoteCandidate(candidate, mid)
                 } catch (err) {
                     logger.warn(`Failed to set remote candidate for peer ${this.remotePeerDescriptor.peerId.toString()}`)
-<<<<<<< HEAD
-                    // this.close()
-=======
->>>>>>> 6c4662d0
                 }
             } else {
                 this.close(`Tried to set candidate before description`)
@@ -140,20 +136,7 @@
                 // this.close()
             }
         } else {
-<<<<<<< HEAD
-            // if (this.lastState === 'closed'
-            //     || this.lastState === RTCPeerConnectionStateEnum.disconnected
-            //     || this.lastState === RTCPeerConnectionStateEnum.failed
-            // ) {
-            //     this.close()
-            // }
-            logger.warn(
-                `Tried to send data on a non-open connection (${PeerID.fromValue(this.remotePeerDescriptor.peerId).toKey()}) `
-                + `last connection states: ${this.lastState} ${!!this.dataChannel} ${this.closed}`)
-
-=======
             logger.warn('Tried to send data on a non-open connection' + this.lastState + " " + !!this.dataChannel)
->>>>>>> 6c4662d0
         }
     }
 
@@ -226,11 +209,7 @@
             || state === RTCPeerConnectionStateEnum.disconnected
             || state === RTCPeerConnectionStateEnum.failed
         ) {
-<<<<<<< HEAD
-            this.close(`Connection state change to ${state}`)
-=======
             this.close()
->>>>>>> 6c4662d0
         }
     }
 
