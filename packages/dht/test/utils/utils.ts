import { DhtNode } from '../../src/dht/DhtNode'
import {
    ClosestPeersRequest,
    ClosestPeersResponse,
    MigrateDataResponse,
    NodeType,
    PeerDescriptor,
    PingRequest,
    PingResponse,
    RouteMessageAck,
    RouteMessageWrapper,
    StoreDataRequest,
    StoreDataResponse,
    WebSocketConnectionRequest,
    WebSocketConnectionResponse,
    RecursiveFindRequest, 
    FindMode,
    DeleteDataResponse
} from '../../src/proto/packages/dht/protos/DhtRpc'
import { RpcMessage } from '../../src/proto/packages/proto-rpc/protos/ProtoRpc'
import { PeerID } from '../../src/helpers/PeerID'
import {
    IDhtRpcService,
    IRoutingService,
    IStoreService,
    IWebSocketConnectorService
} from '../../src/proto/packages/dht/protos/DhtRpc.server'
import { Simulator } from '../../src/connection/Simulator/Simulator'
import { ConnectionManager } from '../../src/connection/ConnectionManager'
import { v4 } from 'uuid'
import { getRandomRegion } from '../../src/connection/Simulator/pings'
import { Empty } from '../../src/proto/google/protobuf/empty'
import { Any } from '../../src/proto/google/protobuf/any'
import { wait, waitForCondition } from '@streamr/utils'
import { RoutingRpcCommunicator } from '../../src/transport/RoutingRpcCommunicator'
import { SimulatorTransport } from '../../src/connection/Simulator/SimulatorTransport'

export const generateId = (stringId: string): Uint8Array => {
    return PeerID.fromString(stringId).value
}

export const createMockConnectionDhtNode = async (
    stringId: string,
    simulator: Simulator,
    binaryId?: Uint8Array,
    numberOfNodesPerKBucket?: number,
    maxConnections = 80,
    dhtJoinTimeout = 45000
): Promise<DhtNode> => {
    let id: PeerID
    if (binaryId) {
        id = PeerID.fromValue(binaryId)
    } else {
        id = PeerID.fromString(stringId)
    }
    const peerDescriptor: PeerDescriptor = {
        kademliaId: id.value,
        type: NodeType.NODEJS,
        region: getRandomRegion()
    }
    const mockConnectionManager = new SimulatorTransport(peerDescriptor, simulator)
    await mockConnectionManager.start()
    const node = new DhtNode({
        peerDescriptor: peerDescriptor,
<<<<<<< HEAD
        transport: mockConnectionManager,
        numberOfNodesPerKBucket: K ? K : 8,
=======
        transportLayer: mockConnectionManager,
        numberOfNodesPerKBucket,
>>>>>>> 372e653f
        maxConnections: maxConnections,
        dhtJoinTimeout
    })
    await node.start()
    return node
}

export const createMockConnectionLayer1Node = async (
    stringId: string,
    layer0Node: DhtNode,
    serviceId?: string,
    numberOfNodesPerKBucket = 8
): Promise<DhtNode> => {
    const id = PeerID.fromString(stringId)
    const descriptor: PeerDescriptor = {
        kademliaId: id.value,
        type: NodeType.NODEJS,
    }
    const node = new DhtNode({
<<<<<<< HEAD
        peerDescriptor: descriptor, transport: layer0Node,
        serviceId: serviceId ? serviceId : 'layer1', numberOfNodesPerKBucket: 8
=======
        peerDescriptor: descriptor, transportLayer: layer0Node,
        serviceId: serviceId ? serviceId : 'layer1', numberOfNodesPerKBucket
>>>>>>> 372e653f
    })
    await node.start()
    return node
}

export const createWrappedClosestPeersRequest = (
    sourceDescriptor: PeerDescriptor
): RpcMessage => {

    const routedMessage: ClosestPeersRequest = {
        kademliaId: sourceDescriptor.kademliaId,
        requestId: v4()
    }
    const rpcWrapper: RpcMessage = {
        body: Any.pack(routedMessage, ClosestPeersRequest),
        header: {
            method: 'closestPeersRequest',
            request: 'request'
        },
        requestId: v4()
    }
    return rpcWrapper
}

export const createRecursiveFindRequest = (
    findMode: FindMode
): RecursiveFindRequest => {
    const request: RecursiveFindRequest = {
        findMode,
        recursiveFindSessionId: v4()
    }
    return request
}

interface IDhtRpcWithError extends IDhtRpcService {
    throwPingError: (request: PingRequest) => Promise<PingResponse>
    respondPingWithTimeout: (request: PingRequest) => Promise<PingResponse>
    throwGetClosestPeersError: (request: ClosestPeersRequest) => Promise<ClosestPeersResponse>
}

export const MockDhtRpc: IDhtRpcWithError = {
    async getClosestPeers(): Promise<ClosestPeersResponse> {
        const neighbors = getMockPeers()
        const response: ClosestPeersResponse = {
            peers: neighbors,
            requestId: 'why am i still here'
        }
        return response
    },
    async ping(request: PingRequest): Promise<PingResponse> {
        const response: PingResponse = {
            requestId: request.requestId
        }
        return response
    },
    async leaveNotice(): Promise<Empty> {
        return {}
    },
    async throwPingError(): Promise<PingResponse> {
        throw new Error()
    },
    async respondPingWithTimeout(request: PingRequest): Promise<PingResponse> {
        const response: PingResponse = {
            requestId: request.requestId
        }
        await wait(2000)
        return response
    },
    async throwGetClosestPeersError(): Promise<ClosestPeersResponse> {
        throw new Error('Closest peers error')
    }
}

interface IRouterServiceWithError extends IRoutingService {
    throwRouteMessageError: (request: RouteMessageWrapper) => Promise<RouteMessageAck>
}

export const MockRoutingService: IRouterServiceWithError = {
    async routeMessage(routed: RouteMessageWrapper): Promise<RouteMessageAck> {
        const response: RouteMessageAck = {
            requestId: routed.requestId,
            destinationPeer: routed.sourcePeer,
            sourcePeer: routed.destinationPeer,
            error: ''
        }
        return response
    },
    async findRecursively(routed: RouteMessageWrapper): Promise<RouteMessageAck> {
        const response: RouteMessageAck = {
            requestId: routed.requestId,
            destinationPeer: routed.sourcePeer,
            sourcePeer: routed.destinationPeer,
            error: ''
        }
        return response
    },
    async forwardMessage(routed: RouteMessageWrapper): Promise<RouteMessageAck> {
        const response: RouteMessageAck = {
            requestId: routed.requestId,
            destinationPeer: routed.sourcePeer,
            sourcePeer: routed.destinationPeer,
            error: ''
        }
        return response
    },
    async throwRouteMessageError(): Promise<RouteMessageAck> {
        throw new Error()
    }
}

interface IStoreServiceWithError extends IStoreService {
    throwStoreDataError: (request: StoreDataRequest) => Promise<StoreDataResponse>
    storeDataErrorString: (request: StoreDataRequest) => Promise<StoreDataResponse>
}

export const MockStoreService: IStoreServiceWithError = {
    async storeData(): Promise<StoreDataResponse> {
        return {
            error: ''
        }
    },
    async throwStoreDataError(): Promise<StoreDataResponse> {
        throw new Error('Mock')
    },
    async storeDataErrorString(): Promise<StoreDataResponse> {
        return {
            error: 'Mock'
        }
    },
    async migrateData(): Promise<MigrateDataResponse> {
        return MigrateDataResponse.create()
    },
    async deleteData(): Promise<DeleteDataResponse> {
        return DeleteDataResponse.create()
    }
}

export const MockWebSocketConnectorRpc: IWebSocketConnectorService = {
    async requestConnection(request: WebSocketConnectionRequest): Promise<WebSocketConnectionResponse> {
        const responseConnection: WebSocketConnectionResponse = {
            target: request.target,
            requester: request.requester,
            accepted: true
        }
        return responseConnection
    }
}

export const getMockPeers = (): PeerDescriptor[] => {
    const n1: PeerDescriptor = {
        kademliaId: generateId('Neighbor1'),
        type: NodeType.NODEJS,
    }
    const n2: PeerDescriptor = {
        kademliaId: generateId('Neighbor2'),
        type: NodeType.NODEJS,
    }
    const n3: PeerDescriptor = {
        kademliaId: generateId('Neighbor3'),
        type: NodeType.NODEJS,
    }
    const n4: PeerDescriptor = {
        kademliaId: generateId('Neighbor4'),
        type: NodeType.NODEJS,
    }
    return [
        n1, n2, n3, n4
    ]
}

export const waitConnectionManagersReadyForTesting = async (connectionManagers: ConnectionManager[], limit: number): Promise<void> => {
    connectionManagers.forEach((connectionManager) => garbageCollectConnections(connectionManager, limit))
    try {
        await Promise.all(connectionManagers.map((connectionManager) => waitReadyForTesting(connectionManager, limit)))
    } catch (_err) {
        // did not successfully meet condition but network should be in a stable non-star state
    }
}

export const waitNodesReadyForTesting = async (nodes: DhtNode[], limit: number = 10000): Promise<void> => {
    return waitConnectionManagersReadyForTesting(
        nodes.map((node) => {
            return (node.getTransport() as ConnectionManager)
        }), limit)
}

function garbageCollectConnections(connectionManager: ConnectionManager, limit: number): void {
    const LAST_USED_LIMIT = 100
    connectionManager.garbageCollectConnections(limit, LAST_USED_LIMIT)
}

async function waitReadyForTesting(connectionManager: ConnectionManager, limit: number): Promise<void> {
    const LAST_USED_LIMIT = 100
    connectionManager.garbageCollectConnections(limit, LAST_USED_LIMIT)
    try {
        await waitForCondition(() => {
            return (connectionManager.getNumberOfLocalLockedConnections() === 0 &&
                connectionManager.getNumberOfRemoteLockedConnections() === 0 &&
                connectionManager.getAllConnectionPeerDescriptors().length <= limit)
        }, 20000)
    } catch (err) {
        if (connectionManager.getNumberOfLocalLockedConnections() > 0
            && connectionManager.getNumberOfRemoteLockedConnections() > 0) {
            throw Error('Connections are still locked')
        } else if (connectionManager.getAllConnectionPeerDescriptors().length > limit) {
            throw Error(`ConnectionManager has more than ${limit}`)
        }
    }
}

export function createMockRoutingRpcCommunicator(): RoutingRpcCommunicator {
    return new RoutingRpcCommunicator('router', async (_msg, _doNotConnect) => {})
}<|MERGE_RESOLUTION|>--- conflicted
+++ resolved
@@ -62,13 +62,8 @@
     await mockConnectionManager.start()
     const node = new DhtNode({
         peerDescriptor: peerDescriptor,
-<<<<<<< HEAD
         transport: mockConnectionManager,
-        numberOfNodesPerKBucket: K ? K : 8,
-=======
-        transportLayer: mockConnectionManager,
         numberOfNodesPerKBucket,
->>>>>>> 372e653f
         maxConnections: maxConnections,
         dhtJoinTimeout
     })
@@ -88,13 +83,8 @@
         type: NodeType.NODEJS,
     }
     const node = new DhtNode({
-<<<<<<< HEAD
         peerDescriptor: descriptor, transport: layer0Node,
-        serviceId: serviceId ? serviceId : 'layer1', numberOfNodesPerKBucket: 8
-=======
-        peerDescriptor: descriptor, transportLayer: layer0Node,
         serviceId: serviceId ? serviceId : 'layer1', numberOfNodesPerKBucket
->>>>>>> 372e653f
     })
     await node.start()
     return node
