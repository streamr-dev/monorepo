import { WebSocketServer } from '../../src/connection/WebSocket/WebSocketServer'

describe('WebSocketServer', () => {

    it('starts and stops', async () => {
<<<<<<< HEAD
        const server = new WebSocketServer()
        const port = await server.start({ min: 19792, max: 19792 }, false)
=======
        const server = new WebSocketServer({
            portRange: { min: 19792, max: 19792 }
        })
        const port = await server.start()
>>>>>>> 6d7da0ba
        expect(port).toEqual(19792)
        await server.stop()
    })

    it('throws if server is already in use', async () => {
<<<<<<< HEAD
        const server1 = new WebSocketServer()
        const port = await server1.start({ min: 19792, max: 19792 }, false)
        expect(port).toEqual(19792)

        const server2 = new WebSocketServer()
        await expect(server2.start({ min: 19792, max: 19792 }, false))
=======
        const server1 = new WebSocketServer({
            portRange: { min: 19792, max: 19792 }
        })
        const port = await server1.start()
        expect(port).toEqual(19792)

        const server2 = new WebSocketServer({
            portRange: { min: 19792, max: 19792 }
        })
        await expect(server2.start())
>>>>>>> 6d7da0ba
            .rejects
            .toThrow()

        await server1.stop()
        await server2.stop()
    })

    it('Starts server in next port if first one is already in use', async () => {
<<<<<<< HEAD
        const server1 = new WebSocketServer()
        const port1 = await server1.start({ min: 19792, max: 19793 }, false)
        expect(port1).toEqual(19792)

        const server2 = new WebSocketServer()
        const port2 = await server2.start({ min: 19792, max: 19793 }, false)
=======
        const server1 = new WebSocketServer({
            portRange: { min: 19792, max: 19793 }
        })
        const port1 = await server1.start()
        expect(port1).toEqual(19792)

        const server2 = new WebSocketServer({
            portRange: { min: 19792, max: 19793 }
        })
        const port2 = await server2.start()
>>>>>>> 6d7da0ba
        expect(port2).toEqual(19793)

        await server1.stop()
        await server2.stop()
    })

    it('throws if too big a port number is given', async () => {
        const server = new WebSocketServer({
            portRange: { min: 197923233, max: 197923233 }
        })

<<<<<<< HEAD
        await expect(server.start({ min: 197923233, max: 197923233 }, false))
=======
        await expect(server.start())
>>>>>>> 6d7da0ba
            .rejects
            .toThrow()

        await server.stop()
    })
})<|MERGE_RESOLUTION|>--- conflicted
+++ resolved
@@ -3,39 +3,28 @@
 describe('WebSocketServer', () => {
 
     it('starts and stops', async () => {
-<<<<<<< HEAD
-        const server = new WebSocketServer()
-        const port = await server.start({ min: 19792, max: 19792 }, false)
-=======
         const server = new WebSocketServer({
-            portRange: { min: 19792, max: 19792 }
+            portRange: { min: 19792, max: 19792 },
+            enableTls: false
         })
         const port = await server.start()
->>>>>>> 6d7da0ba
         expect(port).toEqual(19792)
         await server.stop()
     })
 
     it('throws if server is already in use', async () => {
-<<<<<<< HEAD
-        const server1 = new WebSocketServer()
-        const port = await server1.start({ min: 19792, max: 19792 }, false)
-        expect(port).toEqual(19792)
-
-        const server2 = new WebSocketServer()
-        await expect(server2.start({ min: 19792, max: 19792 }, false))
-=======
         const server1 = new WebSocketServer({
-            portRange: { min: 19792, max: 19792 }
+            portRange: { min: 19792, max: 19792 },
+            enableTls: false
         })
         const port = await server1.start()
         expect(port).toEqual(19792)
 
         const server2 = new WebSocketServer({
-            portRange: { min: 19792, max: 19792 }
+            portRange: { min: 19792, max: 19792 },
+            enableTls: false
         })
         await expect(server2.start())
->>>>>>> 6d7da0ba
             .rejects
             .toThrow()
 
@@ -44,25 +33,18 @@
     })
 
     it('Starts server in next port if first one is already in use', async () => {
-<<<<<<< HEAD
-        const server1 = new WebSocketServer()
-        const port1 = await server1.start({ min: 19792, max: 19793 }, false)
-        expect(port1).toEqual(19792)
-
-        const server2 = new WebSocketServer()
-        const port2 = await server2.start({ min: 19792, max: 19793 }, false)
-=======
         const server1 = new WebSocketServer({
-            portRange: { min: 19792, max: 19793 }
+            portRange: { min: 19792, max: 19793 },
+            enableTls: false
         })
         const port1 = await server1.start()
         expect(port1).toEqual(19792)
 
         const server2 = new WebSocketServer({
-            portRange: { min: 19792, max: 19793 }
+            portRange: { min: 19792, max: 19793 },
+            enableTls: false
         })
         const port2 = await server2.start()
->>>>>>> 6d7da0ba
         expect(port2).toEqual(19793)
 
         await server1.stop()
@@ -71,14 +53,11 @@
 
     it('throws if too big a port number is given', async () => {
         const server = new WebSocketServer({
-            portRange: { min: 197923233, max: 197923233 }
+            portRange: { min: 197923233, max: 197923233 },
+            enableTls: false
         })
 
-<<<<<<< HEAD
-        await expect(server.start({ min: 197923233, max: 197923233 }, false))
-=======
         await expect(server.start())
->>>>>>> 6d7da0ba
             .rejects
             .toThrow()
 
