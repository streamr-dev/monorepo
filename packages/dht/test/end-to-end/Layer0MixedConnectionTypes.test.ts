import { NodeType, PeerDescriptor } from '../../src/proto/DhtRpc'
import { DhtNode } from '../../src/dht/DhtNode'
import { waitForEvent3 } from '../../src/helpers/waitForEvent3'
import { ConnectionManager, Events as ConnectionManagerEvents } from '../../src/connection/ConnectionManager'

describe('Layer0MixedConnectionTypes', () => {

    const epPeerDescriptor: PeerDescriptor = {
        peerId: Uint8Array.from([1, 2, 3]),
        type: NodeType.NODEJS,
        websocket: { ip: 'localhost', port: 11221 }
    }

    let epDhtNode: DhtNode
    let node1: DhtNode
    let node2: DhtNode
    let node3: DhtNode
    let node4: DhtNode
    let node5: DhtNode

    beforeEach(async () => {

        epDhtNode = new DhtNode({ peerDescriptor: epPeerDescriptor, numberOfNodesPerKBucket: 2 })
        await epDhtNode.start()

        await epDhtNode.joinDht(epPeerDescriptor)
        node1 = new DhtNode({ peerIdString: 'Peer1', webSocketPort: 11222, entryPoints: [epPeerDescriptor] })
        node2 = new DhtNode({ peerIdString: 'Peer2', webSocketPort: 11223, entryPoints: [epPeerDescriptor] })
        node3 = new DhtNode({ peerIdString: 'Peer3', entryPoints: [epPeerDescriptor] })
        node4 = new DhtNode({ peerIdString: 'Peer4', entryPoints: [epPeerDescriptor] })
        node5 = new DhtNode({ peerIdString: 'Peer5', entryPoints: [epPeerDescriptor] })

        await Promise.all([
            node1.start(),
            node2.start(),
            node3.start(),
            node4.start(),
            node5.start()
        ])

        await epDhtNode.joinDht(epPeerDescriptor)
    })

    afterEach(async () => {
        await Promise.all([
            epDhtNode.stop(),
            node1.stop(),
            node2.stop(),
            node3.stop(),
            node4.stop(),
            node5.stop()
        ])
    })

    it('2 non-server peers join first', async () => {
<<<<<<< HEAD
=======

>>>>>>> 315f3609
        const promise = Promise.all([
            waitForEvent3<ConnectionManagerEvents>((node3.getTransport() as ConnectionManager), 'NEW_CONNECTION'),
            waitForEvent3<ConnectionManagerEvents>((node4.getTransport() as ConnectionManager), 'NEW_CONNECTION'),
        ])

        node3.joinDht(epPeerDescriptor)
        node4.joinDht(epPeerDescriptor)

        await promise
        await Promise.all([
            node1.joinDht(epPeerDescriptor),
            node2.joinDht(epPeerDescriptor),
            node5.joinDht(epPeerDescriptor)
        ])

        expect(node1.getBucketSize()).toBeGreaterThanOrEqual(2)
        expect(node2.getBucketSize()).toBeGreaterThanOrEqual(2)
        expect(node3.getBucketSize()).toBeGreaterThanOrEqual(2)
        expect(node4.getBucketSize()).toBeGreaterThanOrEqual(2)
        expect(node5.getBucketSize()).toBeGreaterThanOrEqual(1)
    }, 15000)

    it('Simultaneous joins', async () => {
        await Promise.all([
            node1.joinDht(epPeerDescriptor),
            node2.joinDht(epPeerDescriptor),
            node3.joinDht(epPeerDescriptor),
            node4.joinDht(epPeerDescriptor),
            node5.joinDht(epPeerDescriptor)
        ])
        expect(node1.getBucketSize()).toBeGreaterThanOrEqual(2)
        expect(node2.getBucketSize()).toBeGreaterThanOrEqual(2)
        expect(node3.getBucketSize()).toBeGreaterThanOrEqual(2)
        expect(node4.getBucketSize()).toBeGreaterThanOrEqual(2)
        expect(node5.getBucketSize()).toBeGreaterThanOrEqual(2)
    }, 30000)
})<|MERGE_RESOLUTION|>--- conflicted
+++ resolved
@@ -53,10 +53,7 @@
     })
 
     it('2 non-server peers join first', async () => {
-<<<<<<< HEAD
-=======
 
->>>>>>> 315f3609
         const promise = Promise.all([
             waitForEvent3<ConnectionManagerEvents>((node3.getTransport() as ConnectionManager), 'NEW_CONNECTION'),
             waitForEvent3<ConnectionManagerEvents>((node4.getTransport() as ConnectionManager), 'NEW_CONNECTION'),
