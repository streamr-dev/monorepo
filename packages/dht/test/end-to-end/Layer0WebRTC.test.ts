--- conflicted
+++ resolved
@@ -19,16 +19,11 @@
 
     beforeEach(async () => {
 
-<<<<<<< HEAD
         epDhtNode = new DhtNode({
             peerDescriptor: epPeerDescriptor,
-            nodeName: 'entrypoint',
             numberOfNodesPerKBucket: 8,
             websocketServerEnableTls: false
         })
-=======
-        epDhtNode = new DhtNode({ peerDescriptor: epPeerDescriptor, numberOfNodesPerKBucket: 8 })
->>>>>>> e14d9390
         await epDhtNode.start()
 
         await epDhtNode.joinDht([epPeerDescriptor])
