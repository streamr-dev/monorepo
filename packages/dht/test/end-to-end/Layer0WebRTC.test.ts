--- conflicted
+++ resolved
@@ -2,9 +2,9 @@
 import { DhtNode } from '../../src/dht/DhtNode'
 import { PeerID } from '../../src/helpers/PeerID'
 import { ConnectionType } from '../../src/connection/IConnection'
-import { ConnectionManager } from '../../src/connection/ConnectionManager'
+import { ConnectionManager, Events as ConnectionManagerEvents } from '../../src/connection/ConnectionManager'
 import EventEmitter from 'events'
-import { waitForEvent } from '@streamr/utils'
+import { waitForEvent3 } from '@streamr/utils'
 
 describe('Layer0 with WebRTC connections', () => {
     const epPeerDescriptor: PeerDescriptor = {
@@ -51,7 +51,6 @@
         await epDhtNode.stop()
     })
 
-<<<<<<< HEAD
     class Peer0Listener extends EventEmitter {
         private nodeToListen: DhtNode
         constructor(nodeToListen: DhtNode) {
@@ -64,19 +63,11 @@
             })
         }
     }
-=======
+
     it('Happy path two peers', async () => {
-        const promise = Promise.all([
+        await Promise.all([
             waitForEvent3<ConnectionManagerEvents>(node1.getTransport() as ConnectionManager, 'newConnection'),
             node2.joinDht(epPeerDescriptor)
-        ])
->>>>>>> 4fdb5943
-
-    it('Happy path two peers', async () => {
-
-        await Promise.all([waitForEvent(new Peer0Listener(node2), 'peer0connected', 20000),
-            node2.joinDht(epPeerDescriptor),
-            node1.joinDht(epPeerDescriptor)
         ])
 
         expect((node1.getTransport() as ConnectionManager).hasConnection(node2.getPeerDescriptor())).toEqual(true)
