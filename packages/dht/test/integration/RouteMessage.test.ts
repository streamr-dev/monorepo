import { DhtNode, Events as DhtNodeEvents } from '../../src/dht/DhtNode'
import { Message, MessageType, PeerDescriptor, RpcMessage } from '../../src/proto/DhtRpc'
import { waitForEvent3 } from '../../src/helpers/waitForEvent3'
<<<<<<< HEAD
import { waitForCondition } from '@streamr/test-utils'
=======
>>>>>>> d210559c
import { createMockConnectionDhtNode, createWrappedClosestPeersRequest } from '../utils'
import { PeerID } from '../../src/helpers/PeerID'
import { Simulator } from '../../src/connection/Simulator'
import { waitForCondition } from '@streamr/utils'

describe('Route Message With Mock Connections', () => {
    let entryPoint: DhtNode
    let sourceNode: DhtNode
    let destinationNode: DhtNode
    let routerNodes: DhtNode[]
    const simulator = new Simulator()
    let entryPointDescriptor: PeerDescriptor

    const entryPointId = '0'
    const sourceId = 'eeeeeeeee'
    const destinationId = '000000000'
    const SERVICE_ID = 'layer0'

    beforeEach(async () => {
        routerNodes = []

        entryPoint = await createMockConnectionDhtNode(entryPointId, simulator)

        entryPointDescriptor = {
            peerId: entryPoint.getNodeId().value,
            type: 0
        }

        sourceNode = await createMockConnectionDhtNode(sourceId, simulator)
        destinationNode = await createMockConnectionDhtNode(destinationId, simulator)
        
        for (let i = 1; i < 50; i++) {
            const nodeId = `${i}`
            const node = await createMockConnectionDhtNode(nodeId, simulator)
            routerNodes.push(node)
        }
        await entryPoint.joinDht(entryPointDescriptor)
    })

    afterEach(() => {
        entryPoint.stop()
        destinationNode.stop()
        sourceNode.stop()
        routerNodes.map((node) => {
            node.stop()
        })
    })

    it('Happy path', async () => {
        await destinationNode.joinDht(entryPointDescriptor)
        await sourceNode.joinDht(entryPointDescriptor)
        await Promise.all(
            routerNodes.map((node) => node.joinDht(entryPointDescriptor))
        )

        const rpcWrapper = createWrappedClosestPeersRequest(sourceNode.getPeerDescriptor(), destinationNode.getPeerDescriptor())
        const message: Message = {
            serviceId: SERVICE_ID,
            messageId: 'tsatsa',
            messageType: MessageType.RPC,
            body: RpcMessage.toBinary(rpcWrapper)
        }
        await Promise.all([
            waitForEvent3<DhtNodeEvents>(destinationNode, 'data'),
            sourceNode.doRouteMessage({
                message: Message.toBinary(message),
                destinationPeer: destinationNode.getPeerDescriptor(),
                serviceId: SERVICE_ID,
                sourcePeer: sourceNode.getPeerDescriptor()
            })
        ])
    })

    it('Destination node does not exist after first hop', async () => {
        await sourceNode.joinDht(entryPointDescriptor)

        const rpcWrapper = createWrappedClosestPeersRequest(sourceNode.getPeerDescriptor(), destinationNode.getPeerDescriptor())
        const message: Message = {
            serviceId: SERVICE_ID,
            messageId: 'tsutsu',
            messageType: MessageType.RPC,
            body: RpcMessage.toBinary(rpcWrapper)
        }
        await expect(sourceNode.doRouteMessage({
            message: Message.toBinary(message),
            destinationPeer: destinationNode.getPeerDescriptor(),
            serviceId: SERVICE_ID,
            sourcePeer: sourceNode.getPeerDescriptor()
        })).rejects.toThrow()
    })

    it('Receives multiple messages', async () => {
        const numOfMessages = 100
        await sourceNode.joinDht(entryPointDescriptor)
        await destinationNode.joinDht(entryPointDescriptor)

        let receivedMessages = 0
        destinationNode.on('data', () => {
            receivedMessages += 1
        })
        const rpcWrapper = createWrappedClosestPeersRequest(sourceNode.getPeerDescriptor(), destinationNode.getPeerDescriptor())
        const message: Message = {
            serviceId: SERVICE_ID,
            messageId: 'tsutsu',
            messageType: MessageType.RPC,
            body: RpcMessage.toBinary(rpcWrapper)
        }
        for (let i = 0; i < numOfMessages; i++ ) {
            sourceNode.doRouteMessage({
                message: Message.toBinary(message),
                destinationPeer: destinationNode.getPeerDescriptor(),
                serviceId: SERVICE_ID,
                sourcePeer: sourceNode.getPeerDescriptor()
            })
        }
        await waitForCondition(() => receivedMessages === numOfMessages)
    })

    it('From all to all', async () => {
        const routers = routerNodes.splice(0, 30)
        const numsOfReceivedMessages: Record<string, number> = {}
        await entryPoint.joinDht(entryPointDescriptor)
        await Promise.all(
            routers.map((node) => {
                node.joinDht(entryPointDescriptor)
                numsOfReceivedMessages[node.getNodeId().toKey()] = 0
                node.on('data', () => {
                    numsOfReceivedMessages[node.getNodeId().toKey()] = numsOfReceivedMessages[node.getNodeId().toKey()] + 1
                })
            })
        )
        await Promise.allSettled(
            routers.map(async (node) =>
                await Promise.all(routers.map(async (receiver) => {
                    if (!node.getNodeId().equals(receiver.getNodeId())) {
                        const rpcWrapper = createWrappedClosestPeersRequest(sourceNode.getPeerDescriptor(), destinationNode.getPeerDescriptor())
                        const message: Message = {
                            serviceId: SERVICE_ID,
                            messageId: 'tsutsu',
                            messageType: MessageType.RPC,
                            body: RpcMessage.toBinary(rpcWrapper)
                        }
                        await node.doRouteMessage({
                            message: Message.toBinary(message),
                            destinationPeer: receiver.getPeerDescriptor(),
                            serviceId: SERVICE_ID,
                            sourcePeer: node.getPeerDescriptor()
                        })
                    }
                }))
            )
        )
        await waitForCondition(() => numsOfReceivedMessages[PeerID.fromString('1').toKey()] >= routers.length - 1, 30000)
        await Promise.allSettled(
            Object.values(numsOfReceivedMessages).map(async (count) =>
                await waitForCondition(() => {
                    return count >= routers.length - 1
                }, 30000)
            )
        )
    }, 60000)
})<|MERGE_RESOLUTION|>--- conflicted
+++ resolved
@@ -1,10 +1,6 @@
 import { DhtNode, Events as DhtNodeEvents } from '../../src/dht/DhtNode'
 import { Message, MessageType, PeerDescriptor, RpcMessage } from '../../src/proto/DhtRpc'
 import { waitForEvent3 } from '../../src/helpers/waitForEvent3'
-<<<<<<< HEAD
-import { waitForCondition } from '@streamr/test-utils'
-=======
->>>>>>> d210559c
 import { createMockConnectionDhtNode, createWrappedClosestPeersRequest } from '../utils'
 import { PeerID } from '../../src/helpers/PeerID'
 import { Simulator } from '../../src/connection/Simulator'
