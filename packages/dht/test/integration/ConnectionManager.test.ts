import { Logger, MetricsContext, waitForEvent3 } from '@streamr/utils'
import { MarkOptional } from 'ts-essentials'
import { ConnectionManager } from '../../src/connection/ConnectionManager'
import { DefaultConnectorFacade, DefaultConnectorFacadeConfig } from '../../src/connection/ConnectorFacade'
import { Simulator } from '../../src/connection/simulator/Simulator'
import { SimulatorTransport } from '../../src/connection/simulator/SimulatorTransport'
import { createPeerDescriptor } from '../../src/helpers/createPeerDescriptor'
import { createRandomDhtAddress, getRawFromDhtAddress } from '../../src/identifiers'
import { ConnectivityResponse, Message, NodeType, PeerDescriptor } from '../../src/proto/packages/dht/protos/DhtRpc'
import { RpcMessage } from '../../src/proto/packages/proto-rpc/protos/ProtoRpc'
import { TransportEvents } from '../../src/transport/ITransport'
import { createMockPeerDescriptor } from '../utils/utils'
import { getRandomRegion } from '../../src/connection/simulator/pings'
<<<<<<< HEAD
=======
import { range } from 'lodash'
>>>>>>> dc1c5548

const SERVICE_ID = 'demo'

const logger = new Logger(module)

// TODO: refactor this test file to use beforeEach and AfterEach for proper teardown
describe('ConnectionManager', () => {

    const mockPeerDescriptor1 = createMockPeerDescriptor()
    const mockPeerDescriptor2 = createMockPeerDescriptor()
    const mockPeerDescriptor3 = createMockPeerDescriptor()
    const mockPeerDescriptor4 = createMockPeerDescriptor()
    const simulator = new Simulator()
    const mockTransport = new SimulatorTransport(mockPeerDescriptor1, simulator)
    const mockConnectorTransport1 = new SimulatorTransport(mockPeerDescriptor1, simulator)
    const mockConnectorTransport2 = new SimulatorTransport(mockPeerDescriptor2, simulator)
    let createLocalPeerDescriptor: jest.Mock<PeerDescriptor, [ConnectivityResponse]>

    const createConnectionManager = (opts: MarkOptional<DefaultConnectorFacadeConfig, 'createLocalPeerDescriptor'>) => {
        return new ConnectionManager({
            createConnectorFacade: () => new DefaultConnectorFacade({
                createLocalPeerDescriptor,
                websocketServerEnableTls: false,
                ...opts
            }),
            metricsContext: new MetricsContext()
        })
    }

    beforeEach(() => {
        createLocalPeerDescriptor = jest.fn().mockImplementation((response) => createPeerDescriptor(response, getRandomRegion()))
    })

    beforeAll(async () => {
        await mockTransport.start()
        await mockConnectorTransport1.start()
        await mockConnectorTransport2.start()
    })

    afterAll(async () => {
        await mockTransport.stop()
        await mockConnectorTransport1.stop()
        await mockConnectorTransport2.stop()
    })

    it('Can start alone', async () => {

        const connectionManager = createConnectionManager({
            transport: mockTransport,
            websocketHost: '127.0.0.1',
            websocketPortRange: { min: 9991, max: 9991 }
        })

        await connectionManager.start()
        expect(createLocalPeerDescriptor.mock.calls[0][0].host).toEqual('127.0.0.1')

        await connectionManager.stop()
    })

    it('Throws an async exception if fails to connect to entrypoints', async () => {

        const entryPoint = createMockPeerDescriptor({
            websocket: { host: '127.0.0.1', port: 12345, tls: false }
        })
        const connectionManager = createConnectionManager({
            transport: mockTransport,
            websocketPortRange: { min: 9992, max: 9992 },
            entryPoints: [entryPoint]
        })

        await expect(connectionManager.start()).rejects.toThrow('Failed to connect to the entrypoints')

        await connectionManager.stop()
    }, 15000)

    it('Succesfully connectivityChecks if at least one entry point is online', async () => {
        // Create offline PeerDescriptors
        const entryPoints = range(4).map((i) => {
            return createMockPeerDescriptor({
                websocket: { host: '127.0.0.1', port: 12345 + i, tls: false }
            })
        })
        entryPoints.push(createMockPeerDescriptor({
            websocket: { host: '127.0.0.1', port: 9998, tls: false }
        }))
        const connectionManager = createConnectionManager({
            transport: mockTransport,
            websocketPortRange: { min: 9998, max: 9998 },
            entryPoints
        })
        await connectionManager.start()
        expect(createLocalPeerDescriptor.mock.calls[0][0].host).toEqual('127.0.0.1')

        await connectionManager.stop()
    }, 20000)

    it('Can probe connectivity in open internet', async () => {
        const connectionManager1 = createConnectionManager({
            transport: mockTransport,
            websocketHost: '127.0.0.1',
            websocketPortRange: { min: 9993, max: 9993 }
        })

        await connectionManager1.start()
        expect(createLocalPeerDescriptor.mock.calls[0][0].host).toEqual('127.0.0.1')

        const entryPoint = createMockPeerDescriptor({
            websocket: { host: '127.0.0.1', port: 9993, tls: false } 
        })
        const connectionManager2 = createConnectionManager({
            transport: mockConnectorTransport2,
            websocketPortRange: { min: 9994, max: 9994 },
            entryPoints: [entryPoint]
        })

        await connectionManager2.start()
        expect(createLocalPeerDescriptor.mock.calls[1][0].host).toEqual('127.0.0.1')

        await connectionManager1.stop()
        await connectionManager2.stop()
    })

    it('Can send data to other connectionmanager over websocket', async () => {
        const connectionManager1 = createConnectionManager({
            transport: mockConnectorTransport1,
            websocketHost: '127.0.0.1',
            websocketPortRange: { min: 9995, max: 9995 }
        })

        await connectionManager1.start()
        expect(createLocalPeerDescriptor.mock.calls[0][0].host).toEqual('127.0.0.1')

        const connectionManager2 = createConnectionManager({
            transport: mockConnectorTransport2,
            websocketPortRange: { min: 9996, max: 9996 },
            entryPoints: [
                connectionManager1.getLocalPeerDescriptor()
            ]
        })

        await connectionManager2.start()
        expect(createLocalPeerDescriptor.mock.calls[1][0].host).toEqual('127.0.0.1')

        const msg: Message = {
            serviceId: SERVICE_ID,
            messageId: '1',
            body: {
                oneofKind: 'rpcMessage',
                rpcMessage: RpcMessage.create()
            } 
        }

        const promise = new Promise<void>((resolve, _reject) => {
            connectionManager2.on('message', async (message: Message) => {
                expect(message.body.oneofKind).toBe('rpcMessage')
                resolve()
            })
        })

        const connectedPromise1 = new Promise<void>((resolve, _reject) => {
            connectionManager1.on('connected', () => {
                resolve()
            })
        })

        const connectedPromise2 = new Promise<void>((resolve, _reject) => {
            connectionManager2.on('connected', () => {
                resolve()
            })
        })

        msg.targetDescriptor = connectionManager2.getLocalPeerDescriptor()
        connectionManager1.send(msg)

        await Promise.all([promise, connectedPromise1, connectedPromise2])

        await connectionManager1.stop()
        await connectionManager2.stop()
    })

    it('Can disconnect websockets', async () => {
        const connectionManager1 = createConnectionManager({ 
            transport: mockConnectorTransport1,
            websocketHost: '127.0.0.1',
            websocketPortRange: { min: 9997, max: 9997 },
        })

        await connectionManager1.start()
        expect(createLocalPeerDescriptor.mock.calls[0][0].host).toEqual('127.0.0.1')

        const connectionManager2 = createConnectionManager({
            transport: mockConnectorTransport2,
            websocketPortRange: { min: 9999, max: 9999 },
            websocketServerEnableTls: false,
            entryPoints: [
                connectionManager1.getLocalPeerDescriptor()
            ]
        })

        await connectionManager2.start()

        const msg: Message = {
            serviceId: SERVICE_ID,
            messageId: '1',
            body: {
                oneofKind: 'rpcMessage',
                rpcMessage: RpcMessage.create()
            } 
        }

        const disconnectedPromise1 = new Promise<void>((resolve, _reject) => {
            connectionManager1.on('disconnected', () => {
                logger.info('disconnectedPromise1')
                resolve()
            })
        })

        const disconnectedPromise2 = new Promise<void>((resolve, _reject) => {
            connectionManager2.on('disconnected', () => {
                logger.info('disconnectedPromise2')
                resolve()
            })
        })

        const promise = new Promise<void>((resolve, _reject) => {
            connectionManager2.on('message', async (message: Message) => {
                expect(message.body.oneofKind).toBe('rpcMessage')
                resolve()
            })
        })
        msg.targetDescriptor = connectionManager2.getLocalPeerDescriptor()
        connectionManager1.send(msg)

        await promise

        // @ts-expect-error private field
        connectionManager1.closeConnection(connectionManager2.getLocalPeerDescriptor())

        await Promise.all([disconnectedPromise1, disconnectedPromise2])

        await connectionManager1.stop()
        await connectionManager2.stop()
    })

    it('Connects and disconnects over simulated connections', async () => {
        const simulator2 = new Simulator()
        const connectionManager3 = new SimulatorTransport(mockPeerDescriptor3, simulator2)
        await connectionManager3.start()
        const connectionManager4 = new SimulatorTransport(mockPeerDescriptor4, simulator2)
        await connectionManager4.start()

        const msg: Message = {
            serviceId: SERVICE_ID,
            messageId: '1',
            body: {
                oneofKind: 'rpcMessage',
                rpcMessage: RpcMessage.create()
            } 
        }

        const dataPromise = new Promise<void>((resolve, _reject) => {
            connectionManager4.on('message', async (message: Message) => {
                expect(message.body.oneofKind).toBe('rpcMessage')
                resolve()
            })
        })

        const connectedPromise1 = new Promise<void>((resolve, _reject) => {
            connectionManager4.on('connected', () => {
                resolve()
            })
        })

        const connectedPromise2 = new Promise<void>((resolve, _reject) => {
            connectionManager3.on('connected', () => {
                resolve()
            })
        })

        const disconnectedPromise1 = new Promise<void>((resolve, _reject) => {
            connectionManager4.on('disconnected', () => {
                resolve()
            })
        })

        const disconnectedPromise2 = new Promise<void>((resolve, _reject) => {
            connectionManager3.on('disconnected', () => {
                resolve()
            })
        })
        msg.targetDescriptor = mockPeerDescriptor4
        connectionManager3.send(msg)
        await Promise.all([dataPromise, connectedPromise1, connectedPromise2])

        // @ts-expect-error private field
        connectionManager3.closeConnection(mockPeerDescriptor4)

        await Promise.all([disconnectedPromise1, disconnectedPromise2])
        await connectionManager3.stop()
        await connectionManager4.stop()
        simulator2.stop()
    })

    it('Cannot send to own WebsocketServer if nodeIds do not match', async () => {
        const connectionManager1 = createConnectionManager({
            transport: mockTransport,
            websocketHost: '127.0.0.1',
            websocketPortRange: { min: 10001, max: 10001 }
        })

        await connectionManager1.start()
        expect(createLocalPeerDescriptor.mock.calls[0][0].host).toEqual('127.0.0.1')
        
        const peerDescriptor = connectionManager1.getLocalPeerDescriptor()
        peerDescriptor.nodeId = new Uint8Array([12, 12, 12, 12])
        const msg: Message = {
            serviceId: SERVICE_ID,
            messageId: '1',
            targetDescriptor: peerDescriptor,
            body: {
                oneofKind: 'rpcMessage',
                rpcMessage: RpcMessage.create()
            } 
        }
        await expect(connectionManager1.send(msg))
            .rejects
            .toThrow('Cannot send to self')
        
        await connectionManager1.stop()
    })

    it('Cannot send to a WebSocketServer if nodeIds do not match', async () => {

        const peerDescriptor1 = createMockPeerDescriptor({
            websocket: {
                host: '127.0.0.1',
                port: 10002,
                tls: false
            }
        })
        const peerDescriptor2 = createMockPeerDescriptor({
            websocket: {
                host: '127.0.0.1',
                port: 10003,
                tls: false
            }
        })
        const connectionManager1 = createConnectionManager({
            transport: mockTransport,
            websocketHost: '127.0.0.1',
            websocketPortRange: { min: 10002, max: 10002 },
            createLocalPeerDescriptor: () => peerDescriptor1 
        })

        await connectionManager1.start()

        const connectionManager2 = createConnectionManager({
            transport: mockTransport,
            websocketHost: '127.0.0.1',
            websocketPortRange: { min: 10003, max: 10003 },
            createLocalPeerDescriptor: () => peerDescriptor2
        })

        await connectionManager2.start()

        const msg: Message = {
            serviceId: SERVICE_ID,
            messageId: '1',
            targetDescriptor: {
                // This is not the correct nodeId of peerDescriptor2
                nodeId: getRawFromDhtAddress(createRandomDhtAddress()),
                type: NodeType.NODEJS,
                websocket: peerDescriptor2.websocket
            },
            body: {
                oneofKind: 'rpcMessage',
                rpcMessage: RpcMessage.create()
            } 
        }
        await Promise.all([
            waitForEvent3<TransportEvents>(connectionManager1, 'disconnected'),
            expect(connectionManager1.send(msg))      
                .rejects
                .toThrow()
        ])
        
        await connectionManager1.stop()
        await connectionManager2.stop()
    }, 10000)

    it('Failed autocertification', async () => {
        const connectionManager1 = createConnectionManager({
            transport: mockTransport,
            websocketHost: '127.0.0.1',
            autoCertifierUrl: 'https://127.0.0.1:12333',
            websocketServerEnableTls: true,
            websocketPortRange: { min: 10004, max: 10004 }
        })

        await connectionManager1.start()
        expect(connectionManager1.getLocalPeerDescriptor().websocket!.tls).toEqual(false)
        await connectionManager1.stop()
    })
})<|MERGE_RESOLUTION|>--- conflicted
+++ resolved
@@ -11,10 +11,7 @@
 import { TransportEvents } from '../../src/transport/ITransport'
 import { createMockPeerDescriptor } from '../utils/utils'
 import { getRandomRegion } from '../../src/connection/simulator/pings'
-<<<<<<< HEAD
-=======
 import { range } from 'lodash'
->>>>>>> dc1c5548
 
 const SERVICE_ID = 'demo'
 
