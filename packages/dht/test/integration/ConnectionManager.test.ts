import { ConnectionManager } from '../../src/connection/ConnectionManager'
import { ConnectivityResponse, Message, MessageType, NodeType, PeerDescriptor } from '../../src/proto/packages/dht/protos/DhtRpc'
import { PeerID } from '../../src/helpers/PeerID'
import { Simulator } from '../../src/connection/simulator/Simulator'
import { createPeerDescriptor } from '../../src/dht/DhtNode'
import { RpcMessage } from '../../src/proto/packages/proto-rpc/protos/ProtoRpc'
<<<<<<< HEAD
import { Logger, waitForEvent3 } from '@streamr/utils'
=======
import { Logger, MetricsContext } from '@streamr/utils'
import { SimulatorTransport } from '../../src/exports'
import { DefaultConnectorFacade, DefaultConnectorFacadeConfig } from '../../src/connection/ConnectorFacade'
>>>>>>> fe2444e5

const logger = new Logger(module)

// TODO: refactor this test file to use beforeEach and AfterEach for proper teardown
describe('ConnectionManager', () => {
    const serviceId = 'demo'

    const mockPeerDescriptor1: PeerDescriptor = {
        kademliaId: PeerID.fromString('tester1').value,
        type: NodeType.NODEJS
    }
    const mockPeerDescriptor2: PeerDescriptor = {
        kademliaId: PeerID.fromString('tester2').value,
        type: NodeType.NODEJS
    }

    const mockPeerDescriptor3: PeerDescriptor = {
        kademliaId: PeerID.fromString('tester3').value,
        type: NodeType.NODEJS
    }
    const mockPeerDescriptor4: PeerDescriptor = {
        kademliaId: PeerID.fromString('tester4').value,
        type: NodeType.NODEJS
    }
    const simulator = new Simulator()

    const mockTransport = new SimulatorTransport(mockPeerDescriptor1, simulator)
    const mockConnectorTransport1 = new SimulatorTransport(mockPeerDescriptor1, simulator)
    const mockConnectorTransport2 = new SimulatorTransport(mockPeerDescriptor2, simulator)

    let createLocalPeerDescriptor: jest.Mock<PeerDescriptor, [ConnectivityResponse]>

    const createConnectionManager = (opts: Omit<DefaultConnectorFacadeConfig, 'createLocalPeerDescriptor'>) => {
        return new ConnectionManager({
            createConnectorFacade: () => new DefaultConnectorFacade({
                createLocalPeerDescriptor,
                ...opts
            }),
            metricsContext: new MetricsContext()
        })
    }

    beforeEach(() => {
        createLocalPeerDescriptor = jest.fn().mockImplementation((response) => createPeerDescriptor(response))
    })

    beforeAll(async () => {
        await mockTransport.start()
        await mockConnectorTransport1.start()
        await mockConnectorTransport2.start()
    })

    afterAll(async () => {
        await mockTransport.stop()
        await mockConnectorTransport1.stop()
        await mockConnectorTransport2.stop()
    })

    it('Can start alone', async () => {

        const connectionManager = createConnectionManager({
            transport: mockTransport,
            websocketHost: '127.0.0.1',
            websocketPortRange: { min: 9991, max: 9991 },
        })

        await connectionManager.start()
        expect(createLocalPeerDescriptor.mock.calls[0][0].host).toEqual('127.0.0.1')

        await connectionManager.stop()
    })

    it('Throws an async exception if fails to connect to entrypoints', async () => {

        const connectionManager = createConnectionManager({
            transport: mockTransport,
            websocketPortRange: { min: 9992, max: 9992 },
            entryPoints: [
                { kademliaId: Uint8Array.from([1, 2, 3]), type: NodeType.NODEJS, websocket: { host: '127.0.0.1', port: 12345, tls: false } }
            ]
        })

        await expect(connectionManager.start()).rejects.toThrow('Failed to connect to the entrypoints')

        await connectionManager.stop()
    }, 15000)

    it('Can probe connectivity in open internet', async () => {
        const connectionManager1 = createConnectionManager({
            transport: mockTransport,
            websocketHost: '127.0.0.1',
            websocketPortRange: { min: 9993, max: 9993 }
        })

        await connectionManager1.start()
        expect(createLocalPeerDescriptor.mock.calls[0][0].host).toEqual('127.0.0.1')

        const connectionManager2 = createConnectionManager({
            transport: mockConnectorTransport2,
            websocketPortRange: { min: 9994, max: 9994 },
            entryPoints: [
                { kademliaId: Uint8Array.from([1, 2, 3]), type: NodeType.NODEJS, websocket: { host: '127.0.0.1', port: 9993, tls: false } }
            ]
        })

        await connectionManager2.start()
        expect(createLocalPeerDescriptor.mock.calls[1][0].host).toEqual('127.0.0.1')

        await connectionManager1.stop()
        await connectionManager2.stop()
    })

    it('Can send data to other connectionmanager over websocket', async () => {
        const connectionManager1 = createConnectionManager({
            transport: mockConnectorTransport1,
            websocketHost: '127.0.0.1',
            websocketPortRange: { min: 9995, max: 9995 }
        })

        await connectionManager1.start()
        expect(createLocalPeerDescriptor.mock.calls[0][0].host).toEqual('127.0.0.1')

        const connectionManager2 = createConnectionManager({
            transport: mockConnectorTransport2,
            websocketPortRange: { min: 9996, max: 9996 },
            entryPoints: [
                connectionManager1.getLocalPeerDescriptor()
            ]
        })

        await connectionManager2.start()
        expect(createLocalPeerDescriptor.mock.calls[1][0].host).toEqual('127.0.0.1')

        const msg: Message = {
            serviceId,
            messageType: MessageType.RPC,
            messageId: '1',
            body: {
                oneofKind: 'rpcMessage',
                rpcMessage: RpcMessage.create()
            } 
        }

        const promise = new Promise<void>((resolve, _reject) => {
            connectionManager2.on('message', async (message: Message) => {
                expect(message.messageType).toBe(MessageType.RPC)
                resolve()
            })
        })

        const connectedPromise1 = new Promise<void>((resolve, _reject) => {
            connectionManager1.on('connected', () => {
                resolve()
            })
        })

        const connectedPromise2 = new Promise<void>((resolve, _reject) => {
            connectionManager2.on('connected', () => {
                resolve()
            })
        })

        msg.targetDescriptor = connectionManager2.getLocalPeerDescriptor()
        connectionManager1.send(msg)

        await Promise.all([promise, connectedPromise1, connectedPromise2])

        await connectionManager1.stop()
        await connectionManager2.stop()
    })

    it('Can disconnect websockets', async () => {
        const connectionManager1 = createConnectionManager({ 
            transport: mockConnectorTransport1,
            websocketHost: '127.0.0.1',
            websocketPortRange: { min: 9997, max: 9997 }
        })

        await connectionManager1.start()
        expect(createLocalPeerDescriptor.mock.calls[0][0].host).toEqual('127.0.0.1')

        const connectionManager2 = createConnectionManager({
            transport: mockConnectorTransport2,
            websocketPortRange: { min: 9999, max: 9999 },
            entryPoints: [
                connectionManager1.getLocalPeerDescriptor()
            ]
        })

        await connectionManager2.start()

        const msg: Message = {
            serviceId,
            messageType: MessageType.RPC,
            messageId: '1',
            body: {
                oneofKind: 'rpcMessage',
                rpcMessage: RpcMessage.create()
            } 
        }

        const disconnectedPromise1 = new Promise<void>((resolve, _reject) => {
            connectionManager1.on('disconnected', () => {
                logger.info('disconnectedPromise1')
                resolve()
            })
        })

        const disconnectedPromise2 = new Promise<void>((resolve, _reject) => {
            connectionManager2.on('disconnected', () => {
                logger.info('disconnectedPromise2')
                resolve()
            })
        })

        const promise = new Promise<void>((resolve, _reject) => {
            connectionManager2.on('message', async (message: Message) => {
                expect(message.messageType).toBe(MessageType.RPC)
                resolve()
            })
        })
        msg.targetDescriptor = connectionManager2.getLocalPeerDescriptor()
        connectionManager1.send(msg)

        await promise

        // @ts-expect-error private field
        connectionManager1.closeConnection(connectionManager2.getLocalPeerDescriptor())

        await Promise.all([disconnectedPromise1, disconnectedPromise2])

        await connectionManager1.stop()
        await connectionManager2.stop()
    })

    it('Connects and disconnects over simulated connections', async () => {
        const simulator2 = new Simulator()
        const connectionManager3 = new SimulatorTransport(mockPeerDescriptor3, simulator2)
        await connectionManager3.start()
        const connectionManager4 = new SimulatorTransport(mockPeerDescriptor4, simulator2)
        await connectionManager4.start()

        const msg: Message = {
            serviceId,
            messageType: MessageType.RPC,
            messageId: '1',
            body: {
                oneofKind: 'rpcMessage',
                rpcMessage: RpcMessage.create()
            } 
        }

        const dataPromise = new Promise<void>((resolve, _reject) => {
            connectionManager4.on('message', async (message: Message) => {
                expect(message.messageType).toBe(MessageType.RPC)
                resolve()
            })
        })

        const connectedPromise1 = new Promise<void>((resolve, _reject) => {
            connectionManager4.on('connected', () => {
                resolve()
            })
        })

        const connectedPromise2 = new Promise<void>((resolve, _reject) => {
            connectionManager3.on('connected', () => {
                resolve()
            })
        })

        const disconnectedPromise1 = new Promise<void>((resolve, _reject) => {
            connectionManager4.on('disconnected', () => {
                resolve()
            })
        })

        const disconnectedPromise2 = new Promise<void>((resolve, _reject) => {
            connectionManager3.on('disconnected', () => {
                resolve()
            })
        })
        msg.targetDescriptor = mockPeerDescriptor4
        connectionManager3.send(msg)
        await Promise.all([dataPromise, connectedPromise1, connectedPromise2])

        // @ts-expect-error private field
        connectionManager3.closeConnection(mockPeerDescriptor4)

        await Promise.all([disconnectedPromise1, disconnectedPromise2])
        await connectionManager3.stop()
        await connectionManager4.stop()
    })

    it('Cannot send to own WebsocketServer if kademliaIds do not match', async () => {
        const connectionManager1 = createConnectionManager({
            transport: mockTransport,
            websocketHost: '127.0.0.1',
            websocketPortRange: { min: 10001, max: 10001 }
        })

        await connectionManager1.start()
        expect(createLocalPeerDescriptor.mock.calls[0][0].host).toEqual('127.0.0.1')
        
        const peerDescriptor = connectionManager1.getLocalPeerDescriptor()
        peerDescriptor.kademliaId = new Uint8Array([12, 12, 12, 12])
        const msg: Message = {
            serviceId,
            messageType: MessageType.RPC,
            messageId: '1',
            targetDescriptor: peerDescriptor,
            body: {
                oneofKind: 'rpcMessage',
                rpcMessage: RpcMessage.create()
            } 
        }
        await expect(connectionManager1.send(msg))
            .rejects
            .toThrow('Cannot send to self')
        
        await connectionManager1.stop()
    })

    it('Cannot send to a WebSocketServer if kademlia do not match', async () => {
        const peerDescriptor1 = {
            kademliaId: PeerID.fromString('tester1').value,
            type: NodeType.NODEJS,
            websocket: {
                host: '127.0.0.1',
                port: 10002,
                tls: false
            }
        }
        const connectionManager1 = new ConnectionManager({ 
            transportLayer: mockConnectorTransport1,
            websocketHost: '127.0.0.1',
            websocketPortRange: { min: 10002, max: 10002 },
            ownPeerDescriptor: peerDescriptor1
        })

        await connectionManager1.start(() => peerDescriptor1)

        const peerDescriptor2 = {
            kademliaId: PeerID.fromString('tester2').value,
            type: NodeType.NODEJS,
            websocket: {
                host: '127.0.0.1',
                port: 10003,
                tls: false
            }
        }
        const connectionManager2 = new ConnectionManager({
            transportLayer: mockConnectorTransport2,
            websocketPortRange: { min: 10003, max: 10003 },
            ownPeerDescriptor: peerDescriptor2,
        })

        await connectionManager2.start(() => peerDescriptor2)

        const msg: Message = {
            serviceId,
            messageType: MessageType.RPC,
            messageId: '1',
            targetDescriptor: {
                kademliaId: new Uint8Array([1, 2, 3, 4]),
                type: NodeType.NODEJS,
                websocket: peerDescriptor2.websocket
            },
            body: {
                oneofKind: 'rpcMessage',
                rpcMessage: RpcMessage.create()
            } 
        }
        await connectionManager1.send(msg)      
        
        await expect(waitForEvent3<any>(connectionManager2, 'message'))
            .rejects
            .toThrow()
        await connectionManager1.stop()
        await connectionManager2.stop()
    }, 10000)

})<|MERGE_RESOLUTION|>--- conflicted
+++ resolved
@@ -4,13 +4,11 @@
 import { Simulator } from '../../src/connection/simulator/Simulator'
 import { createPeerDescriptor } from '../../src/dht/DhtNode'
 import { RpcMessage } from '../../src/proto/packages/proto-rpc/protos/ProtoRpc'
-<<<<<<< HEAD
-import { Logger, waitForEvent3 } from '@streamr/utils'
-=======
-import { Logger, MetricsContext } from '@streamr/utils'
+import { Logger, MetricsContext, waitForEvent3 } from '@streamr/utils'
 import { SimulatorTransport } from '../../src/exports'
 import { DefaultConnectorFacade, DefaultConnectorFacadeConfig } from '../../src/connection/ConnectorFacade'
->>>>>>> fe2444e5
+import { MarkOptional } from 'ts-essentials'
+import { createRandomKademliaId } from '../../src/helpers/kademliaId'
 
 const logger = new Logger(module)
 
@@ -43,7 +41,7 @@
 
     let createLocalPeerDescriptor: jest.Mock<PeerDescriptor, [ConnectivityResponse]>
 
-    const createConnectionManager = (opts: Omit<DefaultConnectorFacadeConfig, 'createLocalPeerDescriptor'>) => {
+    const createConnectionManager = (opts: MarkOptional<DefaultConnectorFacadeConfig, 'createLocalPeerDescriptor'>) => {
         return new ConnectionManager({
             createConnectorFacade: () => new DefaultConnectorFacade({
                 createLocalPeerDescriptor,
@@ -186,7 +184,7 @@
         const connectionManager1 = createConnectionManager({ 
             transport: mockConnectorTransport1,
             websocketHost: '127.0.0.1',
-            websocketPortRange: { min: 9997, max: 9997 }
+            websocketPortRange: { min: 9997, max: 9997 },
         })
 
         await connectionManager1.start()
@@ -334,9 +332,10 @@
         await connectionManager1.stop()
     })
 
-    it('Cannot send to a WebSocketServer if kademlia do not match', async () => {
-        const peerDescriptor1 = {
-            kademliaId: PeerID.fromString('tester1').value,
+    it.only('Cannot send to a WebSocketServer if kademlia do not match', async () => {
+
+        const peerDescriptor1  = {
+            kademliaId: createRandomKademliaId(),
             type: NodeType.NODEJS,
             websocket: {
                 host: '127.0.0.1',
@@ -344,17 +343,9 @@
                 tls: false
             }
         }
-        const connectionManager1 = new ConnectionManager({ 
-            transportLayer: mockConnectorTransport1,
-            websocketHost: '127.0.0.1',
-            websocketPortRange: { min: 10002, max: 10002 },
-            ownPeerDescriptor: peerDescriptor1
-        })
-
-        await connectionManager1.start(() => peerDescriptor1)
 
         const peerDescriptor2 = {
-            kademliaId: PeerID.fromString('tester2').value,
+            kademliaId: createRandomKademliaId(),
             type: NodeType.NODEJS,
             websocket: {
                 host: '127.0.0.1',
@@ -362,13 +353,23 @@
                 tls: false
             }
         }
-        const connectionManager2 = new ConnectionManager({
-            transportLayer: mockConnectorTransport2,
+        const connectionManager1 = createConnectionManager({
+            transport: mockTransport,
+            websocketHost: '127.0.0.1',
+            websocketPortRange: { min: 10002, max: 10002 },
+            createLocalPeerDescriptor: () => peerDescriptor1 
+        })
+
+        await connectionManager1.start()
+
+        const connectionManager2 = createConnectionManager({
+            transport: mockTransport,
+            websocketHost: '127.0.0.1',
             websocketPortRange: { min: 10003, max: 10003 },
-            ownPeerDescriptor: peerDescriptor2,
-        })
-
-        await connectionManager2.start(() => peerDescriptor2)
+            createLocalPeerDescriptor: () => peerDescriptor2
+        })
+
+        await connectionManager2.start()
 
         const msg: Message = {
             serviceId,
