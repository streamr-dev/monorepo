--- conflicted
+++ resolved
@@ -155,13 +155,8 @@
         await connectionManager2.stop()
     })
 
-<<<<<<< HEAD
     it('Can disconnect websockets', async () => {
-        const connectionManager1 = new ConnectionManager({ transportLayer: mockConnectorTransport1, webSocketHost: 'localhost', webSocketPort: 9997 })
-=======
-    it('Can disconnect', async () => {
         const connectionManager1 = new ConnectionManager({ transportLayer: mockConnectorTransport1, webSocketHost: '127.0.0.1', webSocketPort: 9997 })
->>>>>>> bbb29240
 
         let peerDescriptor: PeerDescriptor | undefined
         await connectionManager1.start((report) => {
