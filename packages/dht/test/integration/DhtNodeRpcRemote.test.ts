import { DhtNodeRpcRemote } from '../../src/dht/DhtNodeRpcRemote'
import { RpcCommunicator, toProtoRpcClient } from '@streamr/proto-rpc'
import { createMockDhtRpc, createMockPeerDescriptor, createMockPeers } from '../utils/utils'
import {
    ClosestPeersRequest,
    ClosestPeersResponse,
    PingRequest,
    PingResponse
} from '../../src/proto/packages/dht/protos/DhtRpc'
import { RpcMessage } from '../../src/proto/packages/proto-rpc/protos/ProtoRpc'
import { DhtNodeRpcClient } from '../../src/proto/packages/dht/protos/DhtRpc.client'
<<<<<<< HEAD
import { generateId } from '../utils/utils'
import { DhtCallContext } from '../../src/rpc-protocol/DhtCallContext'
=======

const SERVICE_ID = 'test'
>>>>>>> 16e207df

describe('DhtNodeRpcRemote', () => {

    let rpcRemote: DhtNodeRpcRemote
<<<<<<< HEAD
    let clientRpcCommunicator: RpcCommunicator<DhtCallContext>
    let serverRpcCommunicator: RpcCommunicator<DhtCallContext>
    const serviceId = 'test'
    const clientPeerDescriptor: PeerDescriptor = {
        kademliaId: generateId('client'),
        type: NodeType.NODEJS
    }
    const serverPeerDescriptor: PeerDescriptor = {
        kademliaId: generateId('server'),
        type: NodeType.NODEJS
    }
=======
    let clientRpcCommunicator: RpcCommunicator
    let serverRpcCommunicator: RpcCommunicator
    const clientPeerDescriptor = createMockPeerDescriptor()
    const serverPeerDescriptor = createMockPeerDescriptor()
    const mockDhtRpc = createMockDhtRpc(createMockPeers())
>>>>>>> 16e207df

    beforeEach(() => {
        clientRpcCommunicator = new RpcCommunicator()
        serverRpcCommunicator = new RpcCommunicator()
        serverRpcCommunicator.registerRpcMethod(ClosestPeersRequest, ClosestPeersResponse, 'getClosestPeers', mockDhtRpc.getClosestPeers)
        serverRpcCommunicator.registerRpcMethod(PingRequest, PingResponse, 'ping', mockDhtRpc.ping)
        clientRpcCommunicator.on('outgoingMessage', (message: RpcMessage) => {
            serverRpcCommunicator.handleIncomingMessage(message)
        })
        serverRpcCommunicator.on('outgoingMessage', (message: RpcMessage) => {
            clientRpcCommunicator.handleIncomingMessage(message)
        })
        const client = toProtoRpcClient(new DhtNodeRpcClient(clientRpcCommunicator.getRpcClientTransport()))
        rpcRemote = new DhtNodeRpcRemote(clientPeerDescriptor, serverPeerDescriptor, client, SERVICE_ID)
    })

    afterEach(() => {
        clientRpcCommunicator.stop()
        serverRpcCommunicator.stop()
    })

    it('Ping happy path', async () => {
        const active = await rpcRemote.ping()
        expect(active).toEqual(true)
    })

    it('getClosestPeers happy path', async () => {
        const neighbors = await rpcRemote.getClosestPeers(clientPeerDescriptor.nodeId)
        expect(neighbors.length).toEqual(createMockPeers().length)
    })

    it('ping error path', async () => {
        serverRpcCommunicator.registerRpcMethod(PingRequest, PingResponse, 'ping', mockDhtRpc.throwPingError)
        const active = await rpcRemote.ping()
        expect(active).toEqual(false)
    })

    it('getClosestPeers error path', async () => {
        serverRpcCommunicator.registerRpcMethod(ClosestPeersRequest, ClosestPeersResponse, 'getClosestPeers', mockDhtRpc.throwGetClosestPeersError)
        await expect(rpcRemote.getClosestPeers(clientPeerDescriptor.nodeId))
            .rejects.toThrow('Closest peers error')
    })

})<|MERGE_RESOLUTION|>--- conflicted
+++ resolved
@@ -9,36 +9,18 @@
 } from '../../src/proto/packages/dht/protos/DhtRpc'
 import { RpcMessage } from '../../src/proto/packages/proto-rpc/protos/ProtoRpc'
 import { DhtNodeRpcClient } from '../../src/proto/packages/dht/protos/DhtRpc.client'
-<<<<<<< HEAD
-import { generateId } from '../utils/utils'
 import { DhtCallContext } from '../../src/rpc-protocol/DhtCallContext'
-=======
 
 const SERVICE_ID = 'test'
->>>>>>> 16e207df
 
 describe('DhtNodeRpcRemote', () => {
 
     let rpcRemote: DhtNodeRpcRemote
-<<<<<<< HEAD
     let clientRpcCommunicator: RpcCommunicator<DhtCallContext>
     let serverRpcCommunicator: RpcCommunicator<DhtCallContext>
-    const serviceId = 'test'
-    const clientPeerDescriptor: PeerDescriptor = {
-        kademliaId: generateId('client'),
-        type: NodeType.NODEJS
-    }
-    const serverPeerDescriptor: PeerDescriptor = {
-        kademliaId: generateId('server'),
-        type: NodeType.NODEJS
-    }
-=======
-    let clientRpcCommunicator: RpcCommunicator
-    let serverRpcCommunicator: RpcCommunicator
     const clientPeerDescriptor = createMockPeerDescriptor()
     const serverPeerDescriptor = createMockPeerDescriptor()
     const mockDhtRpc = createMockDhtRpc(createMockPeers())
->>>>>>> 16e207df
 
     beforeEach(() => {
         clientRpcCommunicator = new RpcCommunicator()
