--- conflicted
+++ resolved
@@ -3,36 +3,18 @@
 import { Message, MessageType, RouteMessageAck, RouteMessageWrapper } from '../../src/proto/packages/dht/protos/DhtRpc'
 import { RouterRpcClient } from '../../src/proto/packages/dht/protos/DhtRpc.client'
 import { RpcMessage } from '../../src/proto/packages/proto-rpc/protos/ProtoRpc'
-<<<<<<< HEAD
-import { createWrappedClosestPeersRequest, generateId, mockRouterRpc } from '../utils/utils'
+import { createMockPeerDescriptor, createWrappedClosestPeersRequest, mockRouterRpc } from '../utils/utils'
 import { DhtCallContext } from '../../src/rpc-protocol/DhtCallContext'
-=======
-import { createMockPeerDescriptor, createWrappedClosestPeersRequest, mockRouterRpc } from '../utils/utils'
 
 const SERVICE_ID = 'test'
->>>>>>> 16e207df
 
 describe('RemoteRouter', () => {
 
     let remoteRouter: RouterRpcRemote
-<<<<<<< HEAD
     let clientRpcCommunicator: RpcCommunicator<DhtCallContext>
     let serverRpcCommunicator: RpcCommunicator<DhtCallContext>
-    const serviceId = 'test'
-    const clientPeerDescriptor: PeerDescriptor = {
-        kademliaId: generateId('client'),
-        type: NodeType.NODEJS
-    }
-    const serverPeerDescriptor: PeerDescriptor = {
-        kademliaId: generateId('server'),
-        type: NodeType.NODEJS
-    }
-=======
-    let clientRpcCommunicator: RpcCommunicator
-    let serverRpcCommunicator: RpcCommunicator
     const clientPeerDescriptor = createMockPeerDescriptor()
     const serverPeerDescriptor = createMockPeerDescriptor()
->>>>>>> 16e207df
 
     beforeEach(() => {
         clientRpcCommunicator = new RpcCommunicator()
