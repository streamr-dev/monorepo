import { createMockDhtRpc, createMockPeerDescriptor, createMockPeers } from '../utils/utils'
import { ProtoRpcClient, RpcCommunicator, RpcError, toProtoRpcClient } from '@streamr/proto-rpc'
import { DhtNodeRpcClient } from '../../src/proto/packages/dht/protos/DhtRpc.client'
import { ClosestPeersRequest, ClosestPeersResponse } from '../../src/proto/packages/dht/protos/DhtRpc'
import { wait } from '@streamr/utils'
import { RpcMessage } from '../../src/proto/packages/proto-rpc/protos/ProtoRpc'
<<<<<<< HEAD
import { DhtCallContext } from '../../src/rpc-protocol/DhtCallContext'

describe('DhtRpc', () => {
    let rpcCommunicator1: RpcCommunicator<DhtCallContext>
    let rpcCommunicator2: RpcCommunicator<DhtCallContext>
=======
import { getNodeIdFromPeerDescriptor } from '../../src/helpers/peerIdFromPeerDescriptor'

describe('DhtRpc', () => {

    let rpcCommunicator1: RpcCommunicator
    let rpcCommunicator2: RpcCommunicator
>>>>>>> 16e207df
    let client1: ProtoRpcClient<DhtNodeRpcClient>
    let client2: ProtoRpcClient<DhtNodeRpcClient>
    const peerDescriptor1 = createMockPeerDescriptor()
    const peerDescriptor2 = createMockPeerDescriptor()
    const neighbors = createMockPeers()
    const mockDhtRpc = createMockDhtRpc(neighbors)

    const outgoingListener2 = (message: RpcMessage) => {
        rpcCommunicator1.handleIncomingMessage(message)
    }

    beforeEach(() => {
        rpcCommunicator1 = new RpcCommunicator()
        rpcCommunicator1.registerRpcMethod(ClosestPeersRequest, ClosestPeersResponse, 'getClosestPeers', mockDhtRpc.getClosestPeers)

        rpcCommunicator2 = new RpcCommunicator()
        rpcCommunicator2.registerRpcMethod(ClosestPeersRequest, ClosestPeersResponse, 'getClosestPeers', mockDhtRpc.getClosestPeers)

        rpcCommunicator1.on('outgoingMessage', (message: RpcMessage) => {
            rpcCommunicator2.handleIncomingMessage(message)
        })

        rpcCommunicator2.on('outgoingMessage', outgoingListener2)

        client1 = toProtoRpcClient(new DhtNodeRpcClient(rpcCommunicator1.getRpcClientTransport()))
        client2 = toProtoRpcClient(new DhtNodeRpcClient(rpcCommunicator1.getRpcClientTransport()))
    })

    afterEach(async () => {
        rpcCommunicator1.stop()
        rpcCommunicator2.stop()
    })

    it('Happy path', async () => {
        const response1 = client1.getClosestPeers(
            { nodeId: peerDescriptor1.nodeId, requestId: '1' },
            {
                sourceDescriptor: peerDescriptor1,
                targetDescriptor: peerDescriptor2,
            }
        )
        const res1 = await response1
        expect(res1.peers.map((p) => getNodeIdFromPeerDescriptor(p))).toEqual(neighbors.map((n) => getNodeIdFromPeerDescriptor(n)))

        const response2 = client2.getClosestPeers(
            { nodeId: peerDescriptor2.nodeId, requestId: '1' },
            {
                sourceDescriptor: peerDescriptor2,
                targetDescriptor: peerDescriptor1
            }
        )
        const res2 = await response2
        expect(res2.peers.map((p) => getNodeIdFromPeerDescriptor(p))).toEqual(neighbors.map((n) => getNodeIdFromPeerDescriptor(n)))
    })

    it('Default RPC timeout, client side', async () => {
        rpcCommunicator2.off('outgoingMessage', outgoingListener2)
        rpcCommunicator2.on('outgoingMessage', async () => {
            await wait(3000)
        })
        const response2 = client2.getClosestPeers(
            { nodeId: peerDescriptor2.nodeId, requestId: '1' },
            {
                sourceDescriptor: peerDescriptor2,
                targetDescriptor: peerDescriptor1
            }
        )
        await expect(response2).rejects.toEqual(
            new RpcError.RpcTimeout('Rpc request timed out')
        )
    }, 15000)

    it('Server side timeout', async () => {
        let timeout: NodeJS.Timeout

        async function respondGetClosestPeersWithTimeout(): Promise<ClosestPeersResponse> {
            const neighbors = createMockPeers()
            const response: ClosestPeersResponse = {
                peers: neighbors,
                requestId: 'why am i still here'
            }
            await wait(5000)
            return response
        }

        rpcCommunicator2.registerRpcMethod(ClosestPeersRequest, ClosestPeersResponse, 'getClosestPeers', respondGetClosestPeersWithTimeout)
        const response = client2.getClosestPeers(
            { nodeId: peerDescriptor2.nodeId, requestId: '1' },
            {
                sourceDescriptor: peerDescriptor2,
                targetDescriptor: peerDescriptor1
            }
        )
        await expect(response).rejects.toEqual(
            new RpcError.RpcTimeout('Server timed out on request')
        )
        clearTimeout(timeout!)
    })

    it('Server responds with error on unknown method', async () => {
        const response = client2.ping(
            { requestId: '1' },
            { targetDescriptor: peerDescriptor1 }
        )
        await expect(response).rejects.toEqual(
            new RpcError.UnknownRpcMethod('Server does not implement method ping')
        )
    })
})<|MERGE_RESOLUTION|>--- conflicted
+++ resolved
@@ -4,20 +4,13 @@
 import { ClosestPeersRequest, ClosestPeersResponse } from '../../src/proto/packages/dht/protos/DhtRpc'
 import { wait } from '@streamr/utils'
 import { RpcMessage } from '../../src/proto/packages/proto-rpc/protos/ProtoRpc'
-<<<<<<< HEAD
+import { getNodeIdFromPeerDescriptor } from '../../src/helpers/peerIdFromPeerDescriptor'
 import { DhtCallContext } from '../../src/rpc-protocol/DhtCallContext'
 
 describe('DhtRpc', () => {
+
     let rpcCommunicator1: RpcCommunicator<DhtCallContext>
     let rpcCommunicator2: RpcCommunicator<DhtCallContext>
-=======
-import { getNodeIdFromPeerDescriptor } from '../../src/helpers/peerIdFromPeerDescriptor'
-
-describe('DhtRpc', () => {
-
-    let rpcCommunicator1: RpcCommunicator
-    let rpcCommunicator2: RpcCommunicator
->>>>>>> 16e207df
     let client1: ProtoRpcClient<DhtNodeRpcClient>
     let client2: ProtoRpcClient<DhtNodeRpcClient>
     const peerDescriptor1 = createMockPeerDescriptor()
