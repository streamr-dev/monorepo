/* eslint-disable no-console */
import { LatencyType, Simulator } from '../../src/connection/simulator/Simulator'
import { DhtNode } from '../../src/dht/DhtNode'
import { createMockConnectionDhtNode, waitNodesReadyForTesting } from '../utils/utils'
import { Logger } from '@streamr/utils'
import { PeerID } from '../../src/helpers/PeerID'
<<<<<<< HEAD
import { getNodeIdFromPeerDescriptor } from '../../src/helpers/peerIdFromPeerDescriptor'
=======
import { keyFromPeerDescriptor, peerIdFromPeerDescriptor } from '../../src/helpers/peerIdFromPeerDescriptor'
>>>>>>> 5057e4f6
import { SortedContactList } from '../../src/dht/contact/SortedContactList'
import { Contact } from '../../src/dht/contact/Contact'
import { createMockDataEntry, unpackData } from '../utils/mock/mockDataEntry'
import { DhtAddress, createRandomDhtAddress } from '../../src/identifiers'

const logger = new Logger(module)

jest.setTimeout(60000)

const DATA_KEY = PeerID.fromString('3232323e12r31r3').toNodeId()
const DATA_VALUE = createMockDataEntry({ key: DATA_KEY })
const NUM_NODES = 100
const MAX_CONNECTIONS = 80
const K = 8

const getDataValues = (node: DhtNode): { foo: string }[] => {
    // @ts-expect-error private field
    const store = node.localDataStore
    const entries = Array.from(store.values(DATA_KEY))
    return entries.map((e) => unpackData(e))
}

const hasData = (node: DhtNode): boolean => {
    return getDataValues(node).length > 0
}

describe('Replicate data from node to node in DHT', () => {

    let entryPoint: DhtNode
    let nodes: DhtNode[]
    const nodesById: Map<DhtAddress, DhtNode> = new Map()
    const simulator = new Simulator(LatencyType.FIXED, 20)

    beforeEach(async () => {
        entryPoint = await createMockConnectionDhtNode(simulator, createRandomDhtAddress(), K, MAX_CONNECTIONS)
        await entryPoint.joinDht([entryPoint.getLocalPeerDescriptor()])

        nodes = []
        nodesById.clear()
        for (let i = 0; i < NUM_NODES; i++) {
            const node = await createMockConnectionDhtNode(
                simulator,
                createRandomDhtAddress(),
                K,
                MAX_CONNECTIONS,
                undefined,
                [entryPoint.getLocalPeerDescriptor()]
            )
            nodes.push(node)
            nodesById.set(node.getNodeId(), node)
        }
    })

    afterEach(async () => {
        await Promise.all([
            ...nodes.map(async (node) => await node.stop())
        ])
        await entryPoint.stop()
        logger.info('nodes stopped')
    })

    afterAll(async () => {
        simulator.stop()
    })

    it('Data replicates to the closest node no matter where it is stored', async () => {
        // calculate offline which node is closest to the data
        const sortedList = new SortedContactList<Contact>({ 
            referenceId: DATA_KEY,
            maxSize: 10000, 
            allowToContainReferenceId: true, 
            emitEvents: false 
        })

        nodes.forEach((node) => sortedList.addContact(new Contact(node.getLocalPeerDescriptor())))

        const closest = sortedList.getAllContacts()

        logger.info('Nodes sorted according to distance to data are: ')
        closest.forEach((contact) => {
            logger.info(contact.getNodeId())
        })

        logger.info('storing data to node 0')
        const successfulStorers = await nodes[0].storeDataToDht(DATA_KEY, DATA_VALUE.data!)
        expect(successfulStorers.length).toBe(1)
        logger.info('data successfully stored to node 0')

        logger.info('Nodes sorted according to distance to data with storing nodes marked are: ')

        closest.forEach((contact) => {
            const node = nodesById.get(contact.getNodeId())!
            let hasDataMarker = ''
            
            if (hasData(node)) {
                hasDataMarker = '<-'
            }

            // eslint-disable-next-line max-len
<<<<<<< HEAD
            logger.info(getNodeIdFromPeerDescriptor(contact.getPeerDescriptor()) + ' ' + getNodeIdFromPeerDescriptor(node.getLocalPeerDescriptor()) + hasDataMarker)
=======
            logger.info(peerIdFromPeerDescriptor(contact.getPeerDescriptor()) + ' ' + node.getNodeId() + hasDataMarker)
>>>>>>> 5057e4f6
        })

        logger.info(NUM_NODES + ' nodes joining layer0 DHT')
        await Promise.all(
            nodes.map(async (node, i) => {
                if (i !== 0) {
                    await node.joinDht([entryPoint.getLocalPeerDescriptor()])
                }
            })
        )

        logger.info('completed ' + NUM_NODES + ' nodes joining layer0 DHT')

        await waitNodesReadyForTesting(nodes)

        logger.info('After join of 99 nodes: nodes sorted according to distance to data with storing nodes marked are: ')

        closest.forEach((contact) => {
            const node = nodesById.get(contact.getNodeId())!
            let hasDataMarker = ''
            if (hasData(node)) {
                hasDataMarker = ' <-'
            }
<<<<<<< HEAD
            logger.info(getNodeIdFromPeerDescriptor(node.getLocalPeerDescriptor()) + hasDataMarker)
=======

            logger.info(node.getNodeId() + hasDataMarker)
>>>>>>> 5057e4f6
        })

        const closestNode = nodesById.get(closest[0].getNodeId())!

        // TODO assert the content?
        expect(hasData(closestNode)).toBe(true)
    }, 180000)

    it('Data replicates to the last remaining node if all other nodes leave gracefully', async () => {
        logger.info(NUM_NODES + ' nodes joining layer0 DHT')
        await Promise.all(nodes.map((node) => node.joinDht([entryPoint.getLocalPeerDescriptor()])))

        logger.info('completed ' + NUM_NODES + ' nodes joining layer0 DHT')

        await waitNodesReadyForTesting(nodes)

        const randomIndex = Math.floor(Math.random() * nodes.length)
        logger.info('storing data to a random node: ' + randomIndex)

        const successfulStorers = await nodes[randomIndex].storeDataToDht(DATA_KEY, DATA_VALUE.data!)

        logger.info('data successfully stored to ' 
            + successfulStorers.map((peerDescriptor) => getNodeIdFromPeerDescriptor(peerDescriptor)).join() + ' nodes')

        const randomIndices = []
        for (let i = 0; i < nodes.length; i++) {
            randomIndices.push(i)
        }
        logger.info('Random indices: ' + randomIndices.map((i) => i.toString()).join())
        while (randomIndices.length > 1) {
            const index = Math.floor(Math.random() * randomIndices.length)
            const nodeIndex = randomIndices[index]
            randomIndices.splice(index, 1)
            logger.info('Stopping node ' + nodeIndex, { hasData: hasData(nodes[nodeIndex]) })
            await nodes[nodeIndex].stop()
        }

        logger.info('after random graceful leaving, node ' + randomIndices[0] + ' is left')

        logger.info('data of ' + randomIndices[0] + ' was ' + JSON.stringify(getDataValues(nodes[randomIndices[0]])))

        // TODO assert the content?
        expect(hasData(nodes[randomIndices[0]])).toBe(true)

    }, 180000)
})<|MERGE_RESOLUTION|>--- conflicted
+++ resolved
@@ -4,11 +4,7 @@
 import { createMockConnectionDhtNode, waitNodesReadyForTesting } from '../utils/utils'
 import { Logger } from '@streamr/utils'
 import { PeerID } from '../../src/helpers/PeerID'
-<<<<<<< HEAD
 import { getNodeIdFromPeerDescriptor } from '../../src/helpers/peerIdFromPeerDescriptor'
-=======
-import { keyFromPeerDescriptor, peerIdFromPeerDescriptor } from '../../src/helpers/peerIdFromPeerDescriptor'
->>>>>>> 5057e4f6
 import { SortedContactList } from '../../src/dht/contact/SortedContactList'
 import { Contact } from '../../src/dht/contact/Contact'
 import { createMockDataEntry, unpackData } from '../utils/mock/mockDataEntry'
@@ -107,12 +103,7 @@
                 hasDataMarker = '<-'
             }
 
-            // eslint-disable-next-line max-len
-<<<<<<< HEAD
-            logger.info(getNodeIdFromPeerDescriptor(contact.getPeerDescriptor()) + ' ' + getNodeIdFromPeerDescriptor(node.getLocalPeerDescriptor()) + hasDataMarker)
-=======
-            logger.info(peerIdFromPeerDescriptor(contact.getPeerDescriptor()) + ' ' + node.getNodeId() + hasDataMarker)
->>>>>>> 5057e4f6
+            logger.info(contact.getNodeId() + ' ' + node.getNodeId() + hasDataMarker)
         })
 
         logger.info(NUM_NODES + ' nodes joining layer0 DHT')
@@ -136,12 +127,7 @@
             if (hasData(node)) {
                 hasDataMarker = ' <-'
             }
-<<<<<<< HEAD
-            logger.info(getNodeIdFromPeerDescriptor(node.getLocalPeerDescriptor()) + hasDataMarker)
-=======
-
             logger.info(node.getNodeId() + hasDataMarker)
->>>>>>> 5057e4f6
         })
 
         const closestNode = nodesById.get(closest[0].getNodeId())!
