/* eslint-disable no-console */
import { LatencyType, Simulator } from '../../src/connection/simulator/Simulator'
import { DhtNode } from '../../src/dht/DhtNode'
import { NodeType, PeerDescriptor } from '../../src/proto/packages/dht/protos/DhtRpc'
import { createMockConnectionDhtNode, waitNodesReadyForTesting } from '../utils/utils'
import { Logger } from '@streamr/utils'
import { PeerID } from '../../src/helpers/PeerID'
import { getNodeIdFromPeerDescriptor } from '../../src/helpers/peerIdFromPeerDescriptor'
import { Any } from '../../src/proto/google/protobuf/any'
import { SortedContactList } from '../../src/dht/contact/SortedContactList'
import { Contact } from '../../src/dht/contact/Contact'
import crypto from 'crypto'
import { createRandomNodeId } from '../../src/helpers/nodeId'

const logger = new Logger(module)

jest.setTimeout(60000)

const DATA_KEY = PeerID.fromString('3232323e12r31r3')
const DATA_VALUE = Any.pack({ nodeId: crypto.randomBytes(10), type: NodeType.NODEJS, }, PeerDescriptor)

const getDataValues = (node: DhtNode): PeerDescriptor[] => {
    // @ts-expect-error private field
    return Array.from(node.localDataStore.getEntry(DATA_KEY).values())
        .map((value) => Any.unpack(value.data!, PeerDescriptor))
}

const hasData = (node: DhtNode): boolean => {
    return getDataValues(node).length > 0
}

describe('Replicate data from node to node in DHT', () => {
    let entryPoint: DhtNode
    let nodes: DhtNode[]
    let entrypointDescriptor: PeerDescriptor
    const simulator = new Simulator(LatencyType.FIXED, 20)
    const NUM_NODES = 100
    const MAX_CONNECTIONS = 80
    const K = 8

    const nodesById: Map<string, DhtNode> = new Map()

    beforeEach(async () => {
        nodes = []
        entryPoint = await createMockConnectionDhtNode('dummy', simulator, createRandomNodeId(), K, MAX_CONNECTIONS)
        nodes.push(entryPoint)
        nodesById.set(entryPoint.getNodeId().toKey(), entryPoint)

        entrypointDescriptor = entryPoint.getLocalPeerDescriptor()

        await entryPoint.joinDht([entrypointDescriptor])

        for (let i = 0; i < NUM_NODES; i++) {
            const node = await createMockConnectionDhtNode('dummy', simulator, createRandomNodeId(), K, MAX_CONNECTIONS, undefined, [entrypointDescriptor])
            nodesById.set(node.getNodeId().toKey(), node)
            nodes.push(node)
        }
    })

    afterEach(async () => {
        await Promise.all([
            ...nodes.map(async (node) => await node.stop())
        ])
        await entryPoint.stop()
        logger.info('nodes stopped')
    })

    afterAll(async () => {
        simulator.stop()
    })

    it('Data replicates to the closest node no matter where it is stored', async () => {
        // calculate offline which node is closest to the data
        const sortedList = new SortedContactList<Contact>(DATA_KEY, 10000)

        nodes.forEach((node) => sortedList.addContact(new Contact(node.getLocalPeerDescriptor())))

        const closest = sortedList.getAllContacts()

        logger.info('Nodes sorted according to distance to data are: ')
        closest.forEach((contact) => {
            logger.info(getNodeIdFromPeerDescriptor(contact.getPeerDescriptor()))
        })

        logger.info('storing data to node 0')
        const successfulStorers = await nodes[0].storeDataToDht(DATA_KEY.value, DATA_VALUE)
        expect(successfulStorers.length).toBe(1)
        logger.info('data successfully stored to node 0')

        logger.info('Nodes sorted according to distance to data with storing nodes marked are: ')

        closest.forEach((contact) => {
            const node = nodesById.get(PeerID.fromValue(contact.getPeerDescriptor().nodeId).toKey())!
            let hasDataMarker = ''
            
<<<<<<< HEAD
            if (hasData(node)) {
=======
            // @ts-expect-error private field
            if (node.localDataStore.getEntries(dataKey.value)) {
>>>>>>> a89d8ef7
                hasDataMarker = '<-'
            }

            // eslint-disable-next-line max-len
            logger.info(getNodeIdFromPeerDescriptor(contact.getPeerDescriptor()) + ' ' + getNodeIdFromPeerDescriptor(node.getLocalPeerDescriptor()) + hasDataMarker)
        })

        logger.info(NUM_NODES + ' nodes joining layer0 DHT')
        await Promise.all(
            nodes.map(async (node, i) => {
                if (i !== 0) {
                    await node.joinDht([entrypointDescriptor])
                }
            })
        )

        logger.info('completed ' + NUM_NODES + ' nodes joining layer0 DHT')

        await waitNodesReadyForTesting(nodes)

        logger.info('After join of 99 nodes: nodes sorted according to distance to data with storing nodes marked are: ')

        closest.forEach((contact) => {
            const node = nodesById.get(PeerID.fromValue(contact.getPeerDescriptor().nodeId).toKey())!
            let hasDataMarker = ''
<<<<<<< HEAD
            if (hasData(node)) {
                hasDataMarker = ' <-'
=======

            // @ts-expect-error private field
            if (node.localDataStore.getEntries(dataKey.value)) {
                hasDataMarker = '<-'
>>>>>>> a89d8ef7
            }
            logger.info(getNodeIdFromPeerDescriptor(node.getLocalPeerDescriptor()) + hasDataMarker)
        })

        const closestNode = nodesById.get(PeerID.fromValue(closest[0].getPeerDescriptor().nodeId).toKey())!

<<<<<<< HEAD
        // TODO assert the content?
        expect(hasData(closestNode)).toBe(true)
=======
        // @ts-expect-error private field
        expect(closestNode.localDataStore.getEntries(dataKey.value).size).toBeGreaterThanOrEqual(1)
>>>>>>> a89d8ef7
    }, 180000)

    it('Data replicates to the last remaining node if all other nodes leave gracefully', async () => {
        logger.info(NUM_NODES + ' nodes joining layer0 DHT')
        await Promise.all(nodes.map((node) => node.joinDht([entrypointDescriptor])))

        logger.info('completed ' + NUM_NODES + ' nodes joining layer0 DHT')

        await waitNodesReadyForTesting(nodes)

        const randomIndex = Math.floor(Math.random() * nodes.length)
        logger.info('storing data to a random node: ' + randomIndex)

        const successfulStorers = await nodes[randomIndex].storeDataToDht(DATA_KEY.value, DATA_VALUE)

        logger.info('data successfully stored to ' 
            + successfulStorers.map((peerDescriptor) => getNodeIdFromPeerDescriptor(peerDescriptor)).join() + ' nodes')

        const randomIndices = []
        for (let i = 0; i < nodes.length; i++) {
            randomIndices.push(i)
        }
        logger.info('Random indices: ' + randomIndices.map((i) => i.toString()).join())
        while (randomIndices.length > 1) {
            const index = Math.floor(Math.random() * randomIndices.length)
            const nodeIndex = randomIndices[index]
            randomIndices.splice(index, 1)
<<<<<<< HEAD
            logger.info('Stopping node ' + nodeIndex, { hasData: hasData(nodes[nodeIndex]) })
=======

            logger.info('Stopping node ' + nodeIndex + ' ' +
                // @ts-expect-error private field
                (nodes[nodeIndex].localDataStore.getEntries(dataKey.value) ? ', has data' : ' does not have data'))

>>>>>>> a89d8ef7
            await nodes[nodeIndex].stop()
        }

        logger.info('after random graceful leaving, node ' + randomIndices[0] + ' is left')

<<<<<<< HEAD
        logger.info('data of ' + randomIndices[0] + ' was ' + JSON.stringify(getDataValues(nodes[randomIndices[0]])))

        // TODO assert the content?
        expect(hasData(nodes[randomIndices[0]])).toBe(true)
=======
        // @ts-expect-error private field
        logger.info('data of ' + randomIndices[0] + ' was ' + nodes[randomIndices[0]].localDataStore.getEntries(dataKey.value))

        // @ts-expect-error private field
        expect(nodes[randomIndices[0]].localDataStore.getEntries(dataKey.value).size).toBeGreaterThanOrEqual(1)
>>>>>>> a89d8ef7

    }, 180000)
})<|MERGE_RESOLUTION|>--- conflicted
+++ resolved
@@ -21,7 +21,8 @@
 
 const getDataValues = (node: DhtNode): PeerDescriptor[] => {
     // @ts-expect-error private field
-    return Array.from(node.localDataStore.getEntry(DATA_KEY).values())
+    const store = node.localDataStore
+    return Array.from(store.getEntries(DATA_KEY.value).values())
         .map((value) => Any.unpack(value.data!, PeerDescriptor))
 }
 
@@ -93,12 +94,7 @@
             const node = nodesById.get(PeerID.fromValue(contact.getPeerDescriptor().nodeId).toKey())!
             let hasDataMarker = ''
             
-<<<<<<< HEAD
             if (hasData(node)) {
-=======
-            // @ts-expect-error private field
-            if (node.localDataStore.getEntries(dataKey.value)) {
->>>>>>> a89d8ef7
                 hasDataMarker = '<-'
             }
 
@@ -124,28 +120,16 @@
         closest.forEach((contact) => {
             const node = nodesById.get(PeerID.fromValue(contact.getPeerDescriptor().nodeId).toKey())!
             let hasDataMarker = ''
-<<<<<<< HEAD
             if (hasData(node)) {
                 hasDataMarker = ' <-'
-=======
-
-            // @ts-expect-error private field
-            if (node.localDataStore.getEntries(dataKey.value)) {
-                hasDataMarker = '<-'
->>>>>>> a89d8ef7
             }
             logger.info(getNodeIdFromPeerDescriptor(node.getLocalPeerDescriptor()) + hasDataMarker)
         })
 
         const closestNode = nodesById.get(PeerID.fromValue(closest[0].getPeerDescriptor().nodeId).toKey())!
 
-<<<<<<< HEAD
         // TODO assert the content?
         expect(hasData(closestNode)).toBe(true)
-=======
-        // @ts-expect-error private field
-        expect(closestNode.localDataStore.getEntries(dataKey.value).size).toBeGreaterThanOrEqual(1)
->>>>>>> a89d8ef7
     }, 180000)
 
     it('Data replicates to the last remaining node if all other nodes leave gracefully', async () => {
@@ -173,32 +157,16 @@
             const index = Math.floor(Math.random() * randomIndices.length)
             const nodeIndex = randomIndices[index]
             randomIndices.splice(index, 1)
-<<<<<<< HEAD
             logger.info('Stopping node ' + nodeIndex, { hasData: hasData(nodes[nodeIndex]) })
-=======
-
-            logger.info('Stopping node ' + nodeIndex + ' ' +
-                // @ts-expect-error private field
-                (nodes[nodeIndex].localDataStore.getEntries(dataKey.value) ? ', has data' : ' does not have data'))
-
->>>>>>> a89d8ef7
             await nodes[nodeIndex].stop()
         }
 
         logger.info('after random graceful leaving, node ' + randomIndices[0] + ' is left')
 
-<<<<<<< HEAD
         logger.info('data of ' + randomIndices[0] + ' was ' + JSON.stringify(getDataValues(nodes[randomIndices[0]])))
 
         // TODO assert the content?
         expect(hasData(nodes[randomIndices[0]])).toBe(true)
-=======
-        // @ts-expect-error private field
-        logger.info('data of ' + randomIndices[0] + ' was ' + nodes[randomIndices[0]].localDataStore.getEntries(dataKey.value))
-
-        // @ts-expect-error private field
-        expect(nodes[randomIndices[0]].localDataStore.getEntries(dataKey.value).size).toBeGreaterThanOrEqual(1)
->>>>>>> a89d8ef7
 
     }, 180000)
 })