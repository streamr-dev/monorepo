/* eslint-disable no-console */
import { LatencyType, Simulator } from '../../src/connection/simulator/Simulator'
import { DhtNode } from '../../src/dht/DhtNode'
import { NodeType, PeerDescriptor } from '../../src/proto/packages/dht/protos/DhtRpc'
import { createMockConnectionDhtNode, waitNodesReadyForTesting } from '../utils/utils'
import { Logger } from '@streamr/utils'
import { PeerID } from '../../src/helpers/PeerID'
<<<<<<< HEAD
import { getNodeIdFromPeerDescriptor } from '../../src/helpers/peerIdFromPeerDescriptor'
import { Any } from '../../src/proto/google/protobuf/any'
import { SortedContactList } from '../../src/dht/contact/SortedContactList'
import { Contact } from '../../src/dht/contact/Contact'
import { NodeID } from '../../src/helpers/nodeId'
import crypto from 'crypto'
import { createRandomNodeId } from '../../src/helpers/nodeId'
=======
import { getNodeIdFromPeerDescriptor, keyFromPeerDescriptor, peerIdFromPeerDescriptor } from '../../src/helpers/peerIdFromPeerDescriptor'
import { SortedContactList } from '../../src/dht/contact/SortedContactList'
import { Contact } from '../../src/dht/contact/Contact'
import { NodeID } from '../../src/helpers/nodeId'
import { createMockDataEntry } from '../utils/mock/mockDataEntry'
>>>>>>> 7e0f6ba5

const logger = new Logger(module)

jest.setTimeout(60000)

const DATA_KEY = PeerID.fromString('3232323e12r31r3')
const DATA_VALUE = Any.pack({ nodeId: crypto.randomBytes(10), type: NodeType.NODEJS, }, PeerDescriptor)
const NUM_NODES = 100
const MAX_CONNECTIONS = 80
const K = 8

const getDataValues = (node: DhtNode): PeerDescriptor[] => {
    // @ts-expect-error private field
    const store = node.localDataStore
    return Array.from(store.getEntries(DATA_KEY.value).values())
        .map((value) => Any.unpack(value.data!, PeerDescriptor))
}

const hasData = (node: DhtNode): boolean => {
    return getDataValues(node).length > 0
}

describe('Replicate data from node to node in DHT', () => {

    let entryPoint: DhtNode
    let nodes: DhtNode[]
    const nodesById: Map<NodeID, DhtNode> = new Map()
    const simulator = new Simulator(LatencyType.FIXED, 20)

    beforeEach(async () => {
        entryPoint = await createMockConnectionDhtNode(simulator, createRandomNodeId(), K, MAX_CONNECTIONS)
        await entryPoint.joinDht([entryPoint.getLocalPeerDescriptor()])

        nodes = []
        nodesById.clear()
        for (let i = 0; i < NUM_NODES; i++) {
            const node = await createMockConnectionDhtNode(
                simulator,
                createRandomNodeId(),
                K,
                MAX_CONNECTIONS,
                undefined,
                [entryPoint.getLocalPeerDescriptor()]
            )
            nodes.push(node)
            nodesById.set(node.getNodeId(), node)
        }
    })

    afterEach(async () => {
        await Promise.all([
            ...nodes.map(async (node) => await node.stop())
        ])
        await entryPoint.stop()
        logger.info('nodes stopped')
    })

    afterAll(async () => {
        simulator.stop()
    })

    it('Data replicates to the closest node no matter where it is stored', async () => {
<<<<<<< HEAD
=======
        const dataKey = PeerID.fromString('3232323e12r31r3')
        const data = createMockDataEntry({ key: dataKey.value })

>>>>>>> 7e0f6ba5
        // calculate offline which node is closest to the data
        const sortedList = new SortedContactList<Contact>({ 
            referenceId: DATA_KEY.toNodeId(),
            maxSize: 10000, 
            allowToContainReferenceId: true, 
            emitEvents: false 
        })

        nodes.forEach((node) => sortedList.addContact(new Contact(node.getLocalPeerDescriptor())))

        const closest = sortedList.getAllContacts()

        logger.info('Nodes sorted according to distance to data are: ')
        closest.forEach((contact) => {
            logger.info(getNodeIdFromPeerDescriptor(contact.getPeerDescriptor()))
        })

        logger.info('storing data to node 0')
<<<<<<< HEAD
        const successfulStorers = await nodes[0].storeDataToDht(DATA_KEY.value, DATA_VALUE)
=======
        const successfulStorers = await nodes[0].storeDataToDht(dataKey.value, data.data!)
>>>>>>> 7e0f6ba5
        expect(successfulStorers.length).toBe(1)
        logger.info('data successfully stored to node 0')

        logger.info('Nodes sorted according to distance to data with storing nodes marked are: ')

        closest.forEach((contact) => {
            const node = nodesById.get(getNodeIdFromPeerDescriptor(contact.getPeerDescriptor()))!
            let hasDataMarker = ''
            
            if (hasData(node)) {
                hasDataMarker = '<-'
            }

            // eslint-disable-next-line max-len
            logger.info(getNodeIdFromPeerDescriptor(contact.getPeerDescriptor()) + ' ' + getNodeIdFromPeerDescriptor(node.getLocalPeerDescriptor()) + hasDataMarker)
        })

        logger.info(NUM_NODES + ' nodes joining layer0 DHT')
        await Promise.all(
            nodes.map(async (node, i) => {
                if (i !== 0) {
                    await node.joinDht([entryPoint.getLocalPeerDescriptor()])
                }
            })
        )

        logger.info('completed ' + NUM_NODES + ' nodes joining layer0 DHT')

        await waitNodesReadyForTesting(nodes)

        logger.info('After join of 99 nodes: nodes sorted according to distance to data with storing nodes marked are: ')

        closest.forEach((contact) => {
            const node = nodesById.get(getNodeIdFromPeerDescriptor(contact.getPeerDescriptor()))!
            let hasDataMarker = ''
            if (hasData(node)) {
                hasDataMarker = ' <-'
            }
            logger.info(getNodeIdFromPeerDescriptor(node.getLocalPeerDescriptor()) + hasDataMarker)
        })

        const closestNode = nodesById.get(getNodeIdFromPeerDescriptor(closest[0].getPeerDescriptor()))!

        // TODO assert the content?
        expect(hasData(closestNode)).toBe(true)
    }, 180000)

    it('Data replicates to the last remaining node if all other nodes leave gracefully', async () => {
<<<<<<< HEAD
=======
        const dataKey = PeerID.fromString('3232323e12r31r3')
        const data = createMockDataEntry({ key: dataKey.value })

>>>>>>> 7e0f6ba5
        logger.info(NUM_NODES + ' nodes joining layer0 DHT')
        await Promise.all(nodes.map((node) => node.joinDht([entryPoint.getLocalPeerDescriptor()])))

        logger.info('completed ' + NUM_NODES + ' nodes joining layer0 DHT')

        await waitNodesReadyForTesting(nodes)

        const randomIndex = Math.floor(Math.random() * nodes.length)
        logger.info('storing data to a random node: ' + randomIndex)

<<<<<<< HEAD
        const successfulStorers = await nodes[randomIndex].storeDataToDht(DATA_KEY.value, DATA_VALUE)
=======
        const successfulStorers = await nodes[randomIndex].storeDataToDht(dataKey.value, data.data!)
>>>>>>> 7e0f6ba5

        logger.info('data successfully stored to ' 
            + successfulStorers.map((peerDescriptor) => getNodeIdFromPeerDescriptor(peerDescriptor)).join() + ' nodes')

        const randomIndices = []
        for (let i = 0; i < nodes.length; i++) {
            randomIndices.push(i)
        }
        logger.info('Random indices: ' + randomIndices.map((i) => i.toString()).join())
        while (randomIndices.length > 1) {
            const index = Math.floor(Math.random() * randomIndices.length)
            const nodeIndex = randomIndices[index]
            randomIndices.splice(index, 1)
            logger.info('Stopping node ' + nodeIndex, { hasData: hasData(nodes[nodeIndex]) })
            await nodes[nodeIndex].stop()
        }

        logger.info('after random graceful leaving, node ' + randomIndices[0] + ' is left')

        logger.info('data of ' + randomIndices[0] + ' was ' + JSON.stringify(getDataValues(nodes[randomIndices[0]])))

        // TODO assert the content?
        expect(hasData(nodes[randomIndices[0]])).toBe(true)

    }, 180000)
})<|MERGE_RESOLUTION|>--- conflicted
+++ resolved
@@ -1,41 +1,31 @@
 /* eslint-disable no-console */
 import { LatencyType, Simulator } from '../../src/connection/simulator/Simulator'
 import { DhtNode } from '../../src/dht/DhtNode'
-import { NodeType, PeerDescriptor } from '../../src/proto/packages/dht/protos/DhtRpc'
 import { createMockConnectionDhtNode, waitNodesReadyForTesting } from '../utils/utils'
 import { Logger } from '@streamr/utils'
 import { PeerID } from '../../src/helpers/PeerID'
-<<<<<<< HEAD
 import { getNodeIdFromPeerDescriptor } from '../../src/helpers/peerIdFromPeerDescriptor'
-import { Any } from '../../src/proto/google/protobuf/any'
 import { SortedContactList } from '../../src/dht/contact/SortedContactList'
 import { Contact } from '../../src/dht/contact/Contact'
 import { NodeID } from '../../src/helpers/nodeId'
-import crypto from 'crypto'
 import { createRandomNodeId } from '../../src/helpers/nodeId'
-=======
-import { getNodeIdFromPeerDescriptor, keyFromPeerDescriptor, peerIdFromPeerDescriptor } from '../../src/helpers/peerIdFromPeerDescriptor'
-import { SortedContactList } from '../../src/dht/contact/SortedContactList'
-import { Contact } from '../../src/dht/contact/Contact'
-import { NodeID } from '../../src/helpers/nodeId'
-import { createMockDataEntry } from '../utils/mock/mockDataEntry'
->>>>>>> 7e0f6ba5
+import { createMockDataEntry, unpackData } from '../utils/mock/mockDataEntry'
 
 const logger = new Logger(module)
 
 jest.setTimeout(60000)
 
 const DATA_KEY = PeerID.fromString('3232323e12r31r3')
-const DATA_VALUE = Any.pack({ nodeId: crypto.randomBytes(10), type: NodeType.NODEJS, }, PeerDescriptor)
+const DATA_VALUE = createMockDataEntry({ key: DATA_KEY.value })
 const NUM_NODES = 100
 const MAX_CONNECTIONS = 80
 const K = 8
 
-const getDataValues = (node: DhtNode): PeerDescriptor[] => {
+const getDataValues = (node: DhtNode): { foo: string }[] => {
     // @ts-expect-error private field
     const store = node.localDataStore
-    return Array.from(store.getEntries(DATA_KEY.value).values())
-        .map((value) => Any.unpack(value.data!, PeerDescriptor))
+    const entries = Array.from(store.getEntries(DATA_KEY.value).values())
+    return entries.map((e) => unpackData(e))
 }
 
 const hasData = (node: DhtNode): boolean => {
@@ -82,12 +72,6 @@
     })
 
     it('Data replicates to the closest node no matter where it is stored', async () => {
-<<<<<<< HEAD
-=======
-        const dataKey = PeerID.fromString('3232323e12r31r3')
-        const data = createMockDataEntry({ key: dataKey.value })
-
->>>>>>> 7e0f6ba5
         // calculate offline which node is closest to the data
         const sortedList = new SortedContactList<Contact>({ 
             referenceId: DATA_KEY.toNodeId(),
@@ -106,11 +90,7 @@
         })
 
         logger.info('storing data to node 0')
-<<<<<<< HEAD
-        const successfulStorers = await nodes[0].storeDataToDht(DATA_KEY.value, DATA_VALUE)
-=======
-        const successfulStorers = await nodes[0].storeDataToDht(dataKey.value, data.data!)
->>>>>>> 7e0f6ba5
+        const successfulStorers = await nodes[0].storeDataToDht(DATA_KEY.value, DATA_VALUE.data!)
         expect(successfulStorers.length).toBe(1)
         logger.info('data successfully stored to node 0')
 
@@ -159,12 +139,6 @@
     }, 180000)
 
     it('Data replicates to the last remaining node if all other nodes leave gracefully', async () => {
-<<<<<<< HEAD
-=======
-        const dataKey = PeerID.fromString('3232323e12r31r3')
-        const data = createMockDataEntry({ key: dataKey.value })
-
->>>>>>> 7e0f6ba5
         logger.info(NUM_NODES + ' nodes joining layer0 DHT')
         await Promise.all(nodes.map((node) => node.joinDht([entryPoint.getLocalPeerDescriptor()])))
 
@@ -175,11 +149,7 @@
         const randomIndex = Math.floor(Math.random() * nodes.length)
         logger.info('storing data to a random node: ' + randomIndex)
 
-<<<<<<< HEAD
-        const successfulStorers = await nodes[randomIndex].storeDataToDht(DATA_KEY.value, DATA_VALUE)
-=======
-        const successfulStorers = await nodes[randomIndex].storeDataToDht(dataKey.value, data.data!)
->>>>>>> 7e0f6ba5
+        const successfulStorers = await nodes[randomIndex].storeDataToDht(DATA_KEY.value, DATA_VALUE.data!)
 
         logger.info('data successfully stored to ' 
             + successfulStorers.map((peerDescriptor) => getNodeIdFromPeerDescriptor(peerDescriptor)).join() + ' nodes')
