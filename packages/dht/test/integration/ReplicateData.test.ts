/* eslint-disable no-console */
import { LatencyType, Simulator } from '../../src/connection/simulator/Simulator'
import { DhtNode } from '../../src/dht/DhtNode'
import { NodeType, PeerDescriptor } from '../../src/proto/packages/dht/protos/DhtRpc'
import { createMockConnectionDhtNode, waitNodesReadyForTesting } from '../utils/utils'
import { execSync } from 'child_process'
import fs from 'fs'
import { Logger } from '@streamr/utils'
import { PeerID } from '../../src/helpers/PeerID'
import { getNodeIdFromPeerDescriptor, keyFromPeerDescriptor, peerIdFromPeerDescriptor } from '../../src/helpers/peerIdFromPeerDescriptor'
import { Any } from '../../src/proto/google/protobuf/any'
import { SortedContactList } from '../../src/dht/contact/SortedContactList'
import { Contact } from '../../src/dht/contact/Contact'
import crypto from 'crypto'

const logger = new Logger(module)

jest.setTimeout(60000)

const DATA_KEY = PeerID.fromString('3232323e12r31r3')
const DATA_VALUE = Any.pack({ kademliaId: crypto.randomBytes(10), type: NodeType.NODEJS, }, PeerDescriptor)

const getDataValues = (node: DhtNode): PeerDescriptor[] => {
    // @ts-expect-error private field
    return Array.from(node.localDataStore.getEntry(DATA_KEY).values())
        .map(value => Any.unpack(value.data!, PeerDescriptor))
}

const hasData = (node: DhtNode): boolean => {
    return getDataValues(node).length > 0
}

describe('Replicate data from node to node in DHT', () => {
    let entryPoint: DhtNode
    let nodes: DhtNode[]
    let entrypointDescriptor: PeerDescriptor
    const simulator = new Simulator(LatencyType.FIXED, 20)
    const NUM_NODES = 100
    const MAX_CONNECTIONS = 80
    const K = 8

    const nodesById: Map<string, DhtNode> = new Map()

    if (!fs.existsSync('test/data/nodeids.json')) {
        console.log('ground truth data does not exist yet, generating..')
        execSync('npm run prepare-kademlia-simulation')
    }

    const dhtIds: Array<{ type: string, data: Array<number> }> = JSON.parse(fs.readFileSync('test/data/nodeids.json').toString())

    beforeEach(async () => {
        nodes = []
        const entryPointId = '0'
        entryPoint = await createMockConnectionDhtNode(entryPointId, simulator,
            Uint8Array.from(dhtIds[0].data), K, MAX_CONNECTIONS)
        nodes.push(entryPoint)
        nodesById.set(entryPoint.getNodeId().toKey(), entryPoint)

        entrypointDescriptor = {
            kademliaId: entryPoint.getNodeId().value,
            type: NodeType.NODEJS
        }

        nodes.push(entryPoint)

        for (let i = 1; i < NUM_NODES; i++) {
            const nodeId = `${i}`

            const node = await createMockConnectionDhtNode(nodeId, simulator,
                Uint8Array.from(dhtIds[i].data), K, MAX_CONNECTIONS)
            nodesById.set(node.getNodeId().toKey(), node)
            nodes.push(node)
        }
    })

    afterEach(async () => {
        await Promise.all([
            ...nodes.map(async (node) => await node.stop())
        ])
        logger.info('nodes stopped')
    })

    afterAll(async () => {
        simulator.stop()
    })

    it('Data replicates to the closest node no matter where it is stored', async () => {
        // calculate offline which node is closest to the data
        const sortedList = new SortedContactList<Contact>(DATA_KEY, 10000)

        nodes.forEach((node) => sortedList.addContact(new Contact(node.getLocalPeerDescriptor())))

        const closest = sortedList.getAllContacts()

        logger.info('Nodes sorted according to distance to data are: ')
        closest.forEach((contact) => {
            logger.info(getNodeIdFromPeerDescriptor(contact.getPeerDescriptor()))
        })

        logger.info('node 0 joining to the DHT')

        await nodes[0].joinDht([entrypointDescriptor])

        logger.info('storing data to node 0')
        const successfulStorers = await nodes[0].storeDataToDht(DATA_KEY.value, DATA_VALUE)
        expect(successfulStorers.length).toBe(1)
        logger.info('data successfully stored to node 0')

        logger.info('Nodes sorted according to distance to data with storing nodes marked are: ')

        closest.forEach((contact) => {
            const node = nodesById.get(PeerID.fromValue(contact.getPeerDescriptor().kademliaId).toKey())!
            let hasDataMarker = ''
            
            if (hasData(node)) {
                hasDataMarker = '<-'
            }

            // eslint-disable-next-line max-len
            logger.info(getNodeIdFromPeerDescriptor(contact.getPeerDescriptor()) + ' ' + getNodeIdFromPeerDescriptor(node.getLocalPeerDescriptor()) + hasDataMarker)
        })

        logger.info(NUM_NODES + ' nodes joining layer0 DHT')
        await Promise.all(
            nodes.map(async (node) => {
                if (keyFromPeerDescriptor(node.getLocalPeerDescriptor()) != '0') {
                    await node.joinDht([entrypointDescriptor])
                }
            })
        )

        logger.info('completed ' + NUM_NODES + ' nodes joining layer0 DHT')

        await waitNodesReadyForTesting(nodes)

        logger.info('After join of 99 nodes: nodes sorted according to distance to data with storing nodes marked are: ')

        closest.forEach((contact) => {
            const node = nodesById.get(PeerID.fromValue(contact.getPeerDescriptor().kademliaId).toKey())!
            let hasDataMarker = ''

            if (hasData(node)) {
                hasDataMarker = '<-'
            }

            logger.info(getNodeIdFromPeerDescriptor(node.getLocalPeerDescriptor()) + hasDataMarker)
        })

        const closestNode = nodesById.get(PeerID.fromValue(closest[0].getPeerDescriptor().kademliaId).toKey())!

<<<<<<< HEAD
        // TODO assert the content?
        expect(hasData(closestNode)).toBe(true)
=======
        // @ts-expect-error private field
        expect(closestNode.localDataStore.getEntry(dataKey).size).toBeGreaterThanOrEqual(1)
>>>>>>> 82480ea7
    }, 180000)

    it('Data replicates to the last remaining node if all other nodes leave gracefully', async () => {
        logger.info(NUM_NODES + ' nodes joining layer0 DHT')
        await Promise.all(nodes.map((node) => node.joinDht([entrypointDescriptor])))

        logger.info('completed ' + NUM_NODES + ' nodes joining layer0 DHT')

        await waitNodesReadyForTesting(nodes)

        const randomIndex = Math.floor(Math.random() * nodes.length)
        logger.info('storing data to a random node: ' + randomIndex)

        const successfulStorers = await nodes[randomIndex].storeDataToDht(DATA_KEY.value, DATA_VALUE)

        logger.info('data successfully stored to ' 
            + successfulStorers.map((peerDescriptor) => getNodeIdFromPeerDescriptor(peerDescriptor)).join() + ' nodes')

        const randomIndices = []
        for (let i = 0; i < nodes.length; i++) {
            randomIndices.push(i)
        }
        logger.info('Random indices: ' + randomIndices.map((i) => i.toString()).join())
        while (randomIndices.length > 1) {
            const index = Math.floor(Math.random() * randomIndices.length)
            const nodeIndex = randomIndices[index]
            randomIndices.splice(index, 1)

            logger.info('Stopping node ' + nodeIndex + ' ' +
                (hasData(nodes[nodeIndex]) ? ', has data' : ' does not have data'))

            await nodes[nodeIndex].stop()
        }

        logger.info('after random graceful leaving, node ' + randomIndices[0] + ' is left')

        logger.info('data of ' + randomIndices[0] + ' was ' + JSON.stringify(getDataValues(nodes[randomIndices[0]])))

<<<<<<< HEAD
        // TODO assert the content?
        expect(hasData(nodes[randomIndices[0]])).toBe(true)
=======
        // @ts-expect-error private field
        expect(nodes[randomIndices[0]].localDataStore.getEntry(dataKey).size).toBeGreaterThanOrEqual(1)
>>>>>>> 82480ea7

    }, 180000)
})<|MERGE_RESOLUTION|>--- conflicted
+++ resolved
@@ -7,7 +7,7 @@
 import fs from 'fs'
 import { Logger } from '@streamr/utils'
 import { PeerID } from '../../src/helpers/PeerID'
-import { getNodeIdFromPeerDescriptor, keyFromPeerDescriptor, peerIdFromPeerDescriptor } from '../../src/helpers/peerIdFromPeerDescriptor'
+import { getNodeIdFromPeerDescriptor, keyFromPeerDescriptor } from '../../src/helpers/peerIdFromPeerDescriptor'
 import { Any } from '../../src/proto/google/protobuf/any'
 import { SortedContactList } from '../../src/dht/contact/SortedContactList'
 import { Contact } from '../../src/dht/contact/Contact'
@@ -148,13 +148,9 @@
 
         const closestNode = nodesById.get(PeerID.fromValue(closest[0].getPeerDescriptor().kademliaId).toKey())!
 
-<<<<<<< HEAD
-        // TODO assert the content?
-        expect(hasData(closestNode)).toBe(true)
-=======
         // @ts-expect-error private field
+        // TODO assert the content? (use getData/hasData helper)
         expect(closestNode.localDataStore.getEntry(dataKey).size).toBeGreaterThanOrEqual(1)
->>>>>>> 82480ea7
     }, 180000)
 
     it('Data replicates to the last remaining node if all other nodes leave gracefully', async () => {
@@ -193,13 +189,9 @@
 
         logger.info('data of ' + randomIndices[0] + ' was ' + JSON.stringify(getDataValues(nodes[randomIndices[0]])))
 
-<<<<<<< HEAD
-        // TODO assert the content?
-        expect(hasData(nodes[randomIndices[0]])).toBe(true)
-=======
+        // TODO assert the content? (use getData/hasData helper)
         // @ts-expect-error private field
         expect(nodes[randomIndices[0]].localDataStore.getEntry(dataKey).size).toBeGreaterThanOrEqual(1)
->>>>>>> 82480ea7
 
     }, 180000)
 })