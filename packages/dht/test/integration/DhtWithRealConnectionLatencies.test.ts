import { DhtNode } from '../../src/dht/DhtNode'
import { createMockConnectionDhtNode } from '../utils/utils'
import { LatencyType, Simulator } from '../../src/connection/Simulator/Simulator'
import { NodeType, PeerDescriptor } from '../../src/proto/packages/dht/protos/DhtRpc'
import { getRandomRegion } from '../../src/connection/Simulator/pings'

describe('Mock connection Dht joining with real latencies', () => {
    let entryPoint: DhtNode
    let nodes: DhtNode[]
    let simulator: Simulator
    let entrypointDescriptor: PeerDescriptor
    
    beforeEach(async () => {
        nodes = []
        simulator = new Simulator(LatencyType.REAL)
        const entryPointId = '0'
        entryPoint = await createMockConnectionDhtNode(entryPointId, simulator)
        entrypointDescriptor = {
            kademliaId: entryPoint.getNodeId().value,
            type: NodeType.NODEJS,
            region: getRandomRegion()
        }
        for (let i = 1; i < 100; i++) {
            const nodeId = `${i}`
            const node = await createMockConnectionDhtNode(nodeId, simulator)
            nodes.push(node)
        }
    })

    afterEach(async () => {
        await Promise.all([
            entryPoint.stop(),
            ...nodes.map((node) => node.stop())
        ])
        simulator.stop()
    })

    it('Happy path', async () => {
        await entryPoint.joinDht([entrypointDescriptor])
        await Promise.all(nodes.map((node) => node.joinDht([entrypointDescriptor])))
        nodes.forEach((node) => {
<<<<<<< HEAD
            expect(node.getPeerCount()).toBeGreaterThanOrEqual(node.getK() - 3)
            expect(node.getNeighborList().getSize()).toBeGreaterThanOrEqual(node.getK() - 3)
=======
            expect(node.getBucketSize()).toBeGreaterThanOrEqual(node.getK() - 3)
            expect(node.getClosestContacts().length).toBeGreaterThanOrEqual(node.getK() - 3)
>>>>>>> 48909e5c
        })
        expect(entryPoint.getPeerCount()).toBeGreaterThanOrEqual(entryPoint.getK())
    }, 60 * 1000)
})<|MERGE_RESOLUTION|>--- conflicted
+++ resolved
@@ -39,13 +39,8 @@
         await entryPoint.joinDht([entrypointDescriptor])
         await Promise.all(nodes.map((node) => node.joinDht([entrypointDescriptor])))
         nodes.forEach((node) => {
-<<<<<<< HEAD
             expect(node.getPeerCount()).toBeGreaterThanOrEqual(node.getK() - 3)
-            expect(node.getNeighborList().getSize()).toBeGreaterThanOrEqual(node.getK() - 3)
-=======
-            expect(node.getBucketSize()).toBeGreaterThanOrEqual(node.getK() - 3)
             expect(node.getClosestContacts().length).toBeGreaterThanOrEqual(node.getK() - 3)
->>>>>>> 48909e5c
         })
         expect(entryPoint.getPeerCount()).toBeGreaterThanOrEqual(entryPoint.getK())
     }, 60 * 1000)
