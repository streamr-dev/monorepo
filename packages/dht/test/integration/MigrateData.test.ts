/* eslint-disable no-console */
import { LatencyType, Simulator } from '../../src/connection/Simulator/Simulator'
import { DhtNode } from '../../src/dht/DhtNode'
import { NodeType, PeerDescriptor } from '../../src/proto/packages/dht/protos/DhtRpc'
import { createMockConnectionDhtNode, waitNodesReadyForTesting } from '../utils/utils'
import { execSync } from 'child_process'
import fs from 'fs'
import { Logger } from '@streamr/utils'
<<<<<<< HEAD
import { PeerID } from '../../src/exports'
import { keyFromPeerDescriptor } from '../../src/helpers/peerIdFromPeerDescriptor'
=======
import { PeerID } from '../../src/helpers/PeerID'
>>>>>>> d5aaac29
import { Any } from '../../src/proto/google/protobuf/any'
import { SortedContactList } from '../../src/dht/contact/SortedContactList'
import { Contact } from '../../src/dht/contact/Contact'

const logger = new Logger(module)

jest.setTimeout(60000)

describe('Migrating data from node to node in DHT', () => {
    let entryPoint: DhtNode
    let nodes: DhtNode[]
    let entrypointDescriptor: PeerDescriptor
    const simulator = new Simulator(LatencyType.FIXED, 20)
    const NUM_NODES = 100
    const MAX_CONNECTIONS = 80
    const K = 8

    const nodesById: Map<string, DhtNode> = new Map()

    if (!fs.existsSync('test/data/nodeids.json')) {
        console.log('ground truth data does not exist yet, generating..')
        execSync('npm run prepare-kademlia-simulation')
    }

    const dhtIds: Array<{ type: string, data: Array<number> }> = JSON.parse(fs.readFileSync('test/data/nodeids.json').toString())
    /*
    const getRandomNode = () => {
        return nodes[Math.floor(Math.random() * nodes.length)]
    }
    */
    beforeEach(async () => {
        nodes = []
        const entryPointId = '0'
        entryPoint = await createMockConnectionDhtNode(entryPointId, simulator,
            Uint8Array.from(dhtIds[0].data), K, entryPointId, MAX_CONNECTIONS)
        nodes.push(entryPoint)
        nodesById.set(entryPoint.getNodeId().toKey(), entryPoint)

        entrypointDescriptor = {
            kademliaId: entryPoint.getNodeId().value,
            type: NodeType.NODEJS,
            nodeName: entryPointId
        }

        nodes.push(entryPoint)

        for (let i = 1; i < NUM_NODES; i++) {
            const nodeId = `${i}`

            const node = await createMockConnectionDhtNode(nodeId, simulator,
                Uint8Array.from(dhtIds[i].data), K, nodeId, MAX_CONNECTIONS)
            nodesById.set(node.getNodeId().toKey(), node)
            nodes.push(node)
        }
    })

    afterEach(async () => {
        await Promise.all([
            ...nodes.map(async (node) => await node.stop())
        ])
        logger.info('nodes stopped')
    })

    afterAll(async () => {
        simulator.stop()
    })

    it('Data migrates to the closest node no matter where it is stored', async () => {
        const dataKey = PeerID.fromString('3232323e12r31r3')
        const data = Any.pack(entrypointDescriptor, PeerDescriptor)

        // calculate offline which node is closest to the data

        const sortedList = new SortedContactList<Contact>(dataKey, 10000)

        nodes.forEach((node) => {
            sortedList.addContact(new Contact(node.getPeerDescriptor())
            )
        })

        const closest = sortedList.getAllContacts()

        logger.info('Nodes sorted according to distance to data are: ')
        closest.forEach((contact) => {
            logger.info(keyFromPeerDescriptor(contact.getPeerDescriptor()))
        })

        logger.info('node 0 joining to the DHT')

        await nodes[0].joinDht([entrypointDescriptor])

        logger.info('storing data to node 0')
        const successfulStorers = await nodes[0].storeDataToDht(dataKey.value, data)
        expect(successfulStorers.length).toBe(1)
        logger.info('data successfully stored to node 0')

        logger.info('Nodes sorted according to distance to data with storing nodes marked are: ')

        closest.forEach((contact) => {
            const node = nodesById.get(PeerID.fromValue(contact.getPeerDescriptor().kademliaId).toKey())!
            let hasDataMarker = ''
            
            // @ts-expect-error private field
            if (node.localDataStore.getEntry(dataKey)) {
                hasDataMarker = '<-'
            }

            logger.info(keyFromPeerDescriptor(contact.getPeerDescriptor()) + ' ' + keyFromPeerDescriptor(node.getPeerDescriptor()) + hasDataMarker)
        })

        logger.info(NUM_NODES + ' nodes joining layer0 DHT')
        await Promise.all(
            nodes.map((node) => {
                if (keyFromPeerDescriptor(node.getPeerDescriptor()) != '0') {
                    node.joinDht([entrypointDescriptor])
                }
            })
        )

        logger.info('completed ' + NUM_NODES + ' nodes joining layer0 DHT')

        await waitNodesReadyForTesting(nodes)

        logger.info('After join of 99 nodes: nodes sorted according to distance to data with storing nodes marked are: ')

        closest.forEach((contact) => {
            const node = nodesById.get(PeerID.fromValue(contact.getPeerDescriptor().kademliaId).toKey())!
            let hasDataMarker = ''

            // @ts-expect-error private field

            if (node.localDataStore.getEntry(dataKey)) {
                hasDataMarker = '<-'
            }

            logger.info(keyFromPeerDescriptor(node.getPeerDescriptor()) + hasDataMarker)
        })

        const closestNode = nodesById.get(PeerID.fromValue(closest[0].getPeerDescriptor().kademliaId).toKey())!

        // @ts-expect-error private field
        expect(closestNode.localDataStore.getEntry(dataKey)).toBeTruthy()
    }, 180000)

    it('Data migrates to the last remaining node if all other nodes leave gracefully', async () => {
        const dataKey = PeerID.fromString('3232323e12r31r3')
        const data = Any.pack(entrypointDescriptor, PeerDescriptor)

        logger.info(NUM_NODES + ' nodes joining layer0 DHT')
        await Promise.all(
            nodes.map((node) => {
                node.joinDht([entrypointDescriptor])
            })
        )

        logger.info('completed ' + NUM_NODES + ' nodes joining layer0 DHT')

        await waitNodesReadyForTesting(nodes)

        const randomIndex = Math.floor(Math.random() * nodes.length)
        logger.info('storing data to a random node: ' + randomIndex)

        const successfulStorers = await nodes[randomIndex].storeDataToDht(dataKey.value, data)

        logger.info('data successfully stored to ' + successfulStorers + ' nodes')

        const randomIndices = []
        for (let i = 0; i < nodes.length; i++) {
            randomIndices.push(i)
        }

        console.error(randomIndices)
        while (randomIndices.length > 1) {
            const index = Math.floor(Math.random() * randomIndices.length)
            const nodeIndex = randomIndices[index]
            randomIndices.splice(index, 1)

            logger.info('Stopping node ' + nodeIndex + ' ' +
                // @ts-expect-error private field
                (nodes[nodeIndex].localDataStore.getEntry(dataKey) ? ', has data' : ' does not have data'))

            await nodes[nodeIndex].stop()
        }

        logger.info('after random graceful leaving, node ' + randomIndices[0] + ' is left')

        // @ts-expect-error private field
        logger.info('data of ' + randomIndices[0] + ' was ' + nodes[randomIndices[0]].localDataStore.getEntry(dataKey))

        // @ts-expect-error private field
        expect(nodes[randomIndices[0]].localDataStore.getEntry(dataKey)).toBeTruthy()

    }, 180000)
})<|MERGE_RESOLUTION|>--- conflicted
+++ resolved
@@ -6,12 +6,8 @@
 import { execSync } from 'child_process'
 import fs from 'fs'
 import { Logger } from '@streamr/utils'
-<<<<<<< HEAD
-import { PeerID } from '../../src/exports'
+import { PeerID } from '../../src/helpers/PeerID'
 import { keyFromPeerDescriptor } from '../../src/helpers/peerIdFromPeerDescriptor'
-=======
-import { PeerID } from '../../src/helpers/PeerID'
->>>>>>> d5aaac29
 import { Any } from '../../src/proto/google/protobuf/any'
 import { SortedContactList } from '../../src/dht/contact/SortedContactList'
 import { Contact } from '../../src/dht/contact/Contact'
