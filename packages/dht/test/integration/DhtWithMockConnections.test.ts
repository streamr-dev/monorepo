import { DhtTransportClient } from '../../src/transport/DhtTransportClient'
import { DhtTransportServer } from '../../src/transport/DhtTransportServer'
import { MockConnectionManager } from '../../src/connection/MockConnectionManager'
import { RpcCommunicator } from '../../src/transport/RpcCommunicator'
import { DhtRpcClient } from '../../src/proto/DhtRpc.client'
import { generateId, stringFromId } from '../../src/dht/helpers'
import { DhtNode } from '../../src/dht/DhtNode'
import { DhtPeer } from '../../src/dht/DhtPeer'
import { PeerDescriptor } from '../../src/proto/DhtRpc'
import { PeerID } from '../../src/PeerID'

describe('DhtClientRpcTransport', () => {
    let entryPoint: DhtNode
    let nodes: DhtNode[]

    let entryPointInfo: DhtPeer

    let rpcCommunicators: Map<string, RpcCommunicator>

    beforeEach(() => {
        rpcCommunicators = new Map()
        nodes = []
        const createDhtNode = (stringId: string): DhtNode => {
            const id = generateId(stringId)
            const peerDescriptor: PeerDescriptor = {
                peerId: id,
                type: 0
            }
            const clientTransport = new DhtTransportClient()
            const serverTransport = new DhtTransportServer()
            const mockConnectionLayer = new MockConnectionManager()
            const rpcCommunicator = new RpcCommunicator(mockConnectionLayer, clientTransport, serverTransport)
            const client = new DhtRpcClient(clientTransport)
            rpcCommunicators.set(stringId, rpcCommunicator)
            rpcCommunicator.setSendFn(async (targetDescriptor: PeerDescriptor, bytes: Uint8Array) => {
                if (!targetDescriptor) {
                    throw new Error('peer descriptor not set')
                }
                rpcCommunicators.get(stringFromId(targetDescriptor.peerId))!.onIncomingMessage(peerDescriptor, bytes)
            })
            return new DhtNode(PeerID.fromValue(id), client, serverTransport, rpcCommunicator)
        }

        entryPoint = createDhtNode('0')
        const entrypointDescriptor: PeerDescriptor = {
<<<<<<< HEAD
            peerId: dhtNode1.getSelfId().value,
=======
            peerId: entryPoint.getSelfId(),
>>>>>>> fb5dee03
            type: 0
        }
        entryPointInfo = new DhtPeer(entrypointDescriptor, entryPoint.getDhtRpcClient())
        for (let i = 1; i < 100; i++) {
            const node = createDhtNode(`${i}`)
            nodes.push(node)
        }
    })

    it ('Happy path', async () => {
        await entryPoint.joinDht(entryPointInfo)
        await Promise.allSettled(
            nodes.map((node) => node.joinDht(entryPointInfo))
        )
        nodes.forEach((node) => {
            expect(node.getBucketSize()).toBeGreaterThanOrEqual(node.getK())
            expect(node.getNeighborList().getSize()).toBeGreaterThanOrEqual(node.getK() * 2)
        })
        expect(entryPoint.getBucketSize()).toBeGreaterThanOrEqual(entryPoint.getK())
    })
})<|MERGE_RESOLUTION|>--- conflicted
+++ resolved
@@ -3,9 +3,7 @@
 import { MockConnectionManager } from '../../src/connection/MockConnectionManager'
 import { RpcCommunicator } from '../../src/transport/RpcCommunicator'
 import { DhtRpcClient } from '../../src/proto/DhtRpc.client'
-import { generateId, stringFromId } from '../../src/dht/helpers'
 import { DhtNode } from '../../src/dht/DhtNode'
-import { DhtPeer } from '../../src/dht/DhtPeer'
 import { PeerDescriptor } from '../../src/proto/DhtRpc'
 import { PeerID } from '../../src/PeerID'
 
@@ -13,7 +11,7 @@
     let entryPoint: DhtNode
     let nodes: DhtNode[]
 
-    let entryPointInfo: DhtPeer
+    let entrypointDescriptor: PeerDescriptor
 
     let rpcCommunicators: Map<string, RpcCommunicator>
 
@@ -21,9 +19,11 @@
         rpcCommunicators = new Map()
         nodes = []
         const createDhtNode = (stringId: string): DhtNode => {
-            const id = generateId(stringId)
+            ///const id = generateId(stringId)
+            
+            const pId = PeerID.fromString(stringId)
             const peerDescriptor: PeerDescriptor = {
-                peerId: id,
+                peerId: pId.value,
                 type: 0
             }
             const clientTransport = new DhtTransportClient()
@@ -31,26 +31,26 @@
             const mockConnectionLayer = new MockConnectionManager()
             const rpcCommunicator = new RpcCommunicator(mockConnectionLayer, clientTransport, serverTransport)
             const client = new DhtRpcClient(clientTransport)
-            rpcCommunicators.set(stringId, rpcCommunicator)
+            rpcCommunicators.set(pId.toString(), rpcCommunicator)
             rpcCommunicator.setSendFn(async (targetDescriptor: PeerDescriptor, bytes: Uint8Array) => {
                 if (!targetDescriptor) {
                     throw new Error('peer descriptor not set')
                 }
-                rpcCommunicators.get(stringFromId(targetDescriptor.peerId))!.onIncomingMessage(peerDescriptor, bytes)
+                if (!rpcCommunicators.has(PeerID.fromValue(targetDescriptor.peerId).toString())) {
+                    console.error(PeerID.fromValue(targetDescriptor.peerId).toString() + 'does not exist!!')
+                    throw new Error('peer not found')
+                }
+                rpcCommunicators.get(PeerID.fromValue(targetDescriptor.peerId).toString())!.onIncomingMessage(peerDescriptor, bytes)
             })
-            return new DhtNode(PeerID.fromValue(id), client, serverTransport, rpcCommunicator)
+            return new DhtNode(pId, client, serverTransport, rpcCommunicator)
         }
 
         entryPoint = createDhtNode('0')
-        const entrypointDescriptor: PeerDescriptor = {
-<<<<<<< HEAD
-            peerId: dhtNode1.getSelfId().value,
-=======
-            peerId: entryPoint.getSelfId(),
->>>>>>> fb5dee03
+        entrypointDescriptor = {
+            peerId: entryPoint.getSelfId().value,
             type: 0
         }
-        entryPointInfo = new DhtPeer(entrypointDescriptor, entryPoint.getDhtRpcClient())
+       
         for (let i = 1; i < 100; i++) {
             const node = createDhtNode(`${i}`)
             nodes.push(node)
@@ -58,9 +58,9 @@
     })
 
     it ('Happy path', async () => {
-        await entryPoint.joinDht(entryPointInfo)
+        await entryPoint.joinDht(entrypointDescriptor)
         await Promise.allSettled(
-            nodes.map((node) => node.joinDht(entryPointInfo))
+            nodes.map((node) => node.joinDht(entrypointDescriptor))
         )
         nodes.forEach((node) => {
             expect(node.getBucketSize()).toBeGreaterThanOrEqual(node.getK())
