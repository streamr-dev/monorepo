--- conflicted
+++ resolved
@@ -1,16 +1,8 @@
 import { RpcCommunicator } from '../../src/transport/RpcCommunicator'
-<<<<<<< HEAD
-import { DhtRpcClient } from '../../src/proto/DhtRpc.client'
-=======
-import { stringFromId } from '../../src/dht/helpers'
->>>>>>> 2b4a6273
 import { DhtNode } from '../../src/dht/DhtNode'
 import { PeerDescriptor } from '../../src/proto/DhtRpc'
-<<<<<<< HEAD
 import { PeerID } from '../../src/PeerID'
-=======
 import { createMockConnectionDhtNode } from '../utils'
->>>>>>> 2b4a6273
 
 describe('Mock Connection DHT Joining', () => {
     let entryPoint: DhtNode
@@ -22,41 +14,13 @@
 
     beforeEach(() => {
         rpcCommunicators = new Map()
-<<<<<<< HEAD
-        nodes = []
-        const createDhtNode = (stringId: string): DhtNode => {
-            
-            const pId = PeerID.fromString(stringId)
-            const peerDescriptor: PeerDescriptor = {
-                peerId: pId.value,
-                type: 0
-            }
-            const clientTransport = new DhtTransportClient()
-            const serverTransport = new DhtTransportServer()
-            const mockConnectionLayer = new MockConnectionManager()
-            const rpcCommunicator = new RpcCommunicator(mockConnectionLayer, clientTransport, serverTransport)
-            const client = new DhtRpcClient(clientTransport)
-            rpcCommunicators.set(pId.toString(), rpcCommunicator)
-            rpcCommunicator.setSendFn(async (targetDescriptor: PeerDescriptor, bytes: Uint8Array) => {
-                if (!targetDescriptor) {
-                    throw new Error('peer descriptor not set')
-                }
-                if (!rpcCommunicators.has(PeerID.fromValue(targetDescriptor.peerId).toString())) {
-                    console.error(PeerID.fromValue(targetDescriptor.peerId).toString() + 'does not exist!!')
-                    throw new Error('peer not found')
-                }
-                rpcCommunicators.get(PeerID.fromValue(targetDescriptor.peerId).toString())!.onIncomingMessage(peerDescriptor, bytes)
-            })
-            return new DhtNode(pId, client, serverTransport, rpcCommunicator)
-=======
         const rpcFuntion = (senderDescriptor: PeerDescriptor) => {
             return async (targetDescriptor: PeerDescriptor, bytes: Uint8Array) => {
                 if (!targetDescriptor) {
                     throw new Error('peer descriptor not set')
                 }
-                rpcCommunicators.get(stringFromId(targetDescriptor.peerId))!.onIncomingMessage(senderDescriptor, bytes)
+                rpcCommunicators.get(PeerID.fromValue(targetDescriptor.peerId).toString())!.onIncomingMessage(senderDescriptor, bytes)
             }
->>>>>>> 2b4a6273
         }
         nodes = []
 
@@ -65,17 +29,11 @@
         entryPoint.getRpcCommunicator().setSendFn(rpcFuntion(entryPoint.getPeerDescriptor()))
         rpcCommunicators.set(entryPointId, entryPoint.getRpcCommunicator())
 
-        entryPointInfo = new DhtPeer(entryPoint.getPeerDescriptor(), entryPoint.getDhtRpcClient())
-
-<<<<<<< HEAD
-        entryPoint = createDhtNode('0')
         entrypointDescriptor = {
             peerId: entryPoint.getSelfId().value,
             type: 0
         }
        
-=======
->>>>>>> 2b4a6273
         for (let i = 1; i < 100; i++) {
             const nodeId = `${i}`
             const node = createMockConnectionDhtNode(nodeId)
