--- conflicted
+++ resolved
@@ -38,13 +38,8 @@
         await entryPoint.joinDht([entrypointDescriptor])
         await Promise.all(nodes.map((node) => node.joinDht([entrypointDescriptor])))
         nodes.forEach((node) => {
-<<<<<<< HEAD
             expect(node.getPeerCount()).toBeGreaterThanOrEqual(node.getK() - 2)
-            expect(node.getNeighborList().getSize()).toBeGreaterThanOrEqual(node.getK() - 2)
-=======
-            expect(node.getBucketSize()).toBeGreaterThanOrEqual(node.getK() - 2)
             expect(node.getClosestContacts().length).toBeGreaterThanOrEqual(node.getK() - 2)
->>>>>>> 48909e5c
         })
         expect(entryPoint.getPeerCount()).toBeGreaterThanOrEqual(entryPoint.getK() - 2)
     }, 60000)
