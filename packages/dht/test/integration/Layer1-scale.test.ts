--- conflicted
+++ resolved
@@ -75,11 +75,7 @@
             const layer1Node = layer1Nodes[i]
             expect(layer1Node.getNodeId().equals(layer0Node.getNodeId())).toEqual(true)
             expect(layer1Node.getNumberOfConnections()).toEqual(layer0Node.getNumberOfConnections())
-<<<<<<< HEAD
-            expect(layer1Node.getPeerCount()).toBeGreaterThanOrEqual(layer1Node.getK() / 2)
-=======
-            expect(layer1Node.getBucketSize()).toBeGreaterThanOrEqual(NUM_OF_NODES_PER_KBUCKET / 2)
->>>>>>> 30af71e2
+            expect(layer1Node.getPeerCount()).toBeGreaterThanOrEqual(NUM_OF_NODES_PER_KBUCKET / 2)
             expect(layer1Node.getAllConnectionPeerDescriptors()).toEqual(layer0Node.getAllConnectionPeerDescriptors())
         }
     }, 120000)
