--- conflicted
+++ resolved
@@ -27,19 +27,10 @@
     })
 
     it('findData happy path', async () => {
-<<<<<<< HEAD
         const entry = createMockDataEntry()
         await dhtNode1.storeDataToDht(entry.key, entry.data!)
         const foundData = await remote.findDataViaPeer(entry.key, dhtNode1.getLocalPeerDescriptor())
         expectEqualData(foundData[0], entry)
-=======
-        const data = Any.pack(dhtNode1.getLocalPeerDescriptor(), PeerDescriptor)
-        const key = createRandomNodeId()
-        await dhtNode1.storeDataToDht(key, data)
-
-        const foundData = await remote.findDataViaPeer(key, dhtNode1.getLocalPeerDescriptor())
-        expect(Any.unpack(foundData[0].data!, PeerDescriptor)).toEqualPeerDescriptor(dhtNode1.getLocalPeerDescriptor())
->>>>>>> 96ab9ffa
     })
     
     it('findData returns empty array if no data found', async () => {
