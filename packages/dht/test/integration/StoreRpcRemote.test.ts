--- conflicted
+++ resolved
@@ -22,14 +22,9 @@
     const serverPeerDescriptor = createMockPeerDescriptor()
     const data = createMockDataEntry()
     const request: StoreDataRequest = {
-<<<<<<< HEAD
-        key: clientPeerDescriptor.nodeId,
-        data,
-        creator: createRandomNodeId(),
-=======
         key: data.key,
         data: data.data,
->>>>>>> 7e0f6ba5
+        creator: createRandomNodeId(),
         ttl: 10
     }
 
