--- conflicted
+++ resolved
@@ -2,14 +2,7 @@
 import { WebsocketConnectorRpcClient } from '../../src/proto/packages/dht/protos/DhtRpc.client'
 import { createMockPeerDescriptor } from '../utils/utils'
 import {
-<<<<<<< HEAD
-    WebsocketConnectionRequest,
-    WebsocketConnectionResponse
-=======
-    NodeType,
-    PeerDescriptor,
     WebsocketConnectionRequest
->>>>>>> 80bfeef4
 } from '../../src/proto/packages/dht/protos/DhtRpc'
 import { mockWebsocketConnectorRpc } from '../utils/utils'
 import { RpcMessage } from '../../src/proto/packages/proto-rpc/protos/ProtoRpc'
