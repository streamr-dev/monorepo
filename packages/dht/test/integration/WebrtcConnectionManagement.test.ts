--- conflicted
+++ resolved
@@ -68,12 +68,6 @@
 
         manager2.on('message', (message: Message) => {
             expect(message.messageId).toEqual('mockerer')
-<<<<<<< HEAD
-=======
-            expect(manager1.getConnection(getNodeIdFromPeerDescriptor(peerDescriptor2))!.connectionType).toEqual(ConnectionType.WEBRTC)
-            expect(manager2.getConnection(getNodeIdFromPeerDescriptor(peerDescriptor1))!.connectionType).toEqual(ConnectionType.WEBRTC)
-
->>>>>>> 7acccb80
             done()
         })
         dummyMessage.targetDescriptor = peerDescriptor2
@@ -94,12 +88,6 @@
         }
         manager1.on('message', (message: Message) => {
             expect(message.messageId).toEqual('mockerer')
-<<<<<<< HEAD
-=======
-            expect(manager1.getConnection(getNodeIdFromPeerDescriptor(peerDescriptor2))!.connectionType).toEqual(ConnectionType.WEBRTC)
-            expect(manager2.getConnection(getNodeIdFromPeerDescriptor(peerDescriptor1))!.connectionType).toEqual(ConnectionType.WEBRTC)
-
->>>>>>> 7acccb80
             done()
         })
         dummyMessage.targetDescriptor = peerDescriptor1
