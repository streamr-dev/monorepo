--- conflicted
+++ resolved
@@ -64,15 +64,11 @@
 
             done()
         })
-<<<<<<< HEAD
         dummyMessage.targetDescriptor = peerDescriptor2
         manager1.send(dummyMessage)
     }, 60000)
-=======
-        manager1.send(dummyMessage, peerDescriptor2)
-    })*/
->>>>>>> 2993a661
 
+     */
     it('Peer2 can open WebRTC Datachannel', (done) => {
         const dummyMessage: Message = {
             serviceId: serviceId,
