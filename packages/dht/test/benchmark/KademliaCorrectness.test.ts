--- conflicted
+++ resolved
@@ -1,12 +1,8 @@
 /* eslint-disable no-console */
 import { Simulator } from '../../src/connection/Simulator/Simulator'
 import { DhtNode } from '../../src/dht/DhtNode'
-<<<<<<< HEAD
-import { PeerID } from '../../src/exports'
+import { PeerID } from '../../src/helpers/PeerID'
 import { keyFromPeerDescriptor } from '../../src/helpers/peerIdFromPeerDescriptor'
-=======
-import { PeerID } from '../../src/helpers/PeerID'
->>>>>>> d5aaac29
 import { NodeType, PeerDescriptor } from '../../src/proto/packages/dht/protos/DhtRpc'
 import { createMockConnectionDhtNode } from '../utils/utils'
 import { execSync } from 'child_process'
