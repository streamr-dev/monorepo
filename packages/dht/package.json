--- conflicted
+++ resolved
@@ -26,14 +26,9 @@
   "dependencies": {
     "@protobuf-ts/plugin": "^2.4.0",
     "k-bucket": "^5.1.0",
-<<<<<<< HEAD
     "p-queue": "6.3.0",
-    "uuid": "^8.3.2"
-=======
-    "p-queue": "^7.2.0",
     "uuid": "^8.3.2",
     "websocket": "^1.0.34"
->>>>>>> e9cf48cd
   },
   "devDependencies": {
     "@streamr/dev-config": "^1.0.0",
