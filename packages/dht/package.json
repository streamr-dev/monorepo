--- conflicted
+++ resolved
@@ -31,14 +31,9 @@
   "dependencies": {
     "@protobuf-ts/runtime": "^2.8.2",
     "@protobuf-ts/runtime-rpc": "^2.8.2",
-<<<<<<< HEAD
-    "@streamr/autocertifier": "1.0.0",
-    "@streamr/proto-rpc": "0.0.1-tatum.2",
-    "@streamr/utils": "0.0.1-tatum.2",
-=======
+    "@streamr/autocertifier-client": "1.0.0",
     "@streamr/proto-rpc": "0.0.1-tatum.6",
     "@streamr/utils": "0.0.1-tatum.6",
->>>>>>> 4cde00cb
     "eventemitter3": "^5.0.0",
     "heap": "^0.2.6",
     "ipaddr.js": "^2.0.1",
