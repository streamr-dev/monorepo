--- conflicted
+++ resolved
@@ -31,14 +31,9 @@
   "dependencies": {
     "@protobuf-ts/runtime": "^2.8.2",
     "@protobuf-ts/runtime-rpc": "^2.8.2",
-<<<<<<< HEAD
-    "@streamr/autocertifier-client": "0.0.1-tatum.8",
-    "@streamr/proto-rpc": "0.0.1-tatum.8",
-    "@streamr/utils": "0.0.1-tatum.8",
-=======
+    "@streamr/autocertifier-client": "100.0.0-pretestnet.0",
     "@streamr/proto-rpc": "100.0.0-pretestnet.0",
     "@streamr/utils": "100.0.0-pretestnet.0",
->>>>>>> a3e8d095
     "eventemitter3": "^5.0.0",
     "heap": "^0.2.6",
     "ipaddr.js": "^2.0.1",
