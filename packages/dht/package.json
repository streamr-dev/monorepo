--- conflicted
+++ resolved
@@ -49,21 +49,12 @@
     "@types/express": "^4.17.13",
     "@types/heap": "^0.2.28",
     "@types/k-bucket": "^5.0.1",
-<<<<<<< HEAD
-    "@types/lodash": "^4.14.175",
+    "@types/lodash": "^4.14.196",
     "@types/sinon": "^10.0.15",
     "@types/uuid": "^9.0.2",
     "@types/websocket": "^1.0.3",
     "express": "^4.17.1",
-    "patch-package": "^7.0.2",
-=======
-    "@types/lodash": "^4.14.196",
-    "@types/uuid": "^9.0.2",
-    "@types/websocket": "^1.0.3",
-    "express": "^4.17.1",
     "patch-package": "^8.0.0",
-    "setimmediate": "^1.0.5",
->>>>>>> 40f7867c
     "ts-node": "^10.9.1"
   },
   "optionalDependencies": {
