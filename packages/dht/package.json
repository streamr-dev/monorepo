{
  "name": "@streamr/dht",
<<<<<<< HEAD
  "version": "0.0.1-tatum.7",
=======
  "version": "0.0.1-tatum.8",
>>>>>>> d9b0569d
  "description": "Streamr Network DHT",
  "repository": {
    "type": "git",
    "url": "git+https://github.com/streamr-dev/network.git",
    "directory": "packages/dht"
  },
  "main": "dist/src/exports.js",
  "types": "dist/src/exports.d.ts",
  "license": "STREAMR NETWORK OPEN SOURCE LICENSE",
  "author": "Streamr Network AG <contact@streamr.network>",
  "scripts": {
    "generate-protoc-code": "./proto.sh",
    "build": "tsc -b tsconfig.node.json",
    "build-browser": "webpack --mode=development --progress",
    "check": "tsc -p ./tsconfig.jest.json --noEmit",
    "clean": "jest --clearCache || true; rm -rf dist *.tsbuildinfo node_modules/.cache || true",
    "eslint": "eslint --cache --cache-location=node_modules/.cache/.eslintcache/ '*/**/*.{js,ts}'",
    "prepublishOnly": "npm run clean && NODE_ENV=production tsc -b tsconfig.node.json",
    "test": "npm run test-unit && npm run test-integration && npm run test-end-to-end",
    "test-browser": "karma start karma.config.js",
    "test-unit": "jest test/unit",
    "test-integration": "jest --bail test/integration",
    "test-end-to-end": "jest --bail test/end-to-end",
    "benchmark": "jest test/benchmark",
    "prepare-kademlia-simulation": "cd test/data && node --max-old-space-size=8096 -- ../../../../node_modules/.bin/ts-node -P ../../tsconfig.node.json generateGroundTruthData.ts",
    "run-kademlia-simulation": "ts-node --project tsconfig.node.json $NODE_DEBUG_OPTION --files test/benchmark/kademlia-simulation/KademliaSimulation.ts"
  },
  "dependencies": {
    "@protobuf-ts/runtime": "^2.8.2",
    "@protobuf-ts/runtime-rpc": "^2.8.2",
<<<<<<< HEAD
    "@streamr/proto-rpc": "0.0.1-tatum.7",
    "@streamr/utils": "0.0.1-tatum.7",
=======
    "@streamr/proto-rpc": "0.0.1-tatum.8",
    "@streamr/utils": "0.0.1-tatum.8",
>>>>>>> d9b0569d
    "eventemitter3": "^5.0.0",
    "heap": "^0.2.6",
    "ipaddr.js": "^2.0.1",
    "k-bucket": "^5.1.0",
    "lodash": "^4.17.21",
    "node-datachannel": "^0.4.3",
    "sinon": "15.1.2",
    "uuid": "^9.0.1",
    "websocket": "^1.0.34"
  },
  "devDependencies": {
    "@streamr/browser-test-runner": "^0.0.1",
<<<<<<< HEAD
    "@streamr/test-utils": "0.0.1-tatum.7",
=======
    "@streamr/test-utils": "0.0.1-tatum.8",
>>>>>>> d9b0569d
    "@types/express": "^4.17.20",
    "@types/heap": "^0.2.33",
    "@types/k-bucket": "^5.0.1",
    "@types/lodash": "^4.14.200",
    "@types/sinon": "^10.0.15",
    "@types/uuid": "^9.0.6",
    "@types/websocket": "^1.0.3",
    "express": "^4.17.1",
    "patch-package": "^8.0.0",
    "ts-essentials": "^9.4.1",
    "ts-node": "^10.9.1"
  },
  "optionalDependencies": {
    "bufferutil": "^4.0.8",
    "utf-8-validate": "^6.0.3"
  }
}<|MERGE_RESOLUTION|>--- conflicted
+++ resolved
@@ -1,10 +1,6 @@
 {
   "name": "@streamr/dht",
-<<<<<<< HEAD
-  "version": "0.0.1-tatum.7",
-=======
   "version": "0.0.1-tatum.8",
->>>>>>> d9b0569d
   "description": "Streamr Network DHT",
   "repository": {
     "type": "git",
@@ -35,13 +31,8 @@
   "dependencies": {
     "@protobuf-ts/runtime": "^2.8.2",
     "@protobuf-ts/runtime-rpc": "^2.8.2",
-<<<<<<< HEAD
-    "@streamr/proto-rpc": "0.0.1-tatum.7",
-    "@streamr/utils": "0.0.1-tatum.7",
-=======
     "@streamr/proto-rpc": "0.0.1-tatum.8",
     "@streamr/utils": "0.0.1-tatum.8",
->>>>>>> d9b0569d
     "eventemitter3": "^5.0.0",
     "heap": "^0.2.6",
     "ipaddr.js": "^2.0.1",
@@ -54,11 +45,7 @@
   },
   "devDependencies": {
     "@streamr/browser-test-runner": "^0.0.1",
-<<<<<<< HEAD
-    "@streamr/test-utils": "0.0.1-tatum.7",
-=======
     "@streamr/test-utils": "0.0.1-tatum.8",
->>>>>>> d9b0569d
     "@types/express": "^4.17.20",
     "@types/heap": "^0.2.33",
     "@types/k-bucket": "^5.0.1",
