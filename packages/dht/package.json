--- conflicted
+++ resolved
@@ -30,16 +30,10 @@
     "preinstall": "./proto.sh"
   },
   "dependencies": {
-<<<<<<< HEAD
     "@protobuf-ts/runtime": "^2.8.2",
     "@protobuf-ts/runtime-rpc": "^2.8.2",
-    "@streamr/proto-rpc": "8.0.1",
-    "@streamr/utils": "8.0.1",
-=======
-    "@protobuf-ts/plugin": "^2.8.0",
     "@streamr/proto-rpc": "8.0.2",
     "@streamr/utils": "8.0.2",
->>>>>>> 1f5d22e0
     "bloomfilter": "^0.0.18",
     "eventemitter3": "^4.0.7",
     "k-bucket": "^5.1.0",
