--- conflicted
+++ resolved
@@ -26,13 +26,9 @@
   "dependencies": {
     "@protobuf-ts/plugin": "^2.4.0",
     "k-bucket": "^5.1.0",
-<<<<<<< HEAD
     "p-queue": "^7.2.0",
-    "uuid": "^8.3.2"
-=======
     "uuid": "^8.3.2",
     "websocket": "^1.0.34"
->>>>>>> cb11086a
   },
   "devDependencies": {
     "@streamr/dev-config": "^1.0.0",
