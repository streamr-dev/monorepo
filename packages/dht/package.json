{
  "name": "@streamr/dht",
<<<<<<< HEAD
  "version": "100.0.0-pretestnet.6",
=======
  "version": "100.0.0-testnet-one.0",
>>>>>>> 52bfba4b
  "description": "Streamr Network DHT",
  "repository": {
    "type": "git",
    "url": "git+https://github.com/streamr-dev/network.git",
    "directory": "packages/dht"
  },
  "main": "dist/src/exports.js",
  "types": "dist/src/exports.d.ts",
  "license": "STREAMR NETWORK OPEN SOURCE LICENSE",
  "author": "Streamr Network AG <contact@streamr.network>",
  "scripts": {
    "generate-protoc-code": "./proto.sh",
    "build": "tsc -b tsconfig.node.json",
    "build-browser": "webpack --mode=development --progress",
    "check": "tsc -p ./tsconfig.jest.json --noEmit",
    "clean": "jest --clearCache || true; rm -rf dist *.tsbuildinfo node_modules/.cache || true",
    "eslint": "eslint --cache --cache-location=node_modules/.cache/.eslintcache/ '*/**/*.{js,ts}'",
    "prepublishOnly": "npm run clean && NODE_ENV=production tsc -b tsconfig.node.json",
    "test": "npm run test-unit && npm run test-integration && npm run test-end-to-end",
    "test-browser": "karma start karma.config.js",
    "test-unit": "jest test/unit",
    "test-integration": "jest --bail test/integration",
    "test-end-to-end": "jest --bail test/end-to-end",
    "benchmark": "jest test/benchmark",
    "prepare-kademlia-simulation": "cd test/data && node --max-old-space-size=8096 -- ../../../../node_modules/.bin/ts-node -P ../../tsconfig.node.json generateGroundTruthData.ts",
    "run-kademlia-simulation": "ts-node --project tsconfig.node.json $NODE_DEBUG_OPTION --files test/benchmark/kademlia-simulation/KademliaSimulation.ts"
  },
  "dependencies": {
    "@protobuf-ts/runtime": "^2.8.2",
    "@protobuf-ts/runtime-rpc": "^2.8.2",
<<<<<<< HEAD
    "@streamr/autocertifier-client": "100.0.0-pretestnet.6",
    "@streamr/proto-rpc": "100.0.0-pretestnet.6",
    "@streamr/utils": "100.0.0-pretestnet.6",
=======
    "@streamr/autocertifier-client": "100.0.0-testnet-one.0",
    "@streamr/proto-rpc": "100.0.0-testnet-one.0",
    "@streamr/utils": "100.0.0-testnet-one.0",
>>>>>>> 52bfba4b
    "eventemitter3": "^5.0.0",
    "heap": "^0.2.6",
    "ipaddr.js": "^2.0.1",
    "k-bucket": "^5.1.0",
    "lodash": "^4.17.21",
    "node-datachannel": "^0.4.3",
    "sinon": "15.1.2",
    "uuid": "^9.0.1",
    "websocket": "^1.0.34"
  },
  "devDependencies": {
    "@streamr/browser-test-runner": "^0.0.1",
<<<<<<< HEAD
    "@streamr/test-utils": "100.0.0-pretestnet.6",
=======
    "@streamr/test-utils": "100.0.0-testnet-one.0",
>>>>>>> 52bfba4b
    "@types/express": "^4.17.21",
    "@types/heap": "^0.2.34",
    "@types/k-bucket": "^5.0.1",
    "@types/lodash": "^4.14.201",
    "@types/sinon": "^10.0.15",
    "@types/uuid": "^9.0.7",
    "@types/websocket": "^1.0.3",
    "express": "^4.17.1",
    "jest-leak-detector": "^27.3.1",
    "patch-package": "^8.0.0",
    "ts-essentials": "^9.4.1",
    "ts-node": "^10.9.1"
  },
  "optionalDependencies": {
    "bufferutil": "^4.0.8",
    "utf-8-validate": "^6.0.3"
  }
}<|MERGE_RESOLUTION|>--- conflicted
+++ resolved
@@ -1,10 +1,6 @@
 {
   "name": "@streamr/dht",
-<<<<<<< HEAD
-  "version": "100.0.0-pretestnet.6",
-=======
   "version": "100.0.0-testnet-one.0",
->>>>>>> 52bfba4b
   "description": "Streamr Network DHT",
   "repository": {
     "type": "git",
@@ -35,15 +31,9 @@
   "dependencies": {
     "@protobuf-ts/runtime": "^2.8.2",
     "@protobuf-ts/runtime-rpc": "^2.8.2",
-<<<<<<< HEAD
-    "@streamr/autocertifier-client": "100.0.0-pretestnet.6",
-    "@streamr/proto-rpc": "100.0.0-pretestnet.6",
-    "@streamr/utils": "100.0.0-pretestnet.6",
-=======
     "@streamr/autocertifier-client": "100.0.0-testnet-one.0",
     "@streamr/proto-rpc": "100.0.0-testnet-one.0",
     "@streamr/utils": "100.0.0-testnet-one.0",
->>>>>>> 52bfba4b
     "eventemitter3": "^5.0.0",
     "heap": "^0.2.6",
     "ipaddr.js": "^2.0.1",
@@ -56,11 +46,7 @@
   },
   "devDependencies": {
     "@streamr/browser-test-runner": "^0.0.1",
-<<<<<<< HEAD
-    "@streamr/test-utils": "100.0.0-pretestnet.6",
-=======
     "@streamr/test-utils": "100.0.0-testnet-one.0",
->>>>>>> 52bfba4b
     "@types/express": "^4.17.21",
     "@types/heap": "^0.2.34",
     "@types/k-bucket": "^5.0.1",
