{
    "extends": "../../tsconfig.node.json",
    "compilerOptions": {
        "outDir": "dist",
        "noImplicitOverride": false
    },
    "include": [
        "src/**/*"
    ],
    "exclude": [
        "src/connection/WebRTC/BrowserWebRtcConnection.ts"
    ],
    "references": [
<<<<<<< HEAD
        {
            "path": "../proto-rpc/tsconfig.node.json"
        }
=======
        { "path": "../utils/tsconfig.node.json" },
        { "path": "../test-utils/tsconfig.node.json" },
        { "path": "../proto-rpc/tsconfig.node.json" }
>>>>>>> b5558248
    ]
}<|MERGE_RESOLUTION|>--- conflicted
+++ resolved
@@ -11,14 +11,8 @@
         "src/connection/WebRTC/BrowserWebRtcConnection.ts"
     ],
     "references": [
-<<<<<<< HEAD
-        {
-            "path": "../proto-rpc/tsconfig.node.json"
-        }
-=======
         { "path": "../utils/tsconfig.node.json" },
         { "path": "../test-utils/tsconfig.node.json" },
         { "path": "../proto-rpc/tsconfig.node.json" }
->>>>>>> b5558248
     ]
 }