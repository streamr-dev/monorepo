const webpackConfig = require('./webpack.config')

module.exports = function (config) {
    config.set({
        plugins: [
            'karma-electron',
            'karma-webpack',
            'karma-jasmine',
            'karma-spec-reporter',
            'karma-sourcemap-loader'
        ],
        basePath: '.',
        frameworks: ['jasmine'],
        reporters: ['spec'],
        files: [
            './karma-setup.js',
<<<<<<< HEAD
            './test/end-to-end/',
            './test/integration/',
            './test/unit/',
=======
            './test/end-to-end/!(NodeWebRtcConnection*).ts/',
            './test/integration/!(NodeWebRtcConnection*|WebRtcConnectionManagement*).ts/',
            './test/unit/!(NodeWebRtcConnection*).ts/',
>>>>>>> 7f5c84f4
            
            {
                pattern: '**/*.js.map',
                included: false
            }
           
        ],
        preprocessors: {
            './karma-setup.js': ['webpack'],
            './test/**/!(NodeWebRtcConnection*|tracker*|nodeMessageBuffering*|UnixSocketWsServer*|message-duplication*).ts/': ['webpack','sourcemap'],
         
        },
        customLaunchers: {
            CustomElectron: {
                base: 'Electron',
                browserWindowOptions: {
                    webPreferences: {
                        contextIsolation: false,
                        preload: __dirname + '/preload.js',
                        webSecurity: false,
                    },
                    show: false
                }
            }
        },
        browserNoActivityTimeout: 400000,
        browsers: ['CustomElectron'],
        client: {
            clearContext: false, // leave Jasmine Spec Runner output visible in browser
            useIframe: false
        },
        singleRun: true,
        webpack: {
            ...webpackConfig('test'),
            entry: {}
        }
    })
}<|MERGE_RESOLUTION|>--- conflicted
+++ resolved
@@ -14,16 +14,10 @@
         reporters: ['spec'],
         files: [
             './karma-setup.js',
-<<<<<<< HEAD
-            './test/end-to-end/',
-            './test/integration/',
-            './test/unit/',
-=======
-            './test/end-to-end/!(NodeWebRtcConnection*).ts/',
-            './test/integration/!(NodeWebRtcConnection*|WebRtcConnectionManagement*).ts/',
-            './test/unit/!(NodeWebRtcConnection*).ts/',
->>>>>>> 7f5c84f4
-            
+            './test/end-to-end/**',
+            './test/integration/**',
+            './test/unit/**',
+
             {
                 pattern: '**/*.js.map',
                 included: false
