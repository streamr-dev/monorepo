--- conflicted
+++ resolved
@@ -1,4 +1,3 @@
-<<<<<<< HEAD
 import { binaryToHex, hexToBinary } from './binaryUtils'
 import { PREFIXED_STRING_LENGTH } from './EthereumAddress'
 import { BrandedString } from './types'
@@ -12,7 +11,7 @@
     if (input instanceof Uint8Array) {
         return binaryToHex(input, true) as UserID
     } else {
-        if (REGEX.test(input)) {
+        if (isValidUserId(input)) {
             return input.toLowerCase() as UserID
         }
         throw new Error(`not a valid UserID: "${input}"`)
@@ -23,21 +22,10 @@
     return hexToBinary(userId)
 }
 
+export const isValidUserId = (input: string): boolean => {
+    return REGEX.test(input)
+}
+
 export const isEthereumAddressUserId = (userId: UserID): boolean => {
     return userId.length === PREFIXED_STRING_LENGTH
 }
-=======
-import { EthereumAddress, toEthereumAddress } from './EthereumAddress'
-
-export type UserID = EthereumAddress
-
-const REGEX = /^0x[a-fA-F0-9]+$/
-
-export const toUserId = (input: string): UserID => {
-    return toEthereumAddress(input)
-}
-
-export const isValidUserId = (input: string): boolean => {
-    return REGEX.test(input)
-}
->>>>>>> 018f7d32
