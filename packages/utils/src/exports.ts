--- conflicted
+++ resolved
@@ -59,7 +59,6 @@
     waitForEvent,
     withRateLimit,
     withTimeout,
-<<<<<<< HEAD
     DuplicateMessageDetector,
     NumberPair,
     GapMisMatchError,
@@ -68,12 +67,10 @@
     runAndWaitForEvents3,
     raceEvents3,
     runAndRaceEvents3,
-    RunAndRaceEventsReturnType
-=======
+    RunAndRaceEventsReturnType,
     Events,
     ObservableEventEmitter,
     initEventGateway
->>>>>>> c714ba2a
 }
 
 export {
