{
  "name": "@streamr/utils",
<<<<<<< HEAD
  "version": "100.0.0-testnet-two.4",
=======
  "version": "100.0.0-testnet-three.0",
>>>>>>> 4eab7c50
  "description": "A collection of shared common utilities",
  "repository": {
    "type": "git",
    "url": "git+https://github.com/streamr-dev/network.git",
    "directory": "packages/utils"
  },
  "main": "./dist/src/exports.js",
  "types": "./dist/src/exports.d.ts",
  "scripts": {
    "build": "tsc --build tsconfig.node.json",
    "check": "tsc -p ./tsconfig.jest.json --noEmit",
    "clean": "jest --clearCache || true; rm -rf dist vendor *.tsbuildinfo node_modules/.cache || true",
    "eslint": "eslint --cache --cache-location=node_modules/.cache/.eslintcache/ '*/**/*.{js,ts}'",
    "test": "jest",
    "test-browser": "karma start karma.config.js"
  },
  "author": "Streamr Network AG <contact@streamr.network>",
  "license": "Apache-2.0",
  "dependencies": {
    "eventemitter3": "^5.0.0",
    "lodash": "^4.17.21",
    "pino": "^8.17.2",
    "pino-pretty": "^10.3.1"
  },
  "devDependencies": {
    "@streamr/browser-test-runner": "^0.0.1",
    "@types/lodash": "^4.14.202",
    "@types/node-fetch": "^2.6.4",
    "express": "^4.17.1",
    "node-fetch": "^2.7.0"
  }
}<|MERGE_RESOLUTION|>--- conflicted
+++ resolved
@@ -1,10 +1,6 @@
 {
   "name": "@streamr/utils",
-<<<<<<< HEAD
-  "version": "100.0.0-testnet-two.4",
-=======
   "version": "100.0.0-testnet-three.0",
->>>>>>> 4eab7c50
   "description": "A collection of shared common utilities",
   "repository": {
     "type": "git",
