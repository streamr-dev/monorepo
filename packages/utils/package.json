--- conflicted
+++ resolved
@@ -1,10 +1,6 @@
 {
   "name": "@streamr/utils",
-<<<<<<< HEAD
-  "version": "0.0.1-tatum.7",
-=======
   "version": "0.0.1-tatum.8",
->>>>>>> d9b0569d
   "description": "A collection of shared common utilities",
   "repository": {
     "type": "git",
