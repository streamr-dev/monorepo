--- conflicted
+++ resolved
@@ -46,11 +46,6 @@
     "@types/express": "^4.17.21",
     "@types/request": "^2.48.8",
     "@types/uuid": "^9.0.7",
-<<<<<<< HEAD
     "request": "^2.88.2"
-=======
-    "request": "^2.88.2",
-    "ts-node": "^10.9.2"
->>>>>>> eaf0c645
   }
 }