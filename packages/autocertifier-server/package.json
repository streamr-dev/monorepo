--- conflicted
+++ resolved
@@ -1,10 +1,6 @@
 {
   "name": "@streamr/autocertifier-server",
-<<<<<<< HEAD
-  "version": "100.0.0-testnet-two.4",
-=======
   "version": "100.0.0-testnet-three.0",
->>>>>>> 4eab7c50
   "description": "Server for providing TLS Certificates",
   "repository": {
     "type": "git",
@@ -30,17 +26,10 @@
     "test-integration": "jest test/integration"
   },
   "dependencies": {
-<<<<<<< HEAD
-    "@aws-sdk/client-route-53": "^3.454.0",
-    "@streamr/autocertifier-client": "100.0.0-testnet-two.4",
-    "@streamr/dht": "100.0.0-testnet-two.4",
-    "@streamr/utils": "100.0.0-testnet-two.4",
-=======
     "@aws-sdk/client-route-53": "^3.490.0",
     "@streamr/autocertifier-client": "100.0.0-testnet-three.0",
     "@streamr/dht": "100.0.0-testnet-three.0",
     "@streamr/utils": "100.0.0-testnet-three.0",
->>>>>>> 4eab7c50
     "acme-client": "^5.0.0",
     "body-parser": "^1.20.2",
     "dns2": "^2.1.0",
@@ -52,11 +41,7 @@
     "uuid": "^9.0.1"
   },
   "devDependencies": {
-<<<<<<< HEAD
-    "@streamr/test-utils": "100.0.0-testnet-two.4",
-=======
     "@streamr/test-utils": "100.0.0-testnet-three.0",
->>>>>>> 4eab7c50
     "@types/dns2": "^2.0.3",
     "@types/express": "^4.17.21",
     "@types/request": "^2.48.8",
