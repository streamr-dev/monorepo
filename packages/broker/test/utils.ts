--- conflicted
+++ resolved
@@ -99,12 +99,6 @@
     })
 }
 
-<<<<<<< HEAD
-export async function getPrivateKey(): Promise<string> {
-    const response = await fetch('http://localhost:45454/key', {
-        timeout: 9 * 1000
-    })
-=======
 export async function fetchPrivateKeyWithGas(): Promise<string> {
     let response
     try {
@@ -120,7 +114,6 @@
             })
         }
     }
->>>>>>> 8490d16f
     return response.text()
 }
 
