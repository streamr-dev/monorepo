import { EthereumAddress, merge, toEthereumAddress } from '@streamr/utils'
import { Wallet } from 'ethers'
import padEnd from 'lodash/padEnd'
import { StreamrClient,
    CONFIG_TEST,
    NetworkPeerDescriptor,
    Stream,
    StreamMetadata,
    StreamPermission,
    StreamrClientConfig
} from 'streamr-client'
import { Broker, createBroker } from '../src/broker'
import { Config } from '../src/config/config'

export const STREAMR_DOCKER_DEV_HOST = process.env.STREAMR_DOCKER_DEV_HOST || '127.0.0.1'

interface TestConfig {
    privateKey: string
    httpPort?: number
    extraPlugins?: Record<string, unknown>
    apiAuthentication?: Config['apiAuthentication']
    enableCassandra?: boolean
    storageConfigRefreshInterval?: number
    entryPoints?: NetworkPeerDescriptor[]
}

export const DEFAULT_ENTRYPOINTS = [{
    id: 'eeeeeeeeee',
    websocket: {
        host: '127.0.0.1',
        port: 40500,
        tls: false
    }
}]

export const formConfig = ({
    privateKey,
    httpPort,
    extraPlugins = {},
    apiAuthentication,
    enableCassandra = false,
    storageConfigRefreshInterval = 0,
    entryPoints = DEFAULT_ENTRYPOINTS
}: TestConfig): Config => {
    const plugins: Record<string, any> = { ...extraPlugins }
    if (httpPort) {
        if (enableCassandra) {
            plugins['storage'] = {
                cassandra: {
                    hosts: [STREAMR_DOCKER_DEV_HOST],
                    datacenter: 'datacenter1',
                    username: '',
                    password: '',
                    keyspace: 'streamr_dev_v2',
                },
                storageConfig: {
                    refreshInterval: storageConfigRefreshInterval
                }
            }
        }
    }
<<<<<<< HEAD
    const peerDescriptor = networkLayerWsServerPort ? {
        id: uuid(),
        websocket: {
            host: '127.0.0.1',
            port: networkLayerWsServerPort,
            tls: false
        }
    } : {
        id: uuid(),
    }
=======
>>>>>>> f179304d

    return {
        client: {
            ...CONFIG_TEST,
            auth: {
                privateKey
            },
            network: {
                controlLayer: {
                    entryPoints
                },
                node: {
                    id: toEthereumAddress(new Wallet(privateKey).address),
                }
            },
        },
        httpServer: {
            port: httpPort ? httpPort : 7171
        },
        apiAuthentication,
        plugins
    }
}

export const startBroker = async (testConfig: TestConfig): Promise<Broker> => {
    const broker = await createBroker(formConfig(testConfig))
    await broker.start()
    return broker
}

export const createEthereumAddress = (id: number): EthereumAddress => {
    return toEthereumAddress('0x' + padEnd(String(id), 40, '0'))
}

export const createClient = (
    privateKey: string,
    clientOptions?: StreamrClientConfig
): StreamrClient => {
    const opts = merge(
        CONFIG_TEST,
        {
            auth: {
                privateKey
            },
            network: {
                controlLayer: {
                    ...CONFIG_TEST.network!.controlLayer!,
                    entryPoints: DEFAULT_ENTRYPOINTS
                },
                node:
                    merge(
                        CONFIG_TEST.network!.node,
                        clientOptions?.network?.node
                    )
            }
        },
        clientOptions
    )
    return new StreamrClient(opts)
}

export const getTestName = (module: NodeModule): string => {
    const fileNamePattern = new RegExp('.*/(.*).test\\...')
    const groups = module.filename.match(fileNamePattern)
    return (groups !== null) ? groups[1] : module.filename
}

export const createTestStream = async (
    streamrClient: StreamrClient,
    module: NodeModule,
    props?: Partial<StreamMetadata>
): Promise<Stream> => {
    const id = `${await streamrClient.getAddress()}/test/${getTestName(module)}/${Date.now()}`
    const stream = await streamrClient.createStream({
        id,
        ...props
    })
    return stream
}

export async function startStorageNode(
    storageNodePrivateKey: string,
    httpPort: number,
    entryPoints?: NetworkPeerDescriptor[],
    extraPlugins = {}
): Promise<Broker> {
    const client = new StreamrClient({
        ...CONFIG_TEST,
        auth: {
            privateKey: storageNodePrivateKey
        }
    })
    try {
        await client.setStorageNodeMetadata({
            http: `http://127.0.0.1:${httpPort}`
        })
        await createAssignmentStream(client)
    } finally {
        client?.destroy()
    }
    return startBroker({
        privateKey: storageNodePrivateKey,
        httpPort,
        enableCassandra: true,
        entryPoints,
        extraPlugins
    })
}

async function createAssignmentStream(client: StreamrClient): Promise<Stream> {
    const stream = await client.getOrCreateStream({
        id: '/assignments',
        partitions: 1
    })
    await stream.grantPermissions({
        public: true,
        permissions: [StreamPermission.SUBSCRIBE]
    })
    return stream
}<|MERGE_RESOLUTION|>--- conflicted
+++ resolved
@@ -59,19 +59,6 @@
             }
         }
     }
-<<<<<<< HEAD
-    const peerDescriptor = networkLayerWsServerPort ? {
-        id: uuid(),
-        websocket: {
-            host: '127.0.0.1',
-            port: networkLayerWsServerPort,
-            tls: false
-        }
-    } : {
-        id: uuid(),
-    }
-=======
->>>>>>> f179304d
 
     return {
         client: {
