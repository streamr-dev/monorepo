--- conflicted
+++ resolved
@@ -1,11 +1,6 @@
 import WebSocket from 'ws'
-<<<<<<< HEAD
 import { startTracker, Protocol, Tracker } from 'streamr-network'
 import { startBroker, createClient, createTestStream, getPrivateKey } from '../utils'
-=======
-import { Protocol, Tracker } from 'streamr-network'
-import { startBroker, createClient, createTestStream, startTestTracker } from '../utils'
->>>>>>> c8ff951e
 import StreamrClient from 'streamr-client'
 import { Broker } from '../../src/broker'
 import { Wallet } from '@ethersproject/wallet'
@@ -44,20 +39,10 @@
     let publisherAddress: string
 
     beforeEach(async () => {
-<<<<<<< HEAD
-        tracker = await startTracker({
-            listen: {
-                hostname: '127.0.0.1',
-                port: trackerPort
-            },
-            id: 'tracker'
-        })
+        tracker = await startTestTracker(trackerPort)
         const brokerWallet = new Wallet(await getPrivateKey())
         const storageNodeClient = await createClient(tracker, brokerWallet.privateKey)
         await storageNodeClient.setNode(`{"http": "http://127.0.0.1:${httpPort}/api/v1"}`)
-=======
-        tracker = await startTestTracker(trackerPort)
->>>>>>> c8ff951e
         broker = await startBroker({
             name: 'storageNode',
             privateKey: brokerWallet.privateKey,
