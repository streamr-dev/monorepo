--- conflicted
+++ resolved
@@ -2,12 +2,8 @@
 import { startTracker, Protocol, Tracker } from 'streamr-network'
 import { startBroker, createClient, createTestStream, getPrivateKey } from '../utils'
 import StreamrClient from 'streamr-client'
-<<<<<<< HEAD
 import { Broker } from '../broker'
 import { Wallet } from '@ethersproject/wallet'
-=======
-import { Broker } from '../../src/broker'
->>>>>>> e84770e7
 
 const { ControlLayer } = Protocol
 const { StreamMessage, MessageIDStrict } = Protocol.MessageLayer
@@ -17,10 +13,6 @@
 const trackerPort = 19429
 const httpPort = 19422
 const wsPort = 19423
-<<<<<<< HEAD
-// const mqttPort = 19424
-=======
->>>>>>> e84770e7
 
 const thresholdForFutureMessageSeconds = 5 * 60
 
@@ -60,12 +52,8 @@
             privateKey: brokerWallet.privateKey,
             trackerPort,
             httpPort,
-<<<<<<< HEAD
             wsPort,
             enableCassandra: true
-=======
-            wsPort
->>>>>>> e84770e7
         })
         const publisherWallet = new Wallet(await getPrivateKey())
         publisherAddress = publisherWallet.address
@@ -81,51 +69,6 @@
         await client.destroy()
     })
 
-<<<<<<< HEAD
-    // http plugin does not check for timestamps, like legacyHttp plugin did
-    // test('pushing message with too future timestamp to HTTP plugin returns 400 error & does not crash broker', async () => {
-    //     const streamMessage = buildMsg(
-    //         streamId, 10, Date.now() + (thresholdForFutureMessageSeconds + 15) * 1000,
-    //         0, publisherAddress, '1', {}
-    //     )
-
-    //     const query = {
-    //         timestamp: streamMessage.getTimestamp(),
-    //         address: streamMessage.getPublisherId(),
-    //         msgChainId: streamMessage.messageId.msgChainId,
-    //         signatureType: streamMessage.signatureType,
-    //         signature: streamMessage.signature,
-    //     }
-
-    //     const streamUrl = url.format({
-    //         protocol: 'http',
-    //         hostname: '127.0.0.1',
-    //         port: httpPort,
-    //         pathname: `/streams/${encodeURIComponent(streamId)}`,
-    //         query
-    //     })
-
-    //     const settings = {
-    //         method: 'POST',
-    //         body: JSON.stringify(streamMessage),
-    //         headers: {
-    //             Accept: 'application/json',
-    //             'Content-Type': 'application/json'
-    //         }
-    //     }
-
-    //     return fetch(streamUrl, settings)
-    //         .then((res) => {
-    //             // expect(res.status).toEqual(400)
-    //             return res.json()
-    //         })
-    //         .then((json) => {
-    //             expect(json.error).toContain('future timestamps are not allowed')
-    //         })
-    // })
-
-=======
->>>>>>> e84770e7
     test('pushing message with too future timestamp to Websocket plugin returns error & does not crash broker', (done) => {
         const streamMessage = buildMsg(
             streamId, 10, Date.now() + (thresholdForFutureMessageSeconds + 5) * 1000,
