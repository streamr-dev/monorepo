--- conflicted
+++ resolved
@@ -3,11 +3,7 @@
 import { Tracker } from 'streamr-network'
 import { Broker } from '../../src/broker'
 import { Message } from '../../src/helpers/PayloadFormat'
-<<<<<<< HEAD
 import { createClient, startBroker, createTestStream, Queue, getPrivateKey } from '../utils'
-=======
-import { createClient, startBroker, createTestStream, createMockUser, Queue, startTestTracker } from '../utils'
->>>>>>> c8ff951e
 
 interface MessagingPluginApi<T> {
     createClient: (action: 'publish'|'subscribe', streamId: string, apiKey: string) => Promise<T>
@@ -60,18 +56,8 @@
         let messageQueue: Queue<Message>
 
         beforeAll(async () => {
-<<<<<<< HEAD
             brokerUser = new Wallet(await getPrivateKey())
-            tracker = await startTracker({
-                id: 'tracker-1',
-                listen: {
-                    hostname: '127.0.0.1',
-                    port: ports.tracker
-                },
-            })
-=======
             tracker = await startTestTracker(ports.tracker)
->>>>>>> c8ff951e
             broker = await startBroker({
                 name: 'broker',
                 privateKey: brokerUser.privateKey,
