import mqtt, { AsyncMqttClient } from 'async-mqtt'
import WebSocket from 'ws'
import fetch from 'node-fetch'
import { StreamPermission } from 'streamr-client'
import { fetchPrivateKeyWithGas, Queue } from '@streamr/test-utils'
import { Broker } from '../../src/broker'
import { startBroker, createClient, createTestStream } from '../utils'
import { fastPrivateKey } from '@streamr/test-utils'
import { wait, waitForEvent, waitForCondition } from '@streamr/utils'
<<<<<<< HEAD
import { range, sample } from 'lodash'
import { Wallet } from 'ethers'
=======
import sample from 'lodash/sample'
import range from 'lodash/range'
>>>>>>> c6c47b1c

const MESSAGE_COUNT = 120
const mqttPort = 13611
const wsPort = 13612
const httpPort = 13613

const sendPostRequest = (url: string, content: object): Promise<unknown> => {
    return fetch(url, {
        method: 'POST',
        body: JSON.stringify(content),
        headers: { 'Content-Type': 'application/json' }
    })
}

interface PluginPublisher {
    connect: (streamId: string) => Promise<void>
    publish: (msg: object, streamId: string) => Promise<unknown>
    close: () => Promise<void>
}

class MqttPluginPublisher implements PluginPublisher {
    client: AsyncMqttClient | undefined
    async connect(): Promise<void> {
        this.client = await mqtt.connectAsync(`mqtt://localhost:${mqttPort}`)
    }
    publish(msg: object, streamId: string): Promise<unknown> {
        return this.client!.publish(streamId, JSON.stringify(msg))
    }
    close(): Promise<void> {
        return this.client!.end(false)
    }
}

class WebsocketPluginPublisher implements PluginPublisher {
    client: WebSocket | undefined
    async connect(streamId: string): Promise<void> {
        this.client = new WebSocket(`ws://localhost:${wsPort}/streams/${encodeURIComponent(streamId)}/publish`)
        await waitForEvent(this.client, 'open')
    }
    async publish(msg: object): Promise<unknown> {
        return this.client!.send(JSON.stringify(msg))
    }
    async close(): Promise<void> {
        return this.client!.close()
    }
}

/* eslint-disable class-methods-use-this */
class HttpPluginPublisher implements PluginPublisher {
    async connect(): Promise<void> {
    }
    async publish(msg: object, streamId: string): Promise<unknown> {
        return sendPostRequest(`http://localhost:${httpPort}/streams/${encodeURIComponent(streamId)}`, msg)
    }
    async close(): Promise<void> {
    }
}

const publishMessages = async (streamId: string): Promise<any[]> => {
    const publishers: Record<string, PluginPublisher> = {
        mqtt1: new MqttPluginPublisher(),
        mqtt2: new MqttPluginPublisher(),
        websocket1: new WebsocketPluginPublisher(),
        websocket2: new WebsocketPluginPublisher(),
        http1: new HttpPluginPublisher(),
        http2: new HttpPluginPublisher(),
    }
    await Promise.all(Object.values(publishers).map((publisher) => publisher.connect(streamId)))
    const messages: { index: number, publisher: string }[] = []
    for (const index of range(MESSAGE_COUNT)) {
        messages.push({
            index,
            publisher: sample(Object.keys(publishers)) as any
        })
    }
    let firstMessage = true
    for await (const msg of messages) {
        await publishers[msg.publisher].publish(msg, streamId)
        if (firstMessage) {
            firstMessage = false
            await wait(2000) // TODO: Remove after NET-919, where we can grow Propagation.ts buffer size
        }
    }
    await Promise.all(Object.values(publishers).map((publisher) => publisher.close()))
    return messages
}

describe('multiple publisher plugins', () => {

    let broker: Broker
    let privateKey: string
    let streamId: string

    beforeAll(async () => {
        privateKey = await fetchPrivateKeyWithGas()
        const client = await createClient(privateKey)
        const stream = await createTestStream(client, module)
        streamId = stream.id
        await stream.grantPermissions({
            permissions: [StreamPermission.SUBSCRIBE],
            public: true
        })
        await client.destroy()
    }, 30 * 1000)

    beforeEach(async () => {
        broker = await startBroker({
            privateKey,
            httpPort,
            extraPlugins: {
                mqtt: {
                    port: mqttPort
                },
                websocket: {
                    port: wsPort
                },
                http: {}
            },
            wsServerPort: 44409,
            entryPoints: [{
                kademliaId: (await new Wallet(privateKey).getAddress()),
                type: 0,
                websocket: {
                    ip: '127.0.0.1',
                    port: 44409
                }
            }]
        })
    })

    afterEach(async () => {
        await broker?.stop()
    })

    it('subscribe by StreamrClient', async () => {

        const receivedMessages: Queue<unknown> = new Queue()
        const subscriber = await createClient(fastPrivateKey(), {
            network: {
                layer0: {
                    peerDescriptor: {
                        kademliaId: "multiple-publisher-plugins-subscriber",
                        type: 0
                    },
                    entryPoints: [{
                        kademliaId: (await broker.getAddress()),
                        type: 0,
                        websocket: {
                            ip: '127.0.0.1',
                            port: 44409
                        }
                    }]
                }
            }
        })
        await subscriber.subscribe(streamId, (message: unknown) => {
            receivedMessages.push(message)
        })

        const messages = await publishMessages(streamId)

        await waitForCondition(() => receivedMessages.size() >= messages.length)
        expect(receivedMessages.items).toIncludeSameMembers(messages)
        await subscriber.destroy()

    }, 10 * 1000)

    it('subscribe by websocket plugin', async () => {

        const receivedMessages: Queue<object> = new Queue()
        const subscriber = new WebSocket(`ws://localhost:${wsPort}/streams/${encodeURIComponent(streamId)}/subscribe`)
        subscriber.on('message', (data: WebSocket.RawData) => {
            const message = data.toString()
            receivedMessages.push(JSON.parse(message))
        })

        const messages = await publishMessages(streamId)

        await waitForCondition(() => receivedMessages.size() >= messages.length)
        expect(receivedMessages.items).toIncludeSameMembers(messages)
        await subscriber.close()

    })

    it('subscribe by mqtt plugin', async () => {

        const receivedMessages: Queue<object> = new Queue()
        const subscriber = await mqtt.connectAsync(`mqtt://localhost:${mqttPort}`)
        subscriber.on('message', (topic: string, message: Buffer) => {
            if (topic === streamId) {
                receivedMessages.push(JSON.parse(message.toString()))
            }
        })
        await subscriber.subscribe(streamId)

        const messages = await publishMessages(streamId)

        await waitForCondition(() => receivedMessages.size() >= messages.length)
        expect(receivedMessages.items).toIncludeSameMembers(messages)
        await subscriber.end(true)
    })
})<|MERGE_RESOLUTION|>--- conflicted
+++ resolved
@@ -7,13 +7,9 @@
 import { startBroker, createClient, createTestStream } from '../utils'
 import { fastPrivateKey } from '@streamr/test-utils'
 import { wait, waitForEvent, waitForCondition } from '@streamr/utils'
-<<<<<<< HEAD
-import { range, sample } from 'lodash'
 import { Wallet } from 'ethers'
-=======
 import sample from 'lodash/sample'
 import range from 'lodash/range'
->>>>>>> c6c47b1c
 
 const MESSAGE_COUNT = 120
 const mqttPort = 13611
@@ -148,7 +144,7 @@
         await broker?.stop()
     })
 
-    it('subscribe by StreamrClient', async () => {
+    it.only('subscribe by StreamrClient', async () => {
 
         const receivedMessages: Queue<unknown> = new Queue()
         const subscriber = await createClient(fastPrivateKey(), {
