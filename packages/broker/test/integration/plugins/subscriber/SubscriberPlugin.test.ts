--- conflicted
+++ resolved
@@ -40,15 +40,9 @@
     let plugin: any
 
     beforeAll(async () => {
-<<<<<<< HEAD
-        client = await createClient(wallet.privateKey)
+        client = createClient(wallet.privateKey)
         plugin = await createMockPlugin()
         await plugin.start(client)
-=======
-        client = createClient(wallet.privateKey)
-        plugin = await createMockPlugin(client)
-        await plugin.start()
->>>>>>> 64d2ac2e
     })
 
     afterAll(async () => {
