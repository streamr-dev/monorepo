import { Provider } from '@ethersproject/abstract-provider'
import { JsonRpcProvider } from '@ethersproject/providers'
import { StreamrEnvDeployer, TestToken } from '@streamr/network-contracts'
import { Logger, wait, waitForCondition } from '@streamr/utils'
import { Wallet } from 'ethers'
import { parseEther } from 'ethers/lib/utils'
import { mock } from 'jest-mock-extended'
import { VoteOnSuspectNodeHelper } from '../../../../src/plugins/operator/VoteOnSuspectNodeHelper'
<<<<<<< HEAD
import { Chain } from '@streamr/config'
import { createWalletAndDeployOperator } from './createWalletAndDeployOperator'
import { STREAMR_DOCKER_DEV_HOST, createClient } from '../../../utils'
=======
import { VoteOnSuspectNodeService } from '../../../../src/plugins/operator/VoteOnSuspectNodeService'
import { createClient, createTestStream } from '../../../utils'
import { deploySponsorship } from './deploySponsorshipContract'
import { setupOperatorContract } from './setupOperatorContract'
>>>>>>> 6ffe1fc6

const theGraphUrl = `http://${STREAMR_DOCKER_DEV_HOST}:8000/subgraphs/name/streamr-dev/network-subgraphs`

const TIMEOUT = 1000 * 60 * 10
const ADMIN_PRIV_KEY = "0x5e98cce00cff5dea6b454889f359a4ec06b9fa6b88e9d69b86de8e1c81887da0" // sidechain
// const ADMIN_PRIV_KEY = "0xac0974bec39a17e36ba4a6b4d238ff944bacb478cbed5efcae784d7bf4f2ff80" // fastChain

const logger = new Logger(module)

describe('VoteOnSuspectNodeService', () => {
    let provider: Provider
    let adminWallet: Wallet
    let token: TestToken
    let streamId1: string
    let streamrEnvDeployer: StreamrEnvDeployer
    let chainConfig: any

    // const chainURL = "http://127.0.0.1:8545"
    const chainURL = `http://${STREAMR_DOCKER_DEV_HOST}:8546`

    beforeAll(async () => {
        streamrEnvDeployer = new StreamrEnvDeployer(ADMIN_PRIV_KEY, chainURL)
        await streamrEnvDeployer.deployEnvironment()
        const { contracts } = streamrEnvDeployer
        chainConfig = { contracts: streamrEnvDeployer.addresses } as any

        provider = new JsonRpcProvider(chainURL)
        logger.trace('Connected', { networkInfo: await provider.getNetwork() })

        adminWallet = new Wallet(ADMIN_PRIV_KEY, provider)

        token = contracts.DATA as unknown as TestToken
        const client = createClient(ADMIN_PRIV_KEY, { 
            contracts: { 
                streamRegistryChainAddress: chainConfig.contracts.StreamRegistry,
                streamRegistryChainRPCs: {
                    chainId: 0,  // some chain id
                    rpcs: [{
                        url: chainURL
                    }]
                }
            }
        })
        streamId1 = (await createTestStream(client, module)).id
        await createTestStream(client, module)
        await client.destroy()

    }, TIMEOUT)

    it('allows to flag an operator as malicious', async () => {
        const flagger = await setupOperatorContract({ provider, chainConfig, theGraphUrl, adminKey: ADMIN_PRIV_KEY })
        logger.trace('deployed flagger contract ' + flagger.operatorConfig.operatorContractAddress)
        const target = await setupOperatorContract({ provider, chainConfig, theGraphUrl, adminKey: ADMIN_PRIV_KEY })
        logger.trace('deployed target contract ' + target.operatorConfig.operatorContractAddress)
        const voter = await setupOperatorContract({ provider, chainConfig, theGraphUrl, adminKey: ADMIN_PRIV_KEY })
        logger.trace('deployed voter contract ' + voter.operatorConfig.operatorContractAddress)

        await wait(5000) // wait for events to be processed // wait for events to be processed
        const flaggerClient = createClient(flagger.operatorWallet.privateKey)
        const flaggerVoteService = new VoteOnSuspectNodeService(flaggerClient, flagger.operatorConfig)
        await flaggerVoteService.start()

        const targetClient = createClient(target.operatorWallet.privateKey)
        const targetVoteService = new VoteOnSuspectNodeService(targetClient, target.operatorConfig)
        await targetVoteService.start()

        const voterClient = createClient(voter.operatorWallet.privateKey)
        const voterVoteService = new VoteOnSuspectNodeService(voterClient, voter.operatorConfig)
        await voterVoteService.start()

        logger.trace('deploying sponsorship contract')
<<<<<<< HEAD
        const sponsorship = await deploySponsorship(config, adminWallet, { streamId: streamId1 })
=======
        const sponsorship = await deploySponsorship(chainConfig, adminWallet, {
            streamId: streamId1 })
>>>>>>> 6ffe1fc6
        logger.trace('sponsoring sponsorship contract')
        await (await token.connect(flagger.operatorWallet).approve(sponsorship.address, parseEther('500'))).wait()
        await (await sponsorship.connect(flagger.operatorWallet).sponsor(parseEther('500'))).wait()

        logger.trace('each operator delegates to its operactor contract')
        logger.trace('delegating from flagger: ' + flagger.operatorWallet.address)
        await (await token.connect(flagger.operatorWallet).transferAndCall(flagger.operatorContract.address,
            parseEther('200'), flagger.operatorWallet.address)).wait()
        logger.trace('delegating from target: ' + target.operatorWallet.address)
        await (await token.connect(target.operatorWallet).transferAndCall(target.operatorContract.address,
            parseEther('200'), target.operatorWallet.address)).wait()
        logger.trace('delegating from voter: ' + voter.operatorWallet.address)
        await (await token.connect(voter.operatorWallet).transferAndCall(voter.operatorContract.address,
            parseEther('200'), voter.operatorWallet.address)).wait()

        await wait(3000) // sometimes these stake fail, possibly when they end up in the same block
        logger.trace('staking to sponsorship contract from flagger and target and voter')
        logger.trace('staking from flagger: ' + flagger.operatorContract.address)
        await (await flagger.operatorContract.stake(sponsorship.address, parseEther('150'))).wait()
        await wait(3000)
        logger.trace('staking from target: ' + target.operatorContract.address)
        await (await target.operatorContract.stake(sponsorship.address, parseEther('150'))).wait()
        await wait(3000)
        logger.trace('staking from voter: ' + voter.operatorContract.address)
        await (await voter.operatorContract.stake(sponsorship.address, parseEther('150'))).wait()

        logger.trace('registering node addresses')
        await (await flagger.operatorContract.setNodeAddresses([await flagger.operatorContract.owner()])).wait()

        logger.trace('flagging target operator')
        // TODO: replace mock voting with real voting down the line to make this a e2e test in the true sense
        const mockVoteOnSuspectNodeHelper = mock<VoteOnSuspectNodeHelper>()
        mockVoteOnSuspectNodeHelper.voteOnFlag.mockImplementation(async (operatorAddress, suspectAddress, flag) => {
            logger.trace('mockVoteOnSuspectNodeHelper.voteOnFlag called')
            logger.trace('operatorAddress: ' + operatorAddress)
            logger.trace('suspectAddress: ' + suspectAddress)
            logger.trace('flag: ' + flag)
        })
        // @ts-expect-error mock
        voterVoteService.voteOnSuspectNodeHelper = mockVoteOnSuspectNodeHelper
        await (await flagger.operatorContract.flag(sponsorship.address, target.operatorContract.address)).wait()
        // check that voter votes
        await waitForCondition(() => mockVoteOnSuspectNodeHelper.voteOnFlag.mock.calls.length > 0, 10000)
        expect(mockVoteOnSuspectNodeHelper.voteOnFlag).toHaveBeenCalledTimes(1)
        expect(mockVoteOnSuspectNodeHelper.voteOnFlag).toHaveBeenCalledWith(sponsorship.address, target.operatorContract.address, true)
        await flaggerVoteService.stop()
    }, TIMEOUT)
})<|MERGE_RESOLUTION|>--- conflicted
+++ resolved
@@ -6,16 +6,10 @@
 import { parseEther } from 'ethers/lib/utils'
 import { mock } from 'jest-mock-extended'
 import { VoteOnSuspectNodeHelper } from '../../../../src/plugins/operator/VoteOnSuspectNodeHelper'
-<<<<<<< HEAD
-import { Chain } from '@streamr/config'
-import { createWalletAndDeployOperator } from './createWalletAndDeployOperator'
-import { STREAMR_DOCKER_DEV_HOST, createClient } from '../../../utils'
-=======
 import { VoteOnSuspectNodeService } from '../../../../src/plugins/operator/VoteOnSuspectNodeService'
-import { createClient, createTestStream } from '../../../utils'
+import { STREAMR_DOCKER_DEV_HOST, createClient, createTestStream } from '../../../utils'
 import { deploySponsorship } from './deploySponsorshipContract'
 import { setupOperatorContract } from './setupOperatorContract'
->>>>>>> 6ffe1fc6
 
 const theGraphUrl = `http://${STREAMR_DOCKER_DEV_HOST}:8000/subgraphs/name/streamr-dev/network-subgraphs`
 
@@ -87,12 +81,8 @@
         await voterVoteService.start()
 
         logger.trace('deploying sponsorship contract')
-<<<<<<< HEAD
-        const sponsorship = await deploySponsorship(config, adminWallet, { streamId: streamId1 })
-=======
         const sponsorship = await deploySponsorship(chainConfig, adminWallet, {
             streamId: streamId1 })
->>>>>>> 6ffe1fc6
         logger.trace('sponsoring sponsorship contract')
         await (await token.connect(flagger.operatorWallet).approve(sponsorship.address, parseEther('500'))).wait()
         await (await sponsorship.connect(flagger.operatorWallet).sponsor(parseEther('500'))).wait()
