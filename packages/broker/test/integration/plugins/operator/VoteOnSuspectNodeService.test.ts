--- conflicted
+++ resolved
@@ -35,10 +35,6 @@
         chainConfig = { contracts: streamrEnvDeployer.addresses } as any
         provider = new JsonRpcProvider(chainURL)
         adminWallet = new Wallet(ADMIN_PRIV_KEY, provider)
-<<<<<<< HEAD
-
-=======
->>>>>>> bf86cf0d
         token = contracts.DATA as unknown as TestToken
         const client = createClient(ADMIN_PRIV_KEY, { 
             contracts: { 
@@ -56,13 +52,8 @@
         await client.destroy()
 
     }, TIMEOUT)
-<<<<<<< HEAD
-
-    it('allows to flag an operator as malicious', async () => {
-=======
     
     it('votes on suspected node when review requested', async () => {
->>>>>>> bf86cf0d
         const flagger = await setupOperatorContract({ provider, chainConfig, theGraphUrl, adminKey: ADMIN_PRIV_KEY })
         const target = await setupOperatorContract({ provider, chainConfig, theGraphUrl, adminKey: ADMIN_PRIV_KEY })
         const voter = await setupOperatorContract({ provider, chainConfig, theGraphUrl, adminKey: ADMIN_PRIV_KEY })
@@ -87,42 +78,6 @@
         const voterVoteService = new VoteOnSuspectNodeService(voterClient, voter.operatorConfig)
         await voterVoteService.start()
 
-<<<<<<< HEAD
-        logger.trace('deploying sponsorship contract')
-        const sponsorship = await deploySponsorship(chainConfig, adminWallet, {
-            streamId: streamId1 })
-        logger.trace('sponsoring sponsorship contract')
-        await (await token.connect(flagger.operatorWallet).approve(sponsorship.address, parseEther('500'))).wait()
-        await (await sponsorship.connect(flagger.operatorWallet).sponsor(parseEther('500'))).wait()
-
-        logger.trace('each operator delegates to its operactor contract')
-        logger.trace('delegating from flagger: ' + flagger.operatorWallet.address)
-        await (await token.connect(flagger.operatorWallet).transferAndCall(flagger.operatorContract.address,
-            parseEther('200'), flagger.operatorWallet.address)).wait()
-        logger.trace('delegating from target: ' + target.operatorWallet.address)
-        await (await token.connect(target.operatorWallet).transferAndCall(target.operatorContract.address,
-            parseEther('200'), target.operatorWallet.address)).wait()
-        logger.trace('delegating from voter: ' + voter.operatorWallet.address)
-        await (await token.connect(voter.operatorWallet).transferAndCall(voter.operatorContract.address,
-            parseEther('200'), voter.operatorWallet.address)).wait()
-
-        await wait(3000) // sometimes these stake fail, possibly when they end up in the same block
-        logger.trace('staking to sponsorship contract from flagger and target and voter')
-        logger.trace('staking from flagger: ' + flagger.operatorContract.address)
-        await (await flagger.operatorContract.stake(sponsorship.address, parseEther('150'))).wait()
-        await wait(3000)
-        logger.trace('staking from target: ' + target.operatorContract.address)
-        await (await target.operatorContract.stake(sponsorship.address, parseEther('150'))).wait()
-        await wait(3000)
-        logger.trace('staking from voter: ' + voter.operatorContract.address)
-        await (await voter.operatorContract.stake(sponsorship.address, parseEther('150'))).wait()
-
-        logger.trace('registering node addresses')
-        await (await flagger.operatorContract.setNodeAddresses([await flagger.operatorContract.owner()])).wait()
-
-        logger.trace('flagging target operator')
-=======
->>>>>>> bf86cf0d
         // TODO: replace mock voting with real voting down the line to make this a e2e test in the true sense
         const mockVoteOnSuspectNodeHelper = mock<VoteOnSuspectNodeHelper>()
         mockVoteOnSuspectNodeHelper.voteOnFlag.mockResolvedValue(undefined)
