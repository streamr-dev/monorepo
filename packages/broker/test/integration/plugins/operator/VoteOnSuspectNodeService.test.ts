--- conflicted
+++ resolved
@@ -27,13 +27,8 @@
     let chainConfig: any
 
     beforeAll(async () => {
-<<<<<<< HEAD
         const streamrEnvDeployer = new StreamrEnvDeployer(ADMIN_PRIV_KEY, CHAIN_URL)
-        await streamrEnvDeployer.deployEvironment()
-=======
-        streamrEnvDeployer = new StreamrEnvDeployer(ADMIN_PRIV_KEY, chainURL)
         await streamrEnvDeployer.deployEnvironment()
->>>>>>> 71bde1ce
         const { contracts } = streamrEnvDeployer
         chainConfig = { contracts: streamrEnvDeployer.addresses } as any
         adminWallet = new Wallet(ADMIN_PRIV_KEY, getProvider())
