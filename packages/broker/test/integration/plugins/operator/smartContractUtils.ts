--- conflicted
+++ resolved
@@ -55,13 +55,8 @@
     return newWallet.connect(provider)
 }
 
-<<<<<<< HEAD
-export async function deploySponsorship(streamId: string, wallet: Wallet): Promise<Sponsorship> {
-    return await _deploySponsorship(CONFIG, wallet, { streamId })
-=======
 export async function deploySponsorship(streamId: string, operatorWallet: Wallet): Promise<Sponsorship> {
     return await _deploySponsorship(CHAIN_CONFIG[TEST_CHAIN], operatorWallet, { streamId })
->>>>>>> babdcfe2
 }
 
 export async function deployOperatorContract(operatorWallet: Wallet): Promise<Operator> {
