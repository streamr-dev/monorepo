import { MaintainTopologyService } from '../../../../src/plugins/operator/MaintainTopologyService'
<<<<<<< HEAD
// import { OperatorClient } from '@streamr/operator-client'
=======
>>>>>>> b01a6bfc
import fetch from 'node-fetch'
import { Logger, waitForCondition } from '@streamr/utils'
import { fetchPrivateKeyWithGas } from '@streamr/test-utils'
import { parseEther } from '@ethersproject/units'
import StreamrClient, { CONFIG_TEST, Stream } from 'streamr-client'
import {
    deploySponsorship,
    deployOperatorContract,
    generateWalletWithGasAndTokens,
    getProvider,
    getTokenContract
} from './smartContractUtils'
import { StreamPartID } from '@streamr/protocol'
<<<<<<< HEAD
import { MaintainTopologyHelper } from '../../../../src/plugins/operator/MaintainTopologyHelper'
=======
import { OperatorClient } from '../../../../src/plugins/operator/OperatorClient'
>>>>>>> b01a6bfc

async function setUpStreams(): Promise<[Stream, Stream]> {
    const privateKey = await fetchPrivateKeyWithGas()
    const client = new StreamrClient({
        auth: {
            privateKey
        },
        ...CONFIG_TEST
    })
    const s1 = await client.createStream({ id: '/test1/' + Date.now(), partitions: 1 })
    const s2 = await client.createStream({ id: '/test2/' + Date.now(), partitions: 3 })
    await client.destroy()
    return [s1, s2]
}

async function getSubscribedStreamPartIds(client: StreamrClient): Promise<StreamPartID[]> {
    const subscriptions = await client.getSubscriptions()
    return subscriptions.map(({ streamPartId }) => streamPartId)
}

describe('MaintainTopologyService', () => {
    let service: MaintainTopologyService
    let client: StreamrClient

    afterEach(async () => {
        await service.stop()
        await client?.destroy()
    })

    it('happy path', async () => {
        const provider = getProvider()
        const operatorWallet = await generateWalletWithGasAndTokens(provider)
        const [stream1, stream2] = await setUpStreams()
        const sponsorship1 = await deploySponsorship(stream1.id, operatorWallet)
        const sponsorship2 = await deploySponsorship(stream2.id, operatorWallet)
        const operatorContract = await deployOperatorContract(operatorWallet)
        const token = getTokenContract()
        await (await token.connect(operatorWallet).transferAndCall(operatorContract.address, parseEther("200"), operatorWallet.address)).wait()
        await (await operatorContract.stake(sponsorship1.address, parseEther("100"))).wait()

        const client = new StreamrClient({
            ...CONFIG_TEST
        })
        service = new MaintainTopologyService(client, new MaintainTopologyHelper({
            provider,
            operatorContractAddress: operatorContract.address,
            theGraphUrl: `http://${process.env.STREAMR_DOCKER_DEV_HOST ?? '10.200.10.1'}:8000/subgraphs/name/streamr-dev/network-subgraphs`,
            fetch: fetch
        }, new Logger(module) as any)) // TODO: logger casting issue
        await service.start()

        await waitForCondition(async () => (await client.getSubscriptions()).length === 1, 10000, 1000)
        expect(await getSubscribedStreamPartIds(client)).toEqual(stream1.getStreamParts())

        await (await operatorContract.stake(sponsorship2.address, parseEther("100"))).wait()
        await waitForCondition(async () => (await client.getSubscriptions()).length === 1 + 3)
        expect(await getSubscribedStreamPartIds(client)).toEqual([
            ...stream1.getStreamParts(),
            ...stream2.getStreamParts()
        ])

        await (await operatorContract.unstake(sponsorship1.address)).wait()
        await waitForCondition(async () => (await client.getSubscriptions()).length === 3)
        expect(await getSubscribedStreamPartIds(client)).toEqual(stream2.getStreamParts())
        service.stop()
    }, 120 * 1000)
})<|MERGE_RESOLUTION|>--- conflicted
+++ resolved
@@ -1,8 +1,4 @@
 import { MaintainTopologyService } from '../../../../src/plugins/operator/MaintainTopologyService'
-<<<<<<< HEAD
-// import { OperatorClient } from '@streamr/operator-client'
-=======
->>>>>>> b01a6bfc
 import fetch from 'node-fetch'
 import { Logger, waitForCondition } from '@streamr/utils'
 import { fetchPrivateKeyWithGas } from '@streamr/test-utils'
@@ -16,11 +12,7 @@
     getTokenContract
 } from './smartContractUtils'
 import { StreamPartID } from '@streamr/protocol'
-<<<<<<< HEAD
 import { MaintainTopologyHelper } from '../../../../src/plugins/operator/MaintainTopologyHelper'
-=======
-import { OperatorClient } from '../../../../src/plugins/operator/OperatorClient'
->>>>>>> b01a6bfc
 
 async function setUpStreams(): Promise<[Stream, Stream]> {
     const privateKey = await fetchPrivateKeyWithGas()
