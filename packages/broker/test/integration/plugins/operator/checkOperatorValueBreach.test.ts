import { Contract } from '@ethersproject/contracts'
import { Operator, StreamrConfig, streamrConfigABI } from '@streamr/network-contracts'
import { Logger, toEthereumAddress, waitForCondition } from '@streamr/utils'
import { checkOperatorValueBreach } from '../../../../src/plugins/operator/checkOperatorValueBreach'
import { createClient, createTestStream } from '../../../utils'
import {
    SetupOperatorContractOpts,
    delegate,
    deploySponsorshipContract,
    generateWalletWithGasAndTokens,
    getProvider,
    setupOperatorContract,
    sponsor,
    stake
} from './contractUtils'
import { ContractFacade } from '../../../../src/plugins/operator/ContractFacade'

const logger = new Logger(module)

const STREAM_CREATION_KEY = '0xb1abdb742d3924a45b0a54f780f0f21b9d9283b231a0a0b35ce5e455fa5375e7'
const ONE_ETHER = BigInt(1e18)

const getEarnings = async (operatorContract: Operator): Promise<bigint> => {
    const { earnings } = await operatorContract.getSponsorshipsAndEarnings()
    return earnings[0].toBigInt()
}

describe('checkOperatorValueBreach', () => {

    let streamId: string
    let deployConfig: SetupOperatorContractOpts

    beforeAll(async () => {
        const client = createClient(STREAM_CREATION_KEY)
        streamId = (await createTestStream(client, module)).id
        await client.destroy()
        deployConfig = {
            operatorConfig: {
                operatorsCutPercent: 10
            }
        }
    }, 60 * 1000)

    it('withdraws the other Operators earnings when they are above the limit', async () => {
        // eslint-disable-next-line max-len
        const { operatorServiceConfig: watcherConfig, nodeWallets: watcherWallets } = await setupOperatorContract({ nodeCount: 1, ...deployConfig })
        const { operatorWallet, operatorContract } = await setupOperatorContract(deployConfig)
        const sponsorer = await generateWalletWithGasAndTokens()
<<<<<<< HEAD
        await delegate(operatorWallet, operatorContract.address, 200)
        const sponsorship1 = await deploySponsorshipContract({ earningsPerSecond: 1, streamId, deployer: operatorWallet })
        await sponsor(sponsorer, sponsorship1.address, 250)
        await stake(operatorContract, sponsorship1.address, 100)
        const sponsorship2 = await deploySponsorshipContract({ earningsPerSecond: 2, streamId, deployer: operatorWallet })
        await sponsor(sponsorer, sponsorship2.address, 250)
        await stake(operatorContract, sponsorship2.address, 100)
=======
        await delegate(operatorWallet, operatorContract.address, 20000)
        const sponsorship1 = await deploySponsorshipContract({ earningsPerSecond: 100, streamId, deployer: operatorWallet })
        await sponsor(sponsorer, sponsorship1.address, 25000)
        await stake(operatorContract, sponsorship1.address, 10000)
        const sponsorship2 = await deploySponsorshipContract({ earningsPerSecond: 200, streamId, deployer: operatorWallet })
        await sponsor(sponsorer, sponsorship2.address, 25000)
        await stake(operatorContract, sponsorship2.address, 10000)
>>>>>>> 95ab9523
        const valueBeforeWithdraw = await operatorContract.valueWithoutEarnings()
        const streamrConfigAddress = await operatorContract.streamrConfig()
        const streamrConfig = new Contract(streamrConfigAddress, streamrConfigABI, getProvider()) as unknown as StreamrConfig
        const allowedDifference = valueBeforeWithdraw.mul(await streamrConfig.maxAllowedEarningsFraction()).div(ONE_ETHER).toBigInt()
        const contractFacade = ContractFacade.createInstance({
            ...watcherConfig,
            signer: watcherWallets[0]
        })
        // overwrite (for this test only) the getRandomOperator method to deterministically return the operator's address
        contractFacade.getRandomOperator = async () => {
            return toEthereumAddress(operatorContract.address)
        }

        logger.debug('Waiting until above', { allowedDifference })
        await waitForCondition(async () => await getEarnings(operatorContract) > allowedDifference, 10000, 1000)
        await checkOperatorValueBreach(contractFacade, 1, 20)

        const earnings = await getEarnings(operatorContract)
        expect(earnings).toBeLessThan(allowedDifference)
        const valueAfterWithdraw = await operatorContract.valueWithoutEarnings()
        expect(valueAfterWithdraw.toBigInt()).toBeGreaterThan(valueBeforeWithdraw.toBigInt())

    }, 60 * 1000)
})<|MERGE_RESOLUTION|>--- conflicted
+++ resolved
@@ -46,15 +46,6 @@
         const { operatorServiceConfig: watcherConfig, nodeWallets: watcherWallets } = await setupOperatorContract({ nodeCount: 1, ...deployConfig })
         const { operatorWallet, operatorContract } = await setupOperatorContract(deployConfig)
         const sponsorer = await generateWalletWithGasAndTokens()
-<<<<<<< HEAD
-        await delegate(operatorWallet, operatorContract.address, 200)
-        const sponsorship1 = await deploySponsorshipContract({ earningsPerSecond: 1, streamId, deployer: operatorWallet })
-        await sponsor(sponsorer, sponsorship1.address, 250)
-        await stake(operatorContract, sponsorship1.address, 100)
-        const sponsorship2 = await deploySponsorshipContract({ earningsPerSecond: 2, streamId, deployer: operatorWallet })
-        await sponsor(sponsorer, sponsorship2.address, 250)
-        await stake(operatorContract, sponsorship2.address, 100)
-=======
         await delegate(operatorWallet, operatorContract.address, 20000)
         const sponsorship1 = await deploySponsorshipContract({ earningsPerSecond: 100, streamId, deployer: operatorWallet })
         await sponsor(sponsorer, sponsorship1.address, 25000)
@@ -62,7 +53,6 @@
         const sponsorship2 = await deploySponsorshipContract({ earningsPerSecond: 200, streamId, deployer: operatorWallet })
         await sponsor(sponsorer, sponsorship2.address, 25000)
         await stake(operatorContract, sponsorship2.address, 10000)
->>>>>>> 95ab9523
         const valueBeforeWithdraw = await operatorContract.valueWithoutEarnings()
         const streamrConfigAddress = await operatorContract.streamrConfig()
         const streamrConfig = new Contract(streamrConfigAddress, streamrConfigABI, getProvider()) as unknown as StreamrConfig
