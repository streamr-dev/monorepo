import { parseEther } from '@ethersproject/units'
import { fetchPrivateKeyWithGas } from '@streamr/test-utils'
import { Logger, waitForCondition } from '@streamr/utils'
import { createClient, createTestStream } from '../../../utils'
import { delegate, deploySponsorshipContract, generateWalletWithGasAndTokens, setupOperatorContract, sponsor, stake } from './contractUtils'
import { maintainOperatorValue } from '../../../../src/plugins/operator/maintainOperatorValue'
import { multiply } from '../../../../src/helpers/multiply'
import { ContractFacade } from '../../../../src/plugins/operator/ContractFacade'

const logger = new Logger(module)

const STAKE_AMOUNT = 100
const SAFETY_FRACTION = 0.5  // 50%

describe('maintainOperatorValue', () => {

    let streamId: string

    beforeAll(async () => {
        logger.debug('Creating stream for the test')
        const client = createClient(await fetchPrivateKeyWithGas())
        streamId = (await createTestStream(client, module)).id
        await client.destroy()
    }, 60 * 1000)

    /*
     * We stake 100 tokens and start a sponsorship which generates 1 token of earnings per second. Then we wait
     * until we've earned enough tokens so that the operator value has drifted at least for 2.5 tokens.
     * The default drift limit is 5 token (5% of 100 staked tokens, see StreamrConfig.sol#maxAllowedEarningsFraction
     * in network-contracts), and the configured safe limit in this test is 50%, i.e. 2.5 tokens.
     */
    it('withdraws sponsorship earnings when earnings are above the safe threshold', async () => {
        const { operatorWallet, operatorContract, operatorServiceConfig, nodeWallets } = await setupOperatorContract({
            nodeCount: 1,
            operatorConfig: {
                operatorsCutPercent: 10
            }
        })
        const sponsorer = await generateWalletWithGasAndTokens()
        const sponsorship = await deploySponsorshipContract({ earningsPerSecond: parseEther('1'), streamId, deployer: operatorWallet })
        await sponsor(sponsorer, sponsorship.address, 250)
        await delegate(operatorWallet, operatorContract.address, STAKE_AMOUNT)
        await stake(operatorContract, sponsorship.address, STAKE_AMOUNT)
<<<<<<< HEAD
        const helper = new MaintainOperatorValueHelper({
            ...operatorServiceConfig,
            signer: nodeWallets[0]
        }, 1, 20)
        const { maxAllowedEarningsDataWei } = await helper.getMyEarnings()
=======
        const contractFacade = ContractFacade.createInstance({ ...operatorServiceConfig, signer: nodeWallets[0] })
        const { maxAllowedEarningsDataWei } = await contractFacade.getMyEarnings()
>>>>>>> 48909e5c
        const triggerWithdrawLimitDataWei = multiply(maxAllowedEarningsDataWei, 1 - SAFETY_FRACTION)
        await waitForCondition(async () => {
            const { sumDataWei } = await contractFacade.getMyEarnings()
            const earnings = sumDataWei
            return earnings > triggerWithdrawLimitDataWei
        }, 10000, 1000)
        const valueBeforeWithdraw = await operatorContract.valueWithoutEarnings()

        await maintainOperatorValue(
            SAFETY_FRACTION,
            contractFacade
        )
        const valueAfterWithdraw = await operatorContract.valueWithoutEarnings()
        expect(valueAfterWithdraw.toBigInt()).toBeGreaterThan(valueBeforeWithdraw.toBigInt())
    }, 60 * 1000)
})<|MERGE_RESOLUTION|>--- conflicted
+++ resolved
@@ -41,16 +41,13 @@
         await sponsor(sponsorer, sponsorship.address, 250)
         await delegate(operatorWallet, operatorContract.address, STAKE_AMOUNT)
         await stake(operatorContract, sponsorship.address, STAKE_AMOUNT)
-<<<<<<< HEAD
-        const helper = new MaintainOperatorValueHelper({
+        const contractFacade = ContractFacade.createInstance({
             ...operatorServiceConfig,
-            signer: nodeWallets[0]
-        }, 1, 20)
-        const { maxAllowedEarningsDataWei } = await helper.getMyEarnings()
-=======
-        const contractFacade = ContractFacade.createInstance({ ...operatorServiceConfig, signer: nodeWallets[0] })
+            signer: nodeWallets[0],
+            minSponsorshipEarningsInWithdraw: 1,
+            maxSponsorshipsInWithdraw: 20
+        })
         const { maxAllowedEarningsDataWei } = await contractFacade.getMyEarnings()
->>>>>>> 48909e5c
         const triggerWithdrawLimitDataWei = multiply(maxAllowedEarningsDataWei, 1 - SAFETY_FRACTION)
         await waitForCondition(async () => {
             const { sumDataWei } = await contractFacade.getMyEarnings()
