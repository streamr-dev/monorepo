import { fetchPrivateKeyWithGas } from '@streamr/test-utils'
import { Logger, waitForCondition } from '@streamr/utils'
import { createClient, createTestStream } from '../../../utils'
import { delegate, deploySponsorshipContract, generateWalletWithGasAndTokens, setupOperatorContract, sponsor, stake } from './contractUtils'
import { maintainOperatorValue } from '../../../../src/plugins/operator/maintainOperatorValue'
import { multiply } from '../../../../src/helpers/multiply'
import { ContractFacade } from '../../../../src/plugins/operator/ContractFacade'

const logger = new Logger(module)

const STAKE_AMOUNT = 10000
const SAFETY_FRACTION = 0.5  // 50%

describe('maintainOperatorValue', () => {

    let streamId: string

    beforeAll(async () => {
        logger.debug('Creating stream for the test')
        const client = createClient(await fetchPrivateKeyWithGas())
        streamId = (await createTestStream(client, module)).id
        await client.destroy()
    }, 60 * 1000)

    /*
     * We stake 100 tokens and start a sponsorship which generates 1 token of earnings per second. Then we wait
     * until we've earned enough tokens so that the operator value has drifted at least for 2.5 tokens.
     * The default drift limit is 5 token (5% of 100 staked tokens, see StreamrConfig.sol#maxAllowedEarningsFraction
     * in network-contracts), and the configured safe limit in this test is 50%, i.e. 2.5 tokens.
     */
    it('withdraws sponsorship earnings when earnings are above the safe threshold', async () => {
        const { operatorWallet, operatorContract, operatorServiceConfig, nodeWallets } = await setupOperatorContract({
            nodeCount: 1,
            operatorConfig: {
                operatorsCutPercent: 10
            }
        })
        const sponsorer = await generateWalletWithGasAndTokens()
<<<<<<< HEAD
        const sponsorship = await deploySponsorshipContract({ earningsPerSecond: 1, streamId, deployer: operatorWallet })
        await sponsor(sponsorer, sponsorship.address, 250)
=======
        const sponsorship = await deploySponsorshipContract({ earningsPerSecond: 100, streamId, deployer: operatorWallet })
        await sponsor(sponsorer, sponsorship.address, 25000)
>>>>>>> 95ab9523
        await delegate(operatorWallet, operatorContract.address, STAKE_AMOUNT)
        await stake(operatorContract, sponsorship.address, STAKE_AMOUNT)
        const contractFacade = ContractFacade.createInstance({
            ...operatorServiceConfig,
            signer: nodeWallets[0]
        })
        const { maxAllowedEarningsDataWei } = await contractFacade.getMyEarnings(1, 20)
        const triggerWithdrawLimitDataWei = multiply(maxAllowedEarningsDataWei, 1 - SAFETY_FRACTION)
        await waitForCondition(async () => {
            const { sumDataWei } = await contractFacade.getMyEarnings(1, 20)
            const earnings = sumDataWei
            return earnings > triggerWithdrawLimitDataWei
        }, 10000, 1000)
        const valueBeforeWithdraw = await operatorContract.valueWithoutEarnings()

        await maintainOperatorValue(
            SAFETY_FRACTION,
            1,
            20,
            contractFacade
        )
        const valueAfterWithdraw = await operatorContract.valueWithoutEarnings()
        expect(valueAfterWithdraw.toBigInt()).toBeGreaterThan(valueBeforeWithdraw.toBigInt())
    }, 60 * 1000)
})<|MERGE_RESOLUTION|>--- conflicted
+++ resolved
@@ -36,13 +36,8 @@
             }
         })
         const sponsorer = await generateWalletWithGasAndTokens()
-<<<<<<< HEAD
-        const sponsorship = await deploySponsorshipContract({ earningsPerSecond: 1, streamId, deployer: operatorWallet })
-        await sponsor(sponsorer, sponsorship.address, 250)
-=======
         const sponsorship = await deploySponsorshipContract({ earningsPerSecond: 100, streamId, deployer: operatorWallet })
         await sponsor(sponsorer, sponsorship.address, 25000)
->>>>>>> 95ab9523
         await delegate(operatorWallet, operatorContract.address, STAKE_AMOUNT)
         await stake(operatorContract, sponsorship.address, STAKE_AMOUNT)
         const contractFacade = ContractFacade.createInstance({
