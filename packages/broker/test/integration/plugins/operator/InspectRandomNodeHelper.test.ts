<<<<<<< HEAD
import { Contract } from "@ethersproject/contracts"
import { JsonRpcProvider, Provider } from "@ethersproject/providers"
import { parseEther } from "@ethersproject/units"
import { Wallet } from "@ethersproject/wallet"
import { config } from "@streamr/config"
import type { TestToken } from "@streamr/network-contracts"
import { tokenABI } from "@streamr/network-contracts"
import { Logger, TheGraphClient, toEthereumAddress, wait, waitForCondition } from '@streamr/utils'
import fetch from 'node-fetch'
import { InspectRandomNodeHelper } from "../../../../src/plugins/operator/InspectRandomNodeHelper"
import { createClient } from '../../../utils'
import { deploySponsorship } from "./deploySponsorshipContract"
import { setupOperatorContract } from "./setupOperatorContract"
=======
import { JsonRpcProvider, Provider } from '@ethersproject/providers'
import { config } from '@streamr/config'
import { Wallet } from '@ethersproject/wallet'
import { parseEther } from '@ethersproject/units'
import { Logger, TheGraphClient, toEthereumAddress, wait, waitForCondition } from '@streamr/utils'
import fetch from 'node-fetch'

import type { TestToken } from '@streamr/network-contracts'
import type { StreamRegistry } from '@streamr/network-contracts'

import { tokenABI } from '@streamr/network-contracts'
import { streamRegistryABI } from '@streamr/network-contracts'
import { Contract } from '@ethersproject/contracts'

import { deploySponsorship } from './deploySponsorshipContract'
import { setupOperatorContract } from './setupOperatorContract'
import { InspectRandomNodeHelper } from '../../../../src/plugins/operator/InspectRandomNodeHelper'
>>>>>>> 58049cb3

const theGraphUrl = `http://${process.env.STREAMR_DOCKER_DEV_HOST ?? '10.200.10.1'}:8800/subgraphs/name/streamr-dev/network-subgraphs`

const logger = new Logger(module)
const chainConfig = config.dev2
const STREAM_CREATION_KEY = "0xb1abdb742d3924a45b0a54f780f0f21b9d9283b231a0a0b35ce5e455fa5375e7"

jest.setTimeout(600 * 1000)

describe('InspectRandomNodeHelper', () => {
    const chainURL = chainConfig.rpcEndpoints[0]

    let provider: Provider
    let token: TestToken
    let adminWallet: Wallet
    let streamId1: string
    let streamId2: string
    let graphClient: TheGraphClient

    beforeAll(async () => {
        provider = new JsonRpcProvider(chainURL)
        logger.debug('Connected to: ', await provider.getNetwork())

<<<<<<< HEAD
        adminWallet = new Wallet(STREAM_CREATION_KEY, provider)

        token = new Contract(chainConfig.contracts.DATA, tokenABI) as unknown as TestToken

        const client = createClient(STREAM_CREATION_KEY)
        streamId1 = (await client.createStream(`/operatorvalueservicetest-1-${Date.now()}`)).id
        streamId2 = (await client.createStream(`/operatorvalueservicetest-2-${Date.now()}`)).id
        await client.destroy()
=======
        const streamCreatorKey = '0xfe1d528b7e204a5bdfb7668a1ed3adfee45b4b96960a175c9ef0ad16dd58d728'
        adminWallet = new Wallet(streamCreatorKey, provider)

        token = new Contract(chainConfig.contracts.LINK, tokenABI) as unknown as TestToken

        const timeString = (new Date()).getTime().toString()
        const streamPath1 = '/inspectRandomNodeService-1-' + timeString
        const streamPath2 = '/inspectRandomNodeService-2-' + timeString
        streamId1 = adminWallet.address.toLowerCase() + streamPath1
        streamId2 = adminWallet.address.toLowerCase() + streamPath2
        const streamRegistry = new Contract(chainConfig.contracts.StreamRegistry, streamRegistryABI, adminWallet) as unknown as StreamRegistry
        logger.debug(`creating stream with streamId1 ${streamId1}`)
        await (await streamRegistry.createStream(streamPath1, 'metadata')).wait()
        logger.debug(`creating stream with streamId2 ${streamId2}`)
        await (await streamRegistry.createStream(streamPath2, 'metadata')).wait()
>>>>>>> 58049cb3

        graphClient = new TheGraphClient({
            serverUrl: theGraphUrl,
            fetch,
            logger: logger
        })
    })

    it('getSponsorshipsOfOperator, getOperatorsInSponsorship', async () => {
        const { operatorWallet, operatorContract, operatorConfig } = await setupOperatorContract(
            { chainConfig, provider, theGraphUrl },
        )
        logger.debug('Deployed OperatorContract at: ' + operatorContract.address)
        const inspectRandomNodeHelper = new InspectRandomNodeHelper(operatorConfig)
            
        logger.debug('Added OperatorClient listeners, deploying Sponsorship contract...')
        const sponsorship = await deploySponsorship(chainConfig, operatorWallet, {
            streamId: streamId1 })
        const sponsorship2 = await deploySponsorship(chainConfig, operatorWallet, {
            streamId: streamId2
        })

        logger.debug(`Sponsorship1 deployed at ${sponsorship.address}`)
        logger.debug(`Sponsorship2 deployed at ${sponsorship2.address}`)
        await (await token.connect(operatorWallet).transferAndCall(operatorContract.address, parseEther('200'), operatorWallet.address)).wait()

        logger.debug('Staking to sponsorship...')
        await (await operatorContract.stake(sponsorship.address, parseEther('100'))).wait()
        logger.debug(`staked on sponsorship ${sponsorship.address}`)
        await (await operatorContract.stake(sponsorship2.address, parseEther('100'))).wait()
        logger.debug(`staked on sponsorship ${sponsorship2.address}`)

        await waitForCondition(async (): Promise<boolean> => {
            const res = await inspectRandomNodeHelper.getSponsorshipsOfOperator(toEthereumAddress(operatorContract.address), 0)
            return res.length === 2
        }, 10000, 1000)

        const sponsorships = await inspectRandomNodeHelper.getSponsorshipsOfOperator(toEthereumAddress(operatorContract.address), 0)
        expect(sponsorships).toEqual(expect.arrayContaining([toEthereumAddress(sponsorship.address), toEthereumAddress(sponsorship2.address)]))
        
        const operators = await inspectRandomNodeHelper.getOperatorsInSponsorship(toEthereumAddress(sponsorship.address), 0)
        expect(operators).toEqual([toEthereumAddress(operatorContract.address)])
    })

    it('works to flag through the inspectRandomNodeHelper', async () => {
        const flagger = await setupOperatorContract({ chainConfig, provider, theGraphUrl })
        logger.trace('deployed flagger contract ' + flagger.operatorConfig.operatorContractAddress)
        const target = await setupOperatorContract({ chainConfig, provider, theGraphUrl })
        logger.trace('deployed target contract ' + target.operatorConfig.operatorContractAddress)

        logger.trace('deploying sponsorship contract')
        const sponsorship = await deploySponsorship(chainConfig, adminWallet, {
            streamId: streamId1 })
        logger.trace('sponsoring sponsorship contract')
        await (await token.connect(flagger.operatorWallet).approve(sponsorship.address, parseEther('500'))).wait()
        await (await sponsorship.connect(flagger.operatorWallet).sponsor(parseEther('500'))).wait()

        logger.trace('each operator delegates to its operactor contract')
        logger.trace('delegating from flagger: ' + flagger.operatorWallet.address)
        await (await token.connect(flagger.operatorWallet).transferAndCall(flagger.operatorContract.address,
            parseEther('200'), flagger.operatorWallet.address)).wait() 
        logger.trace('delegating from target: ' + target.operatorWallet.address)
        await (await token.connect(target.operatorWallet).transferAndCall(target.operatorContract.address,
            parseEther('300'), target.operatorWallet.address)).wait()
        
        await wait(3000) // sometimes these stake fail, possibly when they end up in the same block
        logger.trace('staking to sponsorship contract from flagger and target and voter')
        logger.trace('staking from flagger: ' + flagger.operatorContract.address)
        await (await flagger.operatorContract.stake(sponsorship.address, parseEther('150'))).wait()
        await wait(3000)
        logger.trace('staking from target: ' + target.operatorContract.address)
        await (await target.operatorContract.stake(sponsorship.address, parseEther('250'))).wait()
        await wait(3000)

        logger.trace('registering node addresses')
        await (await flagger.operatorContract.setNodeAddresses([await flagger.operatorContract.owner()])).wait()

        logger.trace('flagging target operator')
        const inspectRandomNodeHelper = new InspectRandomNodeHelper(flagger.operatorConfig)
        await inspectRandomNodeHelper.flag(toEthereumAddress(sponsorship.address), toEthereumAddress(target.operatorContract.address))

        waitForCondition(async (): Promise<boolean> => {
            const result = await graphClient.queryEntity<{ operator: { flagsOpened: any[] } }>({ query: `
                {
                    operator(id: "${flagger.operatorContract.address.toLowerCase()}") {
                        id
                        flagsOpened {
                          id
                        }
                      }
                }
                `
            })
            return result.operator.flagsOpened.length === 1
        }, 10000, 1000)

        waitForCondition(async (): Promise<boolean> => {
            const result = await graphClient.queryEntity<{ operator: { flagsTargeted: any[] } }>({ query: `
                {
                    operator(id: "${target.operatorContract.address.toLowerCase()}") {
                        id
                        flagsTargeted {
                          id
                        }
                      }
                }
                `
            })
            return result.operator.flagsTargeted.length === 1
        }, 10000, 1000)
    })
})<|MERGE_RESOLUTION|>--- conflicted
+++ resolved
@@ -1,42 +1,22 @@
-<<<<<<< HEAD
-import { Contract } from "@ethersproject/contracts"
-import { JsonRpcProvider, Provider } from "@ethersproject/providers"
-import { parseEther } from "@ethersproject/units"
-import { Wallet } from "@ethersproject/wallet"
-import { config } from "@streamr/config"
-import type { TestToken } from "@streamr/network-contracts"
-import { tokenABI } from "@streamr/network-contracts"
+import { Contract } from '@ethersproject/contracts'
+import { JsonRpcProvider, Provider } from '@ethersproject/providers'
+import { parseEther } from '@ethersproject/units'
+import { Wallet } from '@ethersproject/wallet'
+import { config } from '@streamr/config'
+import type { TestToken } from '@streamr/network-contracts'
+import { tokenABI } from '@streamr/network-contracts'
 import { Logger, TheGraphClient, toEthereumAddress, wait, waitForCondition } from '@streamr/utils'
 import fetch from 'node-fetch'
-import { InspectRandomNodeHelper } from "../../../../src/plugins/operator/InspectRandomNodeHelper"
+import { InspectRandomNodeHelper } from '../../../../src/plugins/operator/InspectRandomNodeHelper'
 import { createClient } from '../../../utils'
-import { deploySponsorship } from "./deploySponsorshipContract"
-import { setupOperatorContract } from "./setupOperatorContract"
-=======
-import { JsonRpcProvider, Provider } from '@ethersproject/providers'
-import { config } from '@streamr/config'
-import { Wallet } from '@ethersproject/wallet'
-import { parseEther } from '@ethersproject/units'
-import { Logger, TheGraphClient, toEthereumAddress, wait, waitForCondition } from '@streamr/utils'
-import fetch from 'node-fetch'
-
-import type { TestToken } from '@streamr/network-contracts'
-import type { StreamRegistry } from '@streamr/network-contracts'
-
-import { tokenABI } from '@streamr/network-contracts'
-import { streamRegistryABI } from '@streamr/network-contracts'
-import { Contract } from '@ethersproject/contracts'
-
 import { deploySponsorship } from './deploySponsorshipContract'
 import { setupOperatorContract } from './setupOperatorContract'
-import { InspectRandomNodeHelper } from '../../../../src/plugins/operator/InspectRandomNodeHelper'
->>>>>>> 58049cb3
 
 const theGraphUrl = `http://${process.env.STREAMR_DOCKER_DEV_HOST ?? '10.200.10.1'}:8800/subgraphs/name/streamr-dev/network-subgraphs`
 
 const logger = new Logger(module)
 const chainConfig = config.dev2
-const STREAM_CREATION_KEY = "0xb1abdb742d3924a45b0a54f780f0f21b9d9283b231a0a0b35ce5e455fa5375e7"
+const STREAM_CREATION_KEY = '0xb1abdb742d3924a45b0a54f780f0f21b9d9283b231a0a0b35ce5e455fa5375e7'
 
 jest.setTimeout(600 * 1000)
 
@@ -54,7 +34,6 @@
         provider = new JsonRpcProvider(chainURL)
         logger.debug('Connected to: ', await provider.getNetwork())
 
-<<<<<<< HEAD
         adminWallet = new Wallet(STREAM_CREATION_KEY, provider)
 
         token = new Contract(chainConfig.contracts.DATA, tokenABI) as unknown as TestToken
@@ -63,23 +42,6 @@
         streamId1 = (await client.createStream(`/operatorvalueservicetest-1-${Date.now()}`)).id
         streamId2 = (await client.createStream(`/operatorvalueservicetest-2-${Date.now()}`)).id
         await client.destroy()
-=======
-        const streamCreatorKey = '0xfe1d528b7e204a5bdfb7668a1ed3adfee45b4b96960a175c9ef0ad16dd58d728'
-        adminWallet = new Wallet(streamCreatorKey, provider)
-
-        token = new Contract(chainConfig.contracts.LINK, tokenABI) as unknown as TestToken
-
-        const timeString = (new Date()).getTime().toString()
-        const streamPath1 = '/inspectRandomNodeService-1-' + timeString
-        const streamPath2 = '/inspectRandomNodeService-2-' + timeString
-        streamId1 = adminWallet.address.toLowerCase() + streamPath1
-        streamId2 = adminWallet.address.toLowerCase() + streamPath2
-        const streamRegistry = new Contract(chainConfig.contracts.StreamRegistry, streamRegistryABI, adminWallet) as unknown as StreamRegistry
-        logger.debug(`creating stream with streamId1 ${streamId1}`)
-        await (await streamRegistry.createStream(streamPath1, 'metadata')).wait()
-        logger.debug(`creating stream with streamId2 ${streamId2}`)
-        await (await streamRegistry.createStream(streamPath2, 'metadata')).wait()
->>>>>>> 58049cb3
 
         graphClient = new TheGraphClient({
             serverUrl: theGraphUrl,
