import { JsonRpcProvider, Provider } from "@ethersproject/providers"
import { MaintainTopologyHelper } from '../../../../src/plugins/operator/MaintainTopologyHelper'
import { config as CHAIN_CONFIG } from "@streamr/config"
import { Wallet } from "@ethersproject/wallet"
import { parseEther } from "@ethersproject/units"
import { Logger, waitForCondition } from '@streamr/utils'

import type { TestToken, Operator } from "@streamr/network-contracts"
import type { StreamRegistry } from "@streamr/network-contracts"

import { tokenABI } from "@streamr/network-contracts"
import { streamRegistryABI } from "@streamr/network-contracts"
import { Contract } from "@ethersproject/contracts"

import { deploySponsorship } from "./deploySponsorshipContract"
import { OperatorServiceConfig } from "../../../../src/plugins/operator/OperatorPlugin"
import { setupOperatorContract } from "./setupOperatorContract"

<<<<<<< HEAD
const chainConfig = Chains.load()["dev1"]
=======
const config = CHAIN_CONFIG["dev1"]
>>>>>>> babdcfe2
const theGraphUrl = `http://${process.env.STREAMR_DOCKER_DEV_HOST ?? '10.200.10.1'}:8000/subgraphs/name/streamr-dev/network-subgraphs`

const logger = new Logger(module)

jest.setTimeout(60 * 1000)

describe("MaintainTopologyHelper", () => {
    const chainURL = chainConfig.rpcEndpoints[0].url

    let provider: Provider
    let token: TestToken
    let adminWallet: Wallet
    let streamId1: string
    let streamId2: string
    let operatorWallet: Wallet
    let operatorContract: Operator
    let operatorConfig: OperatorServiceConfig

    beforeAll(async () => {
        provider = new JsonRpcProvider(chainURL)
        logger.debug("Connected to: ", await provider.getNetwork())

        const streamCreatorKey = "0xfe1d528b7e204a5bdfb7668a1ed3adfee45b4b96960a175c9ef0ad16dd58d728"
        adminWallet = new Wallet(streamCreatorKey, provider)

        token = new Contract(chainConfig.contracts.LINK, tokenABI) as unknown as TestToken
        const timeString = (new Date()).getTime().toString()
        const streamPath1 = "/operatorclienttest-1-" + timeString
        const streamPath2 = "/operatorclienttest-2-" + timeString
        streamId1 = adminWallet.address.toLowerCase() + streamPath1
        streamId2 = adminWallet.address.toLowerCase() + streamPath2
        const streamRegistry = new Contract(chainConfig.contracts.StreamRegistry, streamRegistryABI, adminWallet) as unknown as StreamRegistry
        logger.debug(`creating stream with streamId1 ${streamId1}`)
        await (await streamRegistry.createStream(streamPath1, "metadata")).wait()
        logger.debug(`creating stream with streamId2 ${streamId2}`)
        await (await streamRegistry.createStream(streamPath2, "metadata")).wait()
        ;({ operatorWallet, operatorContract, operatorConfig } = await setupOperatorContract({
            provider,
            chainConfig,
            theGraphUrl
        }))
    })

    describe("maintain topology service normal wolkflow", () => {

        let sponsorship: Contract
        let sponsorship2: Contract
        let topologyHelper: MaintainTopologyHelper

<<<<<<< HEAD
=======
        beforeAll(async () => {
            ({ operatorWallet, operatorContract, operatorConfig } = await setupOperatorContract({
                provider, 
                chainConfig: config, 
                theGraphUrl
            }))
        })
>>>>>>> babdcfe2
        afterEach(async () => {
            topologyHelper.stop()
            await operatorContract.provider.removeAllListeners()
        })

        it("client emits events when sponsorships are staked", async () => {
            topologyHelper = new MaintainTopologyHelper(operatorConfig)
            let eventcount = 0
            topologyHelper.on("addStakedStreams", (streamid: string[]) => {
                logger.debug(`got addStakedStream event for stream ${streamid}`)
                eventcount += 1
            })
            topologyHelper.on("removeStakedStream", (streamid: string) => {
                logger.debug(`got removeStakedStream event for stream ${streamid}`)
            })
            await topologyHelper.start()
            
            logger.debug("Added OperatorClient listeners, deploying Sponsorship contract...")
            sponsorship = await deploySponsorship(chainConfig, operatorWallet, {
                streamId: streamId1 })
            sponsorship2 = await deploySponsorship(chainConfig, operatorWallet, {
                streamId: streamId2
            })

            logger.debug(`Sponsorship deployed at ${sponsorship.address}, delegating...`)
            await (await token.connect(operatorWallet).transferAndCall(operatorContract.address, parseEther("200"), operatorWallet.address)).wait()

            logger.debug("Staking to sponsorship...")
            await (await operatorContract.stake(sponsorship.address, parseEther("100"))).wait()
            logger.debug(`staked on sponsorship ${sponsorship.address}`)
            await (await operatorContract.stake(sponsorship2.address, parseEther("100"))).wait()
            logger.debug(`staked on sponsorship ${sponsorship2.address}`)

            await waitForCondition(() => eventcount === 2, 10000, 1000)

            topologyHelper.stop()
        })

        it("client returns all streams from theGraph on initial startup as event", async () => {
            await new Promise((resolve) => setTimeout(resolve, 5000))
            topologyHelper = new MaintainTopologyHelper(operatorConfig)
            let streams: string[] = []
            topologyHelper.on("addStakedStreams", (streamid: string[]) => {
                logger.debug(`got addStakedStream event for stream ${streamid}`)
                streams = streams.concat(streamid)
            })

            await topologyHelper.start()
            await new Promise((resolve) => setTimeout(resolve, 3000))
            logger.debug(`streams: ${JSON.stringify(streams)}`)
            expect(streams.length).toEqual(2)
            expect(streams).toContain(streamId1)
            expect(streams).toContain(streamId2)

            topologyHelper.stop()
        })

        it("client catches onchain events and emits join and leave events", async () => {

            topologyHelper = new MaintainTopologyHelper(operatorConfig)
            let eventcount = 0
            topologyHelper.on("addStakedStreams", (streamid: string[]) => {
                logger.debug(`got addStakedStream event for stream ${streamid}`)
            })
            topologyHelper.on("removeStakedStream", (streamid: string) => {
                logger.debug(`got removeStakedStream event for stream ${streamid}`)
                eventcount += 1
            })
            await topologyHelper.start()
            await new Promise((resolve) => setTimeout(resolve, 2000))

            logger.debug("Staking to sponsorship...")
            await (await operatorContract.unstake(sponsorship.address)).wait()
            logger.debug(`staked on sponsorship ${sponsorship.address}`)
            await (await operatorContract.unstake(sponsorship2.address)).wait()
            logger.debug(`staked on sponsorship ${sponsorship2.address}`)
            await waitForCondition(() => eventcount === 2, 10000, 1000)
            topologyHelper.stop()
        })
    })

    describe("maintain topology workflow edge cases", () => {

        let sponsorship: Contract
        let sponsorship2: Contract
        let operatorClient: MaintainTopologyHelper

<<<<<<< HEAD
=======
        beforeAll(async () => {
            ({ operatorWallet, operatorContract, operatorConfig } = await setupOperatorContract({
                provider, 
                chainConfig: config, 
                theGraphUrl
            }))
        })
>>>>>>> babdcfe2
        afterEach(async () => {
            operatorClient.stop()
            await operatorContract.provider.removeAllListeners()
        })

        it("edge cases, 2 sponsorships for the same stream, join only fired once", async () => {

            operatorClient = new MaintainTopologyHelper(operatorConfig)
            let receivedAddStreams = 0
            operatorClient.on("addStakedStreams", (streamid: string[]) => {
                logger.debug(`got addStakedStream event for stream ${streamid}`)
                receivedAddStreams += 1
            })
            operatorClient.on("removeStakedStream", (streamid: string) => {
                logger.debug(`got removeStakedStream event for stream ${streamid}`)
            })
            await new Promise((resolve) => setTimeout(resolve, 2000))
            await operatorClient.start()

            logger.debug("Added OperatorClient listeners, deploying Sponsorship contract...")
            sponsorship = await deploySponsorship(chainConfig, operatorWallet, {
                streamId: streamId1 })
            sponsorship2 = await deploySponsorship(chainConfig, operatorWallet, {
                streamId: streamId1
            })

            logger.debug(`Sponsorship deployed at ${sponsorship.address}, delegating...`)
            await (await token.connect(operatorWallet).transferAndCall(operatorContract.address, parseEther("200"), operatorWallet.address)).wait()

            logger.debug("Staking to sponsorship 1...")
            await (await operatorContract.stake(sponsorship.address, parseEther("100"))).wait()
            logger.debug(`staked on sponsorship ${sponsorship.address}`)
            await waitForCondition(() => receivedAddStreams === 1, 10000, 1000)
            logger.debug("Staking to sponsorship 2...")
            await (await operatorContract.stake(sponsorship2.address, parseEther("100"))).wait()
            logger.debug(`staked on sponsorship ${sponsorship2.address}`)
            await waitForCondition(() => receivedAddStreams === 1, 10000, 1000)

            await new Promise((resolve) => setTimeout(resolve, 10000)) // wait for events to be processed

            operatorClient.stop()

        })

        it("only returns the stream from getAllStreams when staked on 2 sponsorships for the stream", async () => {

            const operatorClient = new MaintainTopologyHelper(operatorConfig)
            let streams: string[] = []
            operatorClient.on("addStakedStreams", (streamIDs: string[]) => {
                logger.debug(`got addStakedStream event for stream ${streamIDs}`)
                streams = streamIDs
            })
            operatorClient.on("removeStakedStream", (streamid: string) => {
                logger.debug(`got removeStakedStream event for stream ${streamid}`)
            })
            await operatorClient.start()
            await waitForCondition(() => streams.length === 1, 10000, 1000)
            expect(streams).toContain(streamId1)
            operatorClient.stop()
        })

        it("edge cases, 2 sponsorships for the same stream, remove only fired once", async () => {

            operatorClient = new MaintainTopologyHelper(operatorConfig)
            let receivedRemoveStreams = 0
            operatorClient.on("addStakedStreams", (streamid: string[]) => {
                logger.debug(`got addStakedStream event for stream ${streamid}`)
            })
            operatorClient.on("removeStakedStream", (streamid: string) => {
                logger.debug(`got removeStakedStream event for stream ${streamid}`)
                receivedRemoveStreams += 1
            })
            await operatorClient.start()

            await new Promise((resolve) => setTimeout(resolve, 3000))

            logger.debug("Unstaking from sponsorship1...")
            await (await operatorContract.unstake(sponsorship.address)).wait()
            logger.debug(`unstaked from sponsorship1 ${sponsorship.address}`)
            await waitForCondition(() => receivedRemoveStreams === 0, 10000, 1000)
            await (await operatorContract.unstake(sponsorship2.address)).wait()
            await waitForCondition(() => receivedRemoveStreams === 1, 10000, 1000)

            operatorClient.stop()
        })
    })
})<|MERGE_RESOLUTION|>--- conflicted
+++ resolved
@@ -16,11 +16,7 @@
 import { OperatorServiceConfig } from "../../../../src/plugins/operator/OperatorPlugin"
 import { setupOperatorContract } from "./setupOperatorContract"
 
-<<<<<<< HEAD
-const chainConfig = Chains.load()["dev1"]
-=======
-const config = CHAIN_CONFIG["dev1"]
->>>>>>> babdcfe2
+const chainConfig = CHAIN_CONFIG["dev1"]
 const theGraphUrl = `http://${process.env.STREAMR_DOCKER_DEV_HOST ?? '10.200.10.1'}:8000/subgraphs/name/streamr-dev/network-subgraphs`
 
 const logger = new Logger(module)
@@ -70,16 +66,6 @@
         let sponsorship2: Contract
         let topologyHelper: MaintainTopologyHelper
 
-<<<<<<< HEAD
-=======
-        beforeAll(async () => {
-            ({ operatorWallet, operatorContract, operatorConfig } = await setupOperatorContract({
-                provider, 
-                chainConfig: config, 
-                theGraphUrl
-            }))
-        })
->>>>>>> babdcfe2
         afterEach(async () => {
             topologyHelper.stop()
             await operatorContract.provider.removeAllListeners()
@@ -167,16 +153,6 @@
         let sponsorship2: Contract
         let operatorClient: MaintainTopologyHelper
 
-<<<<<<< HEAD
-=======
-        beforeAll(async () => {
-            ({ operatorWallet, operatorContract, operatorConfig } = await setupOperatorContract({
-                provider, 
-                chainConfig: config, 
-                theGraphUrl
-            }))
-        })
->>>>>>> babdcfe2
         afterEach(async () => {
             operatorClient.stop()
             await operatorContract.provider.removeAllListeners()
