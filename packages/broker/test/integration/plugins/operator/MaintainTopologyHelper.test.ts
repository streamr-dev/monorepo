import { Contract } from "@ethersproject/contracts"
import { JsonRpcProvider, Provider } from "@ethersproject/providers"
import { parseEther } from "@ethersproject/units"
import { Wallet } from "@ethersproject/wallet"
import { config as CHAIN_CONFIG } from "@streamr/config"
import type { Operator, TestToken } from "@streamr/network-contracts"
import { tokenABI } from "@streamr/network-contracts"
import { fetchPrivateKeyWithGas } from '@streamr/test-utils'
import { Logger, waitForCondition } from '@streamr/utils'
import { MaintainTopologyHelper } from '../../../../src/plugins/operator/MaintainTopologyHelper'
import { OperatorServiceConfig } from "../../../../src/plugins/operator/OperatorPlugin"
import { createClient, createTestStream } from '../../../utils'
import { deploySponsorship } from "./deploySponsorshipContract"
import { setupOperatorContract } from "./setupOperatorContract"

const chainConfig = CHAIN_CONFIG['dev2']
const theGraphUrl = `http://${process.env.STREAMR_DOCKER_DEV_HOST ?? '10.200.10.1'}:8800/subgraphs/name/streamr-dev/network-subgraphs`

const logger = new Logger(module)

jest.setTimeout(60 * 1000)

describe("MaintainTopologyHelper", () => {
    const chainURL = chainConfig.rpcEndpoints[0].url

    let provider: Provider
    let token: TestToken
    let adminWallet: Wallet
    let streamId1: string
    let streamId2: string
    let operatorWallet: Wallet
    let operatorContract: Operator
    let operatorConfig: OperatorServiceConfig

    beforeAll(async () => {
        provider = new JsonRpcProvider(chainURL)
        logger.debug("Connected to: ", await provider.getNetwork())

        const streamCreatorKey = "0xfe1d528b7e204a5bdfb7668a1ed3adfee45b4b96960a175c9ef0ad16dd58d728"
        adminWallet = new Wallet(streamCreatorKey, provider)

<<<<<<< HEAD
        token = new Contract(chainConfig.contracts.DATA, tokenABI) as unknown as TestToken
        const timeString = (new Date()).getTime().toString()
        const streamPath1 = "/operatorclienttest-1-" + timeString
        const streamPath2 = "/operatorclienttest-2-" + timeString
        streamId1 = adminWallet.address.toLowerCase() + streamPath1
        streamId2 = adminWallet.address.toLowerCase() + streamPath2
        const streamRegistry = new Contract(chainConfig.contracts.StreamRegistry, streamRegistryABI, adminWallet) as unknown as StreamRegistry
        logger.debug(`creating stream with streamId1 ${streamId1}`)
        await (await streamRegistry.createStream(streamPath1, "metadata")).wait()
        logger.debug(`creating stream with streamId2 ${streamId2}`)
        await (await streamRegistry.createStream(streamPath2, "metadata")).wait()
=======
        token = new Contract(chainConfig.contracts.LINK, tokenABI) as unknown as TestToken
        const client = createClient(await fetchPrivateKeyWithGas())
        streamId1 = (await createTestStream(client, module)).id
        streamId2 = (await createTestStream(client, module)).id
        await client.destroy()
>>>>>>> 88091752
        ;({ operatorWallet, operatorContract, operatorConfig } = await setupOperatorContract({
            provider,
            chainConfig,
            theGraphUrl
        }))
    })

    describe("maintain topology service normal wolkflow", () => {

        let sponsorship: Contract
        let sponsorship2: Contract
        let topologyHelper: MaintainTopologyHelper

        afterEach(async () => {
            topologyHelper.stop()
            operatorContract.provider.removeAllListeners()
        })

        it("client emits events when sponsorships are staked", async () => {
            topologyHelper = new MaintainTopologyHelper(operatorConfig)
            let eventcount = 0
            topologyHelper.on("addStakedStreams", (streamid: string[]) => {
                logger.debug(`got addStakedStream event for stream ${streamid}`)
                eventcount += 1
            })
            topologyHelper.on("removeStakedStream", (streamid: string) => {
                logger.debug(`got removeStakedStream event for stream ${streamid}`)
            })
            await topologyHelper.start()
            
            logger.debug("Added OperatorClient listeners, deploying Sponsorship contract...")
            sponsorship = await deploySponsorship(chainConfig, operatorWallet, {
                streamId: streamId1 })
            sponsorship2 = await deploySponsorship(chainConfig, operatorWallet, {
                streamId: streamId2
            })

            logger.debug(`Sponsorship deployed at ${sponsorship.address}, delegating...`)
            await (await token.connect(operatorWallet).transferAndCall(operatorContract.address, parseEther("200"), operatorWallet.address)).wait()

            logger.debug("Staking to sponsorship...")
            await (await operatorContract.stake(sponsorship.address, parseEther("100"))).wait()
            logger.debug(`staked on sponsorship ${sponsorship.address}`)
            await (await operatorContract.stake(sponsorship2.address, parseEther("100"))).wait()
            logger.debug(`staked on sponsorship ${sponsorship2.address}`)

            await waitForCondition(() => eventcount === 2, 10000, 1000)

            topologyHelper.stop()
        })

        it("client returns all streams from theGraph on initial startup as event", async () => {
            await new Promise((resolve) => setTimeout(resolve, 5000))
            topologyHelper = new MaintainTopologyHelper(operatorConfig)
            let streams: string[] = []
            topologyHelper.on("addStakedStreams", (streamid: string[]) => {
                logger.debug(`got addStakedStream event for stream ${streamid}`)
                streams = streams.concat(streamid)
            })

            await topologyHelper.start()
            await new Promise((resolve) => setTimeout(resolve, 3000))
            logger.debug(`streams: ${JSON.stringify(streams)}`)
            expect(streams.length).toEqual(2)
            expect(streams).toContain(streamId1)
            expect(streams).toContain(streamId2)

            topologyHelper.stop()
        })

        it("client catches onchain events and emits join and leave events", async () => {

            topologyHelper = new MaintainTopologyHelper(operatorConfig)
            let eventcount = 0
            topologyHelper.on("addStakedStreams", (streamid: string[]) => {
                logger.debug(`got addStakedStream event for stream ${streamid}`)
            })
            topologyHelper.on("removeStakedStream", (streamid: string) => {
                logger.debug(`got removeStakedStream event for stream ${streamid}`)
                eventcount += 1
            })
            await topologyHelper.start()
            await new Promise((resolve) => setTimeout(resolve, 2000))

            logger.debug("Staking to sponsorship...")
            await (await operatorContract.unstake(sponsorship.address)).wait()
            logger.debug(`staked on sponsorship ${sponsorship.address}`)
            await (await operatorContract.unstake(sponsorship2.address)).wait()
            logger.debug(`staked on sponsorship ${sponsorship2.address}`)
            await waitForCondition(() => eventcount === 2, 10000, 1000)
            topologyHelper.stop()
        })
    })

    describe("maintain topology workflow edge cases", () => {

        let sponsorship: Contract
        let sponsorship2: Contract
        let operatorClient: MaintainTopologyHelper

        afterEach(async () => {
            operatorClient.stop()
            operatorContract.provider.removeAllListeners()
        })

        it("edge cases, 2 sponsorships for the same stream, join only fired once", async () => {

            operatorClient = new MaintainTopologyHelper(operatorConfig)
            let receivedAddStreams = 0
            operatorClient.on("addStakedStreams", (streamid: string[]) => {
                logger.debug(`got addStakedStream event for stream ${streamid}`)
                receivedAddStreams += 1
            })
            operatorClient.on("removeStakedStream", (streamid: string) => {
                logger.debug(`got removeStakedStream event for stream ${streamid}`)
            })
            await new Promise((resolve) => setTimeout(resolve, 2000))
            await operatorClient.start()

            logger.debug("Added OperatorClient listeners, deploying Sponsorship contract...")
            sponsorship = await deploySponsorship(chainConfig, operatorWallet, {
                streamId: streamId1 })
            sponsorship2 = await deploySponsorship(chainConfig, operatorWallet, {
                streamId: streamId1
            })

            logger.debug(`Sponsorship deployed at ${sponsorship.address}, delegating...`)
            await (await token.connect(operatorWallet).transferAndCall(operatorContract.address, parseEther("200"), operatorWallet.address)).wait()

            logger.debug("Staking to sponsorship 1...")
            await (await operatorContract.stake(sponsorship.address, parseEther("100"))).wait()
            logger.debug(`staked on sponsorship ${sponsorship.address}`)
            await waitForCondition(() => receivedAddStreams === 1, 10000, 1000)
            logger.debug("Staking to sponsorship 2...")
            await (await operatorContract.stake(sponsorship2.address, parseEther("100"))).wait()
            logger.debug(`staked on sponsorship ${sponsorship2.address}`)
            await waitForCondition(() => receivedAddStreams === 1, 10000, 1000)

            await new Promise((resolve) => setTimeout(resolve, 10000)) // wait for events to be processed

            operatorClient.stop()

        })

        it("only returns the stream from getAllStreams when staked on 2 sponsorships for the stream", async () => {

            const operatorClient = new MaintainTopologyHelper(operatorConfig)
            let streams: string[] = []
            operatorClient.on("addStakedStreams", (streamIDs: string[]) => {
                logger.debug(`got addStakedStream event for stream ${streamIDs}`)
                streams = streamIDs
            })
            operatorClient.on("removeStakedStream", (streamid: string) => {
                logger.debug(`got removeStakedStream event for stream ${streamid}`)
            })
            await operatorClient.start()
            await waitForCondition(() => streams.length === 1, 10000, 1000)
            expect(streams).toContain(streamId1)
            operatorClient.stop()
        })

        it("edge cases, 2 sponsorships for the same stream, remove only fired once", async () => {

            operatorClient = new MaintainTopologyHelper(operatorConfig)
            let receivedRemoveStreams = 0
            operatorClient.on("addStakedStreams", (streamid: string[]) => {
                logger.debug(`got addStakedStream event for stream ${streamid}`)
            })
            operatorClient.on("removeStakedStream", (streamid: string) => {
                logger.debug(`got removeStakedStream event for stream ${streamid}`)
                receivedRemoveStreams += 1
            })
            await operatorClient.start()

            await new Promise((resolve) => setTimeout(resolve, 3000))

            logger.debug("Unstaking from sponsorship1...")
            await (await operatorContract.unstake(sponsorship.address)).wait()
            logger.debug(`unstaked from sponsorship1 ${sponsorship.address}`)
            await waitForCondition(() => receivedRemoveStreams === 0, 10000, 1000)
            await (await operatorContract.unstake(sponsorship2.address)).wait()
            await waitForCondition(() => receivedRemoveStreams === 1, 10000, 1000)

            operatorClient.stop()
        })
    })
})<|MERGE_RESOLUTION|>--- conflicted
+++ resolved
@@ -39,25 +39,11 @@
         const streamCreatorKey = "0xfe1d528b7e204a5bdfb7668a1ed3adfee45b4b96960a175c9ef0ad16dd58d728"
         adminWallet = new Wallet(streamCreatorKey, provider)
 
-<<<<<<< HEAD
         token = new Contract(chainConfig.contracts.DATA, tokenABI) as unknown as TestToken
-        const timeString = (new Date()).getTime().toString()
-        const streamPath1 = "/operatorclienttest-1-" + timeString
-        const streamPath2 = "/operatorclienttest-2-" + timeString
-        streamId1 = adminWallet.address.toLowerCase() + streamPath1
-        streamId2 = adminWallet.address.toLowerCase() + streamPath2
-        const streamRegistry = new Contract(chainConfig.contracts.StreamRegistry, streamRegistryABI, adminWallet) as unknown as StreamRegistry
-        logger.debug(`creating stream with streamId1 ${streamId1}`)
-        await (await streamRegistry.createStream(streamPath1, "metadata")).wait()
-        logger.debug(`creating stream with streamId2 ${streamId2}`)
-        await (await streamRegistry.createStream(streamPath2, "metadata")).wait()
-=======
-        token = new Contract(chainConfig.contracts.LINK, tokenABI) as unknown as TestToken
         const client = createClient(await fetchPrivateKeyWithGas())
         streamId1 = (await createTestStream(client, module)).id
         streamId2 = (await createTestStream(client, module)).id
         await client.destroy()
->>>>>>> 88091752
         ;({ operatorWallet, operatorContract, operatorConfig } = await setupOperatorContract({
             provider,
             chainConfig,
