import { JsonRpcProvider, Provider } from "@ethersproject/providers"
import { MaintainTopologyHelper } from '../../../../src/plugins/operator/MaintainTopologyHelper'
import { config as CHAIN_CONFIG } from "@streamr/config"
import { Wallet } from "@ethersproject/wallet"
import { parseEther } from "@ethersproject/units"
import { Logger, waitForCondition } from '@streamr/utils'

import type { TestToken, Operator } from "@streamr/network-contracts"
import type { StreamRegistry } from "@streamr/network-contracts"

import { tokenABI } from "@streamr/network-contracts"
import { streamRegistryABI } from "@streamr/network-contracts"
import { Contract } from "@ethersproject/contracts"

import { deploySponsorship } from "./deploySponsorshipContract"
import { OperatorServiceConfig } from "../../../../src/plugins/operator/OperatorPlugin"
import { setupOperatorContract } from "./setupOperatorContract"

<<<<<<< HEAD
const chainConfig = Chains.load()['dev2']
const theGraphUrl = `http://${process.env.STREAMR_DOCKER_DEV_HOST ?? '10.200.10.1'}:8800/subgraphs/name/streamr-dev/network-subgraphs`
=======
const chainConfig = CHAIN_CONFIG["dev1"]
const theGraphUrl = `http://${process.env.STREAMR_DOCKER_DEV_HOST ?? '10.200.10.1'}:8000/subgraphs/name/streamr-dev/network-subgraphs`
>>>>>>> 75804e0e

const logger = new Logger(module)

jest.setTimeout(60 * 1000)

describe("MaintainTopologyHelper", () => {
    const chainURL = chainConfig.rpcEndpoints[0].url

    let provider: Provider
    let token: TestToken
    let adminWallet: Wallet
    let streamId1: string
    let streamId2: string
    let operatorWallet: Wallet
    let operatorContract: Operator
    let operatorConfig: OperatorServiceConfig

    beforeAll(async () => {
        provider = new JsonRpcProvider(chainURL)
        logger.debug("Connected to: ", await provider.getNetwork())

        const streamCreatorKey = "0xfe1d528b7e204a5bdfb7668a1ed3adfee45b4b96960a175c9ef0ad16dd58d728"
        adminWallet = new Wallet(streamCreatorKey, provider)

<<<<<<< HEAD
        token = new Contract(chainConfig.contracts.DATA, tokenABI) as unknown as TestToken
=======
        token = new Contract(chainConfig.contracts.LINK, tokenABI) as unknown as TestToken
>>>>>>> 75804e0e
        const timeString = (new Date()).getTime().toString()
        const streamPath1 = "/operatorclienttest-1-" + timeString
        const streamPath2 = "/operatorclienttest-2-" + timeString
        streamId1 = adminWallet.address.toLowerCase() + streamPath1
        streamId2 = adminWallet.address.toLowerCase() + streamPath2
        const streamRegistry = new Contract(chainConfig.contracts.StreamRegistry, streamRegistryABI, adminWallet) as unknown as StreamRegistry
        logger.debug(`creating stream with streamId1 ${streamId1}`)
        await (await streamRegistry.createStream(streamPath1, "metadata")).wait()
        logger.debug(`creating stream with streamId2 ${streamId2}`)
        await (await streamRegistry.createStream(streamPath2, "metadata")).wait()
        ;({ operatorWallet, operatorContract, operatorConfig } = await setupOperatorContract({
            provider,
            chainConfig,
            theGraphUrl
        }))
    })

    describe("maintain topology service normal wolkflow", () => {

        let sponsorship: Contract
        let sponsorship2: Contract
        let topologyHelper: MaintainTopologyHelper

<<<<<<< HEAD
        beforeAll(async () => {
            ({ operatorWallet, operatorContract, operatorConfig } = await createWalletAndDeployOperator(
                provider, chainConfig, theGraphUrl
            ))
        })
=======
>>>>>>> 75804e0e
        afterEach(async () => {
            topologyHelper.stop()
            operatorContract.provider.removeAllListeners()
        })

        it("client emits events when sponsorships are staked", async () => {
            topologyHelper = new MaintainTopologyHelper(operatorConfig)
            let eventcount = 0
            topologyHelper.on("addStakedStreams", (streamid: string[]) => {
                logger.debug(`got addStakedStream event for stream ${streamid}`)
                eventcount += 1
            })
            topologyHelper.on("removeStakedStream", (streamid: string) => {
                logger.debug(`got removeStakedStream event for stream ${streamid}`)
            })
            await topologyHelper.start()
            
            logger.debug("Added OperatorClient listeners, deploying Sponsorship contract...")
            sponsorship = await deploySponsorship(chainConfig, operatorWallet, {
                streamId: streamId1 })
            sponsorship2 = await deploySponsorship(chainConfig, operatorWallet, {
                streamId: streamId2
            })

            logger.debug(`Sponsorship deployed at ${sponsorship.address}, delegating...`)
            await (await token.connect(operatorWallet).transferAndCall(operatorContract.address, parseEther("200"), operatorWallet.address)).wait()

            logger.debug("Staking to sponsorship...")
            await (await operatorContract.stake(sponsorship.address, parseEther("100"))).wait()
            logger.debug(`staked on sponsorship ${sponsorship.address}`)
            await (await operatorContract.stake(sponsorship2.address, parseEther("100"))).wait()
            logger.debug(`staked on sponsorship ${sponsorship2.address}`)

            await waitForCondition(() => eventcount === 2, 10000, 1000)

            topologyHelper.stop()
        })

        it("client returns all streams from theGraph on initial startup as event", async () => {
            await new Promise((resolve) => setTimeout(resolve, 5000))
            topologyHelper = new MaintainTopologyHelper(operatorConfig)
            let streams: string[] = []
            topologyHelper.on("addStakedStreams", (streamid: string[]) => {
                logger.debug(`got addStakedStream event for stream ${streamid}`)
                streams = streams.concat(streamid)
            })

            await topologyHelper.start()
            await new Promise((resolve) => setTimeout(resolve, 3000))
            logger.debug(`streams: ${JSON.stringify(streams)}`)
            expect(streams.length).toEqual(2)
            expect(streams).toContain(streamId1)
            expect(streams).toContain(streamId2)

            topologyHelper.stop()
        })

        it("client catches onchain events and emits join and leave events", async () => {

            topologyHelper = new MaintainTopologyHelper(operatorConfig)
            let eventcount = 0
            topologyHelper.on("addStakedStreams", (streamid: string[]) => {
                logger.debug(`got addStakedStream event for stream ${streamid}`)
            })
            topologyHelper.on("removeStakedStream", (streamid: string) => {
                logger.debug(`got removeStakedStream event for stream ${streamid}`)
                eventcount += 1
            })
            await topologyHelper.start()
            await new Promise((resolve) => setTimeout(resolve, 2000))

            logger.debug("Staking to sponsorship...")
            await (await operatorContract.unstake(sponsorship.address)).wait()
            logger.debug(`staked on sponsorship ${sponsorship.address}`)
            await (await operatorContract.unstake(sponsorship2.address)).wait()
            logger.debug(`staked on sponsorship ${sponsorship2.address}`)
            await waitForCondition(() => eventcount === 2, 10000, 1000)
            topologyHelper.stop()
        })
    })

    describe("maintain topology workflow edge cases", () => {

        let sponsorship: Contract
        let sponsorship2: Contract
        let operatorClient: MaintainTopologyHelper

<<<<<<< HEAD
        beforeAll(async () => {
            ({ operatorWallet, operatorContract, operatorConfig } = await createWalletAndDeployOperator(
                provider, chainConfig, theGraphUrl
            ))
        })
=======
>>>>>>> 75804e0e
        afterEach(async () => {
            operatorClient.stop()
            operatorContract.provider.removeAllListeners()
        })

        it("edge cases, 2 sponsorships for the same stream, join only fired once", async () => {

            operatorClient = new MaintainTopologyHelper(operatorConfig)
            let receivedAddStreams = 0
            operatorClient.on("addStakedStreams", (streamid: string[]) => {
                logger.debug(`got addStakedStream event for stream ${streamid}`)
                receivedAddStreams += 1
            })
            operatorClient.on("removeStakedStream", (streamid: string) => {
                logger.debug(`got removeStakedStream event for stream ${streamid}`)
            })
            await new Promise((resolve) => setTimeout(resolve, 2000))
            await operatorClient.start()

            logger.debug("Added OperatorClient listeners, deploying Sponsorship contract...")
            sponsorship = await deploySponsorship(chainConfig, operatorWallet, {
                streamId: streamId1 })
            sponsorship2 = await deploySponsorship(chainConfig, operatorWallet, {
                streamId: streamId1
            })

            logger.debug(`Sponsorship deployed at ${sponsorship.address}, delegating...`)
            await (await token.connect(operatorWallet).transferAndCall(operatorContract.address, parseEther("200"), operatorWallet.address)).wait()

            logger.debug("Staking to sponsorship 1...")
            await (await operatorContract.stake(sponsorship.address, parseEther("100"))).wait()
            logger.debug(`staked on sponsorship ${sponsorship.address}`)
            await waitForCondition(() => receivedAddStreams === 1, 10000, 1000)
            logger.debug("Staking to sponsorship 2...")
            await (await operatorContract.stake(sponsorship2.address, parseEther("100"))).wait()
            logger.debug(`staked on sponsorship ${sponsorship2.address}`)
            await waitForCondition(() => receivedAddStreams === 1, 10000, 1000)

            await new Promise((resolve) => setTimeout(resolve, 10000)) // wait for events to be processed

            operatorClient.stop()

        })

        it("only returns the stream from getAllStreams when staked on 2 sponsorships for the stream", async () => {

            const operatorClient = new MaintainTopologyHelper(operatorConfig)
            let streams: string[] = []
            operatorClient.on("addStakedStreams", (streamIDs: string[]) => {
                logger.debug(`got addStakedStream event for stream ${streamIDs}`)
                streams = streamIDs
            })
            operatorClient.on("removeStakedStream", (streamid: string) => {
                logger.debug(`got removeStakedStream event for stream ${streamid}`)
            })
            await operatorClient.start()
            await waitForCondition(() => streams.length === 1, 10000, 1000)
            expect(streams).toContain(streamId1)
            operatorClient.stop()
        })

        it("edge cases, 2 sponsorships for the same stream, remove only fired once", async () => {

            operatorClient = new MaintainTopologyHelper(operatorConfig)
            let receivedRemoveStreams = 0
            operatorClient.on("addStakedStreams", (streamid: string[]) => {
                logger.debug(`got addStakedStream event for stream ${streamid}`)
            })
            operatorClient.on("removeStakedStream", (streamid: string) => {
                logger.debug(`got removeStakedStream event for stream ${streamid}`)
                receivedRemoveStreams += 1
            })
            await operatorClient.start()

            await new Promise((resolve) => setTimeout(resolve, 3000))

            logger.debug("Unstaking from sponsorship1...")
            await (await operatorContract.unstake(sponsorship.address)).wait()
            logger.debug(`unstaked from sponsorship1 ${sponsorship.address}`)
            await waitForCondition(() => receivedRemoveStreams === 0, 10000, 1000)
            await (await operatorContract.unstake(sponsorship2.address)).wait()
            await waitForCondition(() => receivedRemoveStreams === 1, 10000, 1000)

            operatorClient.stop()
        })
    })
})<|MERGE_RESOLUTION|>--- conflicted
+++ resolved
@@ -16,13 +16,8 @@
 import { OperatorServiceConfig } from "../../../../src/plugins/operator/OperatorPlugin"
 import { setupOperatorContract } from "./setupOperatorContract"
 
-<<<<<<< HEAD
-const chainConfig = Chains.load()['dev2']
-const theGraphUrl = `http://${process.env.STREAMR_DOCKER_DEV_HOST ?? '10.200.10.1'}:8800/subgraphs/name/streamr-dev/network-subgraphs`
-=======
 const chainConfig = CHAIN_CONFIG["dev1"]
 const theGraphUrl = `http://${process.env.STREAMR_DOCKER_DEV_HOST ?? '10.200.10.1'}:8000/subgraphs/name/streamr-dev/network-subgraphs`
->>>>>>> 75804e0e
 
 const logger = new Logger(module)
 
@@ -47,11 +42,7 @@
         const streamCreatorKey = "0xfe1d528b7e204a5bdfb7668a1ed3adfee45b4b96960a175c9ef0ad16dd58d728"
         adminWallet = new Wallet(streamCreatorKey, provider)
 
-<<<<<<< HEAD
-        token = new Contract(chainConfig.contracts.DATA, tokenABI) as unknown as TestToken
-=======
         token = new Contract(chainConfig.contracts.LINK, tokenABI) as unknown as TestToken
->>>>>>> 75804e0e
         const timeString = (new Date()).getTime().toString()
         const streamPath1 = "/operatorclienttest-1-" + timeString
         const streamPath2 = "/operatorclienttest-2-" + timeString
@@ -75,14 +66,6 @@
         let sponsorship2: Contract
         let topologyHelper: MaintainTopologyHelper
 
-<<<<<<< HEAD
-        beforeAll(async () => {
-            ({ operatorWallet, operatorContract, operatorConfig } = await createWalletAndDeployOperator(
-                provider, chainConfig, theGraphUrl
-            ))
-        })
-=======
->>>>>>> 75804e0e
         afterEach(async () => {
             topologyHelper.stop()
             operatorContract.provider.removeAllListeners()
@@ -170,14 +153,6 @@
         let sponsorship2: Contract
         let operatorClient: MaintainTopologyHelper
 
-<<<<<<< HEAD
-        beforeAll(async () => {
-            ({ operatorWallet, operatorContract, operatorConfig } = await createWalletAndDeployOperator(
-                provider, chainConfig, theGraphUrl
-            ))
-        })
-=======
->>>>>>> 75804e0e
         afterEach(async () => {
             operatorClient.stop()
             operatorContract.provider.removeAllListeners()
