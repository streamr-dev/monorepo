import { Provider } from "@ethersproject/providers"
import { Chains } from "@streamr/config"
import { Wallet } from "@ethersproject/wallet"
import { parseEther } from "@ethersproject/units"
import { Logger, toEthereumAddress, waitForCondition } from '@streamr/utils'

import type { TestToken, Operator } from "@streamr/network-contracts"

import { tokenABI } from "@streamr/network-contracts"
import { Contract } from "@ethersproject/contracts"

import { deploySponsorship } from "./deploySponsorshipContract"
import { MaintainOperatorValueService } from "../../../../src/plugins/operator/MaintainOperatorValueService"
import { OperatorServiceConfig } from "../../../../src/plugins/operator/OperatorPlugin"
import { deployOperatorContract, generateWalletWithGasAndTokens, getProvider } from "./smartContractUtils"
import StreamrClient, { CONFIG_TEST } from "streamr-client"

const config = Chains.load()["dev1"]
const theGraphUrl = `http://${process.env.STREAMR_DOCKER_DEV_HOST ?? '127.0.0.1'}:8000/subgraphs/name/streamr-dev/network-subgraphs`

const logger = new Logger(module)

const SPONSOR_AMOUNT = 250
const STAKE_AMOUNT = 100

const STREAM_CREATION_KEY = "0xb1abdb742d3924a45b0a54f780f0f21b9d9283b231a0a0b35ce5e455fa5375e7"

describe("MaintainOperatorValueService", () => {
    let provider: Provider
    let operatorWallet: Wallet
    let operatorContract: Operator
<<<<<<< HEAD
    let token: TestToken
=======
    let token: IERC677
>>>>>>> 7c0bd6e8
    let streamId1: string
    let streamId2: string

    let operatorConfig: OperatorServiceConfig

    const deployNewOperator = async () => {
        const operatorWallet = await generateWalletWithGasAndTokens(provider)
        logger.debug("Deploying operator contract")
        const operatorContract = await deployOperatorContract(operatorWallet)
        logger.debug(`Operator deployed at ${operatorContract.address}`)
        operatorConfig = {
            operatorContractAddress: toEthereumAddress(operatorContract.address),
            provider,
            theGraphUrl,
            signer: operatorWallet
        }
        return { operatorWallet, operatorContract }
    }

    const getDiffBetweenApproxAndRealValues = async (): Promise<bigint> => {
        const { sponsorshipAddresses, approxValues, realValues } = await operatorContract.getApproximatePoolValuesPerSponsorship()
        let totalDiff = BigInt(0)
        for (let i = 0; i < sponsorshipAddresses.length; i++) {
            const diff = realValues[i].toBigInt() - approxValues[i].toBigInt()
            totalDiff += diff
        }
        return totalDiff
    }

    beforeAll(async () => {
        const client = createClient(ADMIN_WALLET_PK)
        streamId1 = (await client.createStream(`/operatorvalueservicetest-1-${Date.now()}`)).id
        streamId2 = (await client.createStream(`/operatorvalueservicetest-2-${Date.now()}`)).id
        await client.destroy()
    })

    beforeEach(async () => {
        provider = getProvider()
        logger.debug("Connected to: ", await provider.getNetwork())

<<<<<<< HEAD
        token = new Contract(config.contracts.LINK, tokenABI) as unknown as TestToken
        const client = new StreamrClient({
            ...CONFIG_TEST,
            auth: {
                privateKey: STREAM_CREATION_KEY
            }
        })
        streamId1 = (await client.createStream(`/operatorvalueservicetest-1-${Date.now()}`)).id
        streamId2 = (await client.createStream(`/operatorvalueservicetest-2-${Date.now()}`)).id
        await client.destroy();
=======
        token = new Contract(config.contracts.LINK, tokenABI) as unknown as IERC677
>>>>>>> 7c0bd6e8

        ({ operatorWallet, operatorContract } = await deployNewOperator())

        await (
            await token.connect(operatorWallet).transferAndCall(operatorContract.address, parseEther(`${STAKE_AMOUNT * 2}`), operatorWallet.address)
        ).wait()
        for (const streamId of [streamId1, streamId2]) {
            const sponsorship = await deploySponsorship(config, operatorWallet, { streamId })
            await (await token.connect(operatorWallet).transferAndCall(sponsorship.address, parseEther(`${SPONSOR_AMOUNT}`), "0x")).wait()
            await (await operatorContract.stake(sponsorship.address, parseEther(`${STAKE_AMOUNT}`))).wait()
        }
    }, 60 * 1000)

<<<<<<< HEAD
    test.each([parseEther("0.001"), parseEther("0.0005")])("updates the sponsorships to stay over the threshold", async (penaltyFraction) => {
=======
    // TODO: split into two test, where one verifies that not all sponsorships are used to update
    // .each([parseEther("0.001"),]
    test("updates only some (1) of the sponsorships to get under the threshold", async () => {
        const penaltyFraction = parseEther("0.001")
>>>>>>> 7c0bd6e8
        const maintainOperatorValueService = new MaintainOperatorValueService(operatorConfig, penaltyFraction.toBigInt())

        const totalValueInSponsorshipsBefore = await operatorContract.totalValueInSponsorshipsWei()

<<<<<<< HEAD
        // wait for sponsorships to accumulate earnings so approximate values differ enough form the real values
        await wait(6000)
=======
        const approxValuesBefore = (await operatorContract.getApproximatePoolValuesPerSponsorship()).approxValues
        for (const approxValue of approxValuesBefore) {
            logger.debug(`approxValue: ${approxValue.toString()}`)
        }

        await waitForCondition(async () => {
            const diff = await getDiffBetweenApproxAndRealValues()
            const poolValue = await operatorContract.totalValueInSponsorshipsWei()
            const threshold = penaltyFraction.mul(poolValue).div(parseEther("1")).toBigInt()
            logger.debug(`diff: ${diff}, threshold: ${threshold}`)
            return diff > threshold 
        }, 10000, 1000)
>>>>>>> 7c0bd6e8

        await maintainOperatorValueService.start()

        await waitForCondition(async () => (await operatorContract.totalValueInSponsorshipsWei()).gt(totalValueInSponsorshipsBefore), 20000, 1000)
        
        const diff = await getDiffBetweenApproxAndRealValues()

        const poolValue = await operatorContract.totalValueInSponsorshipsWei()
<<<<<<< HEAD
        const threshold = penaltyFraction.mul(poolValue).toBigInt()
=======
        const threshold = penaltyFraction.mul(poolValue).div(parseEther("1")).toBigInt()
>>>>>>> 7c0bd6e8

        expect((await operatorContract.totalValueInSponsorshipsWei()).toBigInt()).toBeGreaterThan(totalValueInSponsorshipsBefore.toBigInt())
        logger.debug(`at end diff: ${diff}, threshold: ${threshold}`)
        expect(diff).toBeLessThan(threshold)
        const approxValuesAfter = (await operatorContract.getApproximatePoolValuesPerSponsorship()).approxValues
        for (const approxValue of approxValuesAfter) {
            logger.debug(`approxValue: ${approxValue.toString()}`)
        }
        // one of the values should have increased, but not both
        expect((approxValuesAfter[0].toBigInt() > approxValuesBefore[0].toBigInt()
            || approxValuesAfter[1].toBigInt() > approxValuesBefore[1].toBigInt())
            && !((approxValuesAfter[0].toBigInt() > approxValuesBefore[0].toBigInt()
            && approxValuesAfter[1].toBigInt() > approxValuesBefore[1].toBigInt()))).toBeTruthy()

        await maintainOperatorValueService.stop()
    }, 60 * 1000)
})<|MERGE_RESOLUTION|>--- conflicted
+++ resolved
@@ -13,7 +13,7 @@
 import { MaintainOperatorValueService } from "../../../../src/plugins/operator/MaintainOperatorValueService"
 import { OperatorServiceConfig } from "../../../../src/plugins/operator/OperatorPlugin"
 import { deployOperatorContract, generateWalletWithGasAndTokens, getProvider } from "./smartContractUtils"
-import StreamrClient, { CONFIG_TEST } from "streamr-client"
+import { createClient } from "../../../utils"
 
 const config = Chains.load()["dev1"]
 const theGraphUrl = `http://${process.env.STREAMR_DOCKER_DEV_HOST ?? '127.0.0.1'}:8000/subgraphs/name/streamr-dev/network-subgraphs`
@@ -29,11 +29,7 @@
     let provider: Provider
     let operatorWallet: Wallet
     let operatorContract: Operator
-<<<<<<< HEAD
     let token: TestToken
-=======
-    let token: IERC677
->>>>>>> 7c0bd6e8
     let streamId1: string
     let streamId2: string
 
@@ -64,7 +60,7 @@
     }
 
     beforeAll(async () => {
-        const client = createClient(ADMIN_WALLET_PK)
+        const client = createClient(STREAM_CREATION_KEY)
         streamId1 = (await client.createStream(`/operatorvalueservicetest-1-${Date.now()}`)).id
         streamId2 = (await client.createStream(`/operatorvalueservicetest-2-${Date.now()}`)).id
         await client.destroy()
@@ -74,20 +70,7 @@
         provider = getProvider()
         logger.debug("Connected to: ", await provider.getNetwork())
 
-<<<<<<< HEAD
         token = new Contract(config.contracts.LINK, tokenABI) as unknown as TestToken
-        const client = new StreamrClient({
-            ...CONFIG_TEST,
-            auth: {
-                privateKey: STREAM_CREATION_KEY
-            }
-        })
-        streamId1 = (await client.createStream(`/operatorvalueservicetest-1-${Date.now()}`)).id
-        streamId2 = (await client.createStream(`/operatorvalueservicetest-2-${Date.now()}`)).id
-        await client.destroy();
-=======
-        token = new Contract(config.contracts.LINK, tokenABI) as unknown as IERC677
->>>>>>> 7c0bd6e8
 
         ({ operatorWallet, operatorContract } = await deployNewOperator())
 
@@ -101,22 +84,14 @@
         }
     }, 60 * 1000)
 
-<<<<<<< HEAD
-    test.each([parseEther("0.001"), parseEther("0.0005")])("updates the sponsorships to stay over the threshold", async (penaltyFraction) => {
-=======
     // TODO: split into two test, where one verifies that not all sponsorships are used to update
     // .each([parseEther("0.001"),]
     test("updates only some (1) of the sponsorships to get under the threshold", async () => {
         const penaltyFraction = parseEther("0.001")
->>>>>>> 7c0bd6e8
         const maintainOperatorValueService = new MaintainOperatorValueService(operatorConfig, penaltyFraction.toBigInt())
 
         const totalValueInSponsorshipsBefore = await operatorContract.totalValueInSponsorshipsWei()
 
-<<<<<<< HEAD
-        // wait for sponsorships to accumulate earnings so approximate values differ enough form the real values
-        await wait(6000)
-=======
         const approxValuesBefore = (await operatorContract.getApproximatePoolValuesPerSponsorship()).approxValues
         for (const approxValue of approxValuesBefore) {
             logger.debug(`approxValue: ${approxValue.toString()}`)
@@ -129,20 +104,15 @@
             logger.debug(`diff: ${diff}, threshold: ${threshold}`)
             return diff > threshold 
         }, 10000, 1000)
->>>>>>> 7c0bd6e8
 
         await maintainOperatorValueService.start()
 
-        await waitForCondition(async () => (await operatorContract.totalValueInSponsorshipsWei()).gt(totalValueInSponsorshipsBefore), 20000, 1000)
+        await waitForCondition(async () => (await operatorContract.totalValueInSponsorshipsWei()).gt(totalValueInSponsorshipsBefore), 10000, 1000)
         
         const diff = await getDiffBetweenApproxAndRealValues()
 
         const poolValue = await operatorContract.totalValueInSponsorshipsWei()
-<<<<<<< HEAD
-        const threshold = penaltyFraction.mul(poolValue).toBigInt()
-=======
         const threshold = penaltyFraction.mul(poolValue).div(parseEther("1")).toBigInt()
->>>>>>> 7c0bd6e8
 
         expect((await operatorContract.totalValueInSponsorshipsWei()).toBigInt()).toBeGreaterThan(totalValueInSponsorshipsBefore.toBigInt())
         logger.debug(`at end diff: ${diff}, threshold: ${threshold}`)
