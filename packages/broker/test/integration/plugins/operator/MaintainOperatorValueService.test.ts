--- conflicted
+++ resolved
@@ -1,28 +1,10 @@
 import { parseEther } from '@ethersproject/units'
 import { fetchPrivateKeyWithGas } from '@streamr/test-utils'
 import { Logger, waitForCondition } from '@streamr/utils'
-<<<<<<< HEAD
-
-import type { TestToken, Operator } from "@streamr/network-contracts"
-
-import { tokenABI } from "@streamr/network-contracts"
-import { Contract } from "@ethersproject/contracts"
-
-import { deploySponsorship } from "./deploySponsorshipContract"
-import { MaintainOperatorValueService } from "../../../../src/plugins/operator/MaintainOperatorValueService"
-import { OperatorServiceConfig } from "../../../../src/plugins/operator/OperatorPlugin"
-import { getProvider } from "./smartContractUtils"
-import { createClient } from "../../../utils"
-import { setupOperatorContract } from "./setupOperatorContract"
-
-const chainConfig = CHAIN_CONFIG["dev1"]
-const theGraphUrl = `http://${process.env.STREAMR_DOCKER_DEV_HOST ?? '127.0.0.1'}:8000/subgraphs/name/streamr-dev/network-subgraphs`
-=======
 import { MaintainOperatorValueService } from '../../../../src/plugins/operator/MaintainOperatorValueService'
 import { createClient, createTestStream } from '../../../utils'
 import { delegate, deploySponsorshipContract, generateWalletWithGasAndTokens, setupOperatorContract, sponsor, stake } from './contractUtils'
 import { getTotalUnwithdrawnEarnings } from './operatorValueUtils'
->>>>>>> 900ce044
 
 const logger = new Logger(module)
 
@@ -35,31 +17,6 @@
         const client = createClient(await fetchPrivateKeyWithGas())
         streamId = (await createTestStream(client, module)).id
         await client.destroy()
-<<<<<<< HEAD
-    })
-
-    beforeEach(async () => {
-        provider = getProvider()
-        logger.debug("Connected to: ", await provider.getNetwork())
-
-        token = new Contract(chainConfig.contracts.LINK, tokenABI) as unknown as TestToken
-
-        ({ operatorWallet, operatorContract } = await setupOperatorContract({
-            provider,
-            chainConfig,
-            theGraphUrl
-        }))
-
-        await (
-            await token.connect(operatorWallet).transferAndCall(operatorContract.address, parseEther(`${STAKE_AMOUNT * 2}`), operatorWallet.address)
-        ).wait()
-        for (const streamId of [streamId1, streamId2]) {
-            const sponsorship = await deploySponsorship(chainConfig, operatorWallet, { streamId })
-            await (await token.connect(operatorWallet).transferAndCall(sponsorship.address, parseEther(`${SPONSOR_AMOUNT}`), "0x")).wait()
-            await (await operatorContract.stake(sponsorship.address, parseEther(`${STAKE_AMOUNT}`))).wait()
-        }
-=======
->>>>>>> 900ce044
     }, 60 * 1000)
 
     it('withdraws sponsorship earnings when earnings are above the safe threshold', async () => {
