--- conflicted
+++ resolved
@@ -29,7 +29,6 @@
         }
         nodeAddress = tmpAccount.address
         tracker = await startTestTracker(trackerPort)
-
         client1 = await createClient(tracker, await getPrivateKey(), {
             storageNodeRegistry: storageNodeRegistry,
         })
@@ -90,13 +89,10 @@
         const messageQueue = new Queue<any>()
 
         const streamId = `${streamIdPrefix}sec`
-<<<<<<< HEAD
         const streamPartition = keyToArrayIndex(NUM_OF_PARTITIONS, metricsGeneratingBroker.getNodeId().toLowerCase())
-=======
         const address = await client2.getAddress()
         const streamPartition = keyToArrayIndex(10, address)
 
->>>>>>> 7594a75a
         await client2.subscribe({ streamId, streamPartition }, (content: any) => {
             messageQueue.push({ content })
         })
