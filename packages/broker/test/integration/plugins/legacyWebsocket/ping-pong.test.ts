--- conflicted
+++ resolved
@@ -36,13 +36,8 @@
         websocketServer = new WebsocketServer(
             http.createServer().listen(wsPort),
             networkNode,
-<<<<<<< HEAD
             new StreamFetcher(client1),
-            new Publisher(client1, metricsContext),
-=======
-            new StreamFetcher('http://127.0.0.1'),
             new Publisher(client1),
->>>>>>> 678bf5a5
             metricsContext,
             new SubscriptionManager(networkNode),
             undefined as any,
