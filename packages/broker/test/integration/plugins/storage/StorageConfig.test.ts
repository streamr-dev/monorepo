--- conflicted
+++ resolved
@@ -3,11 +3,7 @@
 import { Tracker } from '@streamr/network-tracker'
 import cassandra from 'cassandra-driver'
 import { Wallet } from 'ethers'
-<<<<<<< HEAD
-import { fastWallet, fetchPrivateKeyWithGas, waitForCondition } from '@streamr/test-utils'
-=======
-import { fastWallet, fetchPrivateKeyWithGas } from 'streamr-test-utils'
->>>>>>> d210559c
+import { fastWallet, fetchPrivateKeyWithGas } from '@streamr/test-utils'
 import {
     startBroker,
     createClient,
@@ -17,12 +13,8 @@
     startStorageNode
 } from '../../../utils'
 import { Broker } from '../../../../src/broker'
-<<<<<<< HEAD
 import { StreamMessage } from '@streamr/protocol'
-=======
-import { StreamMessage } from 'streamr-client-protocol'
 import { waitForCondition } from '@streamr/utils'
->>>>>>> d210559c
 
 jest.setTimeout(30000)
 
