import { Tracker } from 'streamr-network'
import { Wallet } from 'ethers'
import { createClient, getPrivateKey, startBroker, startTestTracker } from '../../../utils'
import { Broker } from "../../../../src/broker"
import StreamrClient from 'streamr-client'

const httpPort1 = 12501
const trackerPort = 12503

describe('StorageNode', () => {
    let tracker: Tracker
    let storageNode: Broker
    let storageNodeClient: StreamrClient
    let storageNodeAccount: Wallet

    beforeAll(async () => {
        tracker = await startTestTracker(trackerPort)
    })

    beforeAll(async () => {
        storageNodeAccount = new Wallet(await getPrivateKey())
        const storageNodeClient = await createClient(tracker, storageNodeAccount.privateKey)
<<<<<<< HEAD
        await storageNodeClient.setNode(`{"http": "http://127.0.0.1:${httpPort1}"}`)
=======
        await storageNodeClient.createOrUpdateNodeInStorageNodeRegistry(`{"http": "http://127.0.0.1:${httpPort1}/api/v1"}`)
>>>>>>> eec20b3f

        storageNode = await startBroker({
            name: 'storageNode',
            privateKey: storageNodeAccount.privateKey,
            trackerPort,
            httpPort: httpPort1,
            enableCassandra: true
        })
    })

    afterAll(async () => {
        await tracker?.stop()
        await storageNode?.stop()
        await storageNodeClient?.stop()
    })

    it('has node id same as address', async () => {
        expect(storageNode.getNodeId()).toEqual(storageNodeAccount.address)
    })
})<|MERGE_RESOLUTION|>--- conflicted
+++ resolved
@@ -20,11 +20,7 @@
     beforeAll(async () => {
         storageNodeAccount = new Wallet(await getPrivateKey())
         const storageNodeClient = await createClient(tracker, storageNodeAccount.privateKey)
-<<<<<<< HEAD
-        await storageNodeClient.setNode(`{"http": "http://127.0.0.1:${httpPort1}"}`)
-=======
-        await storageNodeClient.createOrUpdateNodeInStorageNodeRegistry(`{"http": "http://127.0.0.1:${httpPort1}/api/v1"}`)
->>>>>>> eec20b3f
+        await storageNodeClient.createOrUpdateNodeInStorageNodeRegistry(`{"http": "http://127.0.0.1:${httpPort1}"}`)
 
         storageNode = await startBroker({
             name: 'storageNode',
