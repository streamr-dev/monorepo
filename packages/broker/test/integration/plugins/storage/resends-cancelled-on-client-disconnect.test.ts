--- conflicted
+++ resolved
@@ -50,21 +50,11 @@
 
     beforeAll(async () => {
         tracker = await startTracker({
-<<<<<<< HEAD
-            host: '127.0.0.1',
-            port: trackerPort,
-            id: 'tracker-DataMetadataEndpoints'
-=======
             listen: {
                 hostname: '127.0.0.1',
                 port: trackerPort
             },
-            id: 'tracker'
-        })
-        networkNode = createNetworkNode({
-            id: 'networkNode',
-            trackers: [tracker.getUrl()],
->>>>>>> c9821578
+            id: 'tracker-DataMetadataEndpoints'
         })
         client = createClient(tracker)
     })
