import { randomFillSync } from 'crypto'

import { Client } from 'cassandra-driver'
import toArray from 'stream-to-array'
import { Protocol } from 'streamr-network'
import { Storage } from '../../../../src/plugins/storage/Storage'
import { startCassandraStorage } from '../../../../src/plugins/storage/Storage'
import { STREAMR_DOCKER_DEV_HOST } from '../../../utils'
import { toStreamID } from "streamr-client-protocol"

const { StreamMessage, MessageID } = Protocol.MessageLayer

const contactPoints = [STREAMR_DOCKER_DEV_HOST]
const localDataCenter = 'datacenter1'
const keyspace = 'streamr_dev_v2'
const MAX_BUCKET_MESSAGE_COUNT = 20

function buildMsg({
    streamId,
    streamPartition,
    timestamp,
    sequenceNumber,
    publisherId = 'publisher',
    msgChainId = '1',
    content = {}
}: {
    streamId: string
    streamPartition: number
    timestamp: number
    sequenceNumber: number
    publisherId?: string
    msgChainId?: string
    content?: any
}) {
    return new StreamMessage({
<<<<<<< HEAD
        messageId: new MessageID(StreamIDUtils.toStreamID(streamId), streamPartition, timestamp, sequenceNumber, publisherId, msgChainId),
=======
        messageId: new MessageIDStrict(toStreamID(streamId), streamPartition, timestamp, sequenceNumber, publisherId, msgChainId),
>>>>>>> 212255cc
        content: JSON.stringify(content)
    })
}

function buildEncryptedMsg({
    streamId,
    streamPartition,
    timestamp,
    sequenceNumber,
    publisherId = 'publisher',
    msgChainId = '1',
    content = 'ab3516983712fa4eb216a898ddd'
}: {
    streamId: string
    streamPartition: number
    timestamp: number
    sequenceNumber: number
    publisherId?: string
    msgChainId?: string
    content?: string
}) {
    return new StreamMessage({
<<<<<<< HEAD
        messageId: new MessageID(StreamIDUtils.toStreamID(streamId), streamPartition, timestamp, sequenceNumber, publisherId, msgChainId),
=======
        messageId: new MessageIDStrict(toStreamID(streamId), streamPartition, timestamp, sequenceNumber, publisherId, msgChainId),
>>>>>>> 212255cc
        content,
        encryptionType: StreamMessage.ENCRYPTION_TYPES.AES,
    })
}

async function storeMockMessages({
    streamId,
    streamPartition,
    minTimestamp,
    maxTimestamp,
    count,
    storage
}: {
    streamId: string
    streamPartition: number
    minTimestamp: number
    maxTimestamp: number
    count: number
    storage: Storage
}) {
    const storePromises = []
    for (let i = 0; i < count; i++) {
        const timestamp = minTimestamp + Math.floor((i / (count - 1)) * (maxTimestamp - minTimestamp))
        const msg = buildMsg({ streamId, streamPartition, timestamp, sequenceNumber: 0, publisherId: 'publisher1' })
        storePromises.push(storage.store(msg))
    }
    return Promise.all(storePromises)
}

describe('Storage', () => {
    let storage: Storage
    let streamId: string
    let cassandraClient: Client
    let streamIdx = 1

    beforeAll(async () => {
        cassandraClient = new Client({
            contactPoints,
            localDataCenter,
            keyspace,
        })
    })

    afterAll(() => {
        return cassandraClient.shutdown()
    })

    beforeEach(async () => {
        storage = await startCassandraStorage({
            contactPoints,
            localDataCenter,
            keyspace,
            opts: {
                maxBucketRecords: MAX_BUCKET_MESSAGE_COUNT,
                checkFullBucketsTimeout: 100,
                storeBucketsTimeout: 100,
                bucketKeepAliveSeconds: 1
            }
        })
        streamId = `stream-id-${Date.now()}-${streamIdx}`
        streamIdx += 1
    })

    afterEach(async () => {
        await storage.close()
    })

    test('requestFrom not throwing exception if timestamp is zero', async () => {
        const a = storage.requestFrom(streamId, 0, 0, 0, undefined)
        const resultsA = await toArray(a)
        expect(resultsA).toEqual([])
    })

    test('store messages into Cassandra', async () => {
        const data = {
            hello: 'world',
            value: 6,
        }
        const msg = buildMsg({
            streamId,
            streamPartition: 10,
            timestamp: 1545144750494,
            sequenceNumber: 0,
            publisherId: 'publisher',
            msgChainId: '1',
            content: data
        })
        await storage.store(msg)

        const result = await cassandraClient.execute('SELECT * FROM stream_data WHERE stream_id = ? AND partition = 10 ALLOW FILTERING', [
            streamId
        ])

        const {
            // eslint-disable-next-line camelcase
            stream_id, partition, ts, sequence_no, publisher_id, msg_chain_id, payload
        } = result.first()

        expect(result.first().bucket_id).not.toBeUndefined()
        expect({
            stream_id, partition, ts, sequence_no, publisher_id, msg_chain_id, payload
        }).toEqual({
            stream_id: streamId,
            partition: 10,
            ts: new Date(1545144750494),
            sequence_no: 0,
            publisher_id: 'publisher',
            msg_chain_id: '1',
            payload: Buffer.from(msg.serialize()),
        })
    })

    test('fetch last messages', async () => {
        const msg1 = buildMsg({ streamId, streamPartition: 10, timestamp: 3000, sequenceNumber: 2, publisherId: 'publisher2' })
        const msg2 = buildEncryptedMsg({ streamId, streamPartition: 10, timestamp: 3000, sequenceNumber: 3 })
        const msg3 = buildEncryptedMsg({ streamId, streamPartition: 10, timestamp: 4000, sequenceNumber: 0 })

        await Promise.all([
            storage.store(buildEncryptedMsg({ streamId, streamPartition: 10, timestamp: 0, sequenceNumber: 0 })),
            storage.store(buildEncryptedMsg({ streamId, streamPartition: 10, timestamp: 1000, sequenceNumber: 0 })),
            storage.store(buildMsg({ streamId, streamPartition: 10, timestamp: 2000, sequenceNumber: 0 })),
            storage.store(buildMsg({ streamId, streamPartition: 10, timestamp: 3000, sequenceNumber: 0 })),
            storage.store(msg2),
            storage.store(msg1),
            storage.store(buildMsg({ streamId, streamPartition: 10, timestamp: 3000, sequenceNumber: 1 })),
            storage.store(msg3),
            storage.store(buildEncryptedMsg({ streamId, streamPartition: 666, timestamp: 8000, sequenceNumber: 0 })),
            storage.store(buildMsg({ streamId: `${streamId}-wrong`, streamPartition: 10, timestamp: 8000, sequenceNumber: 0 }))
        ])

        const streamingResults = storage.requestLast(streamId, 10, 3)
        const results = await toArray(streamingResults)

        expect(results).toEqual([msg1, msg2, msg3])
    })

    describe('fetch messages starting from a timestamp', () => {

        test('happy path', async () => {
            const msg1 = buildMsg({ streamId, streamPartition: 10, timestamp: 3000, sequenceNumber: 6 })
            const msg2 = buildMsg({ streamId, streamPartition: 10, timestamp: 3000, sequenceNumber: 7 })
            const msg3 = buildEncryptedMsg({
                streamId, streamPartition: 10, timestamp: 3000, sequenceNumber: 8, publisherId: 'publisher', msgChainId: '2'
            })
            const msg4 = buildEncryptedMsg({ streamId, streamPartition: 10, timestamp: 3000, sequenceNumber: 9 })
            const msg5 = buildEncryptedMsg({ streamId, streamPartition: 10, timestamp: 4000, sequenceNumber: 0 })

            await Promise.all([
                storage.store(buildMsg({ streamId, streamPartition: 10, timestamp: 0, sequenceNumber: 0 })),
                storage.store(buildMsg({ streamId, streamPartition: 10, timestamp: 1000, sequenceNumber: 0 })),
                storage.store(buildEncryptedMsg({ streamId, streamPartition: 10, timestamp: 2000, sequenceNumber: 0 })),
                storage.store(buildMsg({ streamId, streamPartition: 10, timestamp: 3000, sequenceNumber: 5 })),
                storage.store(msg1),
                storage.store(msg4),
                storage.store(msg3),
                storage.store(msg2),
                storage.store(msg5),
                storage.store(buildMsg({ streamId, streamPartition: 666, timestamp: 8000, sequenceNumber: 0 })),
                storage.store(buildMsg({ streamId: `${streamId}-wrong`, streamPartition: 10, timestamp: 8000, sequenceNumber: 0 })),
            ])

            const streamingResults = storage.requestFrom(streamId, 10, 3000, 6, undefined)
            const results = await toArray(streamingResults)

            expect(results).toEqual([msg1, msg2, msg3, msg4, msg5])
        })
    })

    describe('fetch messages within timestamp range', () => {

        test('happy path', async () => {
            const msg1 = buildMsg({ streamId, streamPartition: 10, timestamp: 1500, sequenceNumber: 5 })
            const msg2 = buildMsg({ streamId, streamPartition: 10, timestamp: 1500, sequenceNumber: 6 })
            const msg3 = buildEncryptedMsg({ streamId, streamPartition: 10, timestamp: 2500, sequenceNumber: 1 })
            const msg4 = buildEncryptedMsg({ streamId, streamPartition: 10, timestamp: 2500, sequenceNumber: 2, publisherId: 'publisher2' })
            const msg5 = buildEncryptedMsg({ streamId, streamPartition: 10, timestamp: 3500, sequenceNumber: 4 })

            await Promise.all([
                storage.store(buildMsg({ streamId, streamPartition: 10, timestamp: 0, sequenceNumber: 0 })),
                storage.store(buildEncryptedMsg({ streamId, streamPartition: 10, timestamp: 1000, sequenceNumber: 0 })),
                storage.store(buildEncryptedMsg({ streamId, streamPartition: 10, timestamp: 1500, sequenceNumber: 4 })),
                storage.store(msg1),
                storage.store(msg2),
                storage.store(msg4),
                storage.store(msg3),
                storage.store(msg5),
                storage.store(buildEncryptedMsg({ streamId, streamPartition: 666, timestamp: 2500, sequenceNumber: 0 })),
                storage.store(buildEncryptedMsg({ streamId, streamPartition: 10, timestamp: 3500, sequenceNumber: 5 })),
                storage.store(buildMsg({ streamId, streamPartition: 10, timestamp: 4000, sequenceNumber: 0 })),
                storage.store(buildMsg({ streamId: `${streamId}-wrong`, streamPartition: 10, timestamp: 3000, sequenceNumber: 0 })),
            ])

            const streamingResults = storage.requestRange(streamId, 10, 1500, 5, 3500, 4, undefined, undefined)
            const results = await toArray(streamingResults)

            expect(results).toEqual([msg1, msg2, msg3, msg4, msg5])
        })

        test('only one message', async () => {
            const msg = buildMsg({ streamId, streamPartition: 10, timestamp: 2000, sequenceNumber: 0 })
            await storage.store(msg)
            const streamingResults = storage.requestRange(streamId, 10, 1500, 0, 3500, 0, undefined, undefined)
            const results = await toArray(streamingResults)
            expect(results).toEqual([msg])
        })

        test('with sequenceNo, publisher and msgChainId', async () => {
            const msg1 = buildEncryptedMsg({ streamId, streamPartition: 10, timestamp: 2000, sequenceNumber: 0, publisherId: 'publisher1' })
            const msg2 = buildEncryptedMsg({ streamId, streamPartition: 10, timestamp: 3000, sequenceNumber: 0, publisherId: 'publisher1' })
            const msg3 = buildEncryptedMsg({ streamId, streamPartition: 10, timestamp: 3000, sequenceNumber: 1, publisherId: 'publisher1' })
            const msg4 = buildMsg({ streamId, streamPartition: 10, timestamp: 3000, sequenceNumber: 2, publisherId: 'publisher1' })

            await Promise.all([
                storage.store(buildMsg({ streamId, streamPartition: 10, timestamp: 0, sequenceNumber: 0, publisherId: 'publisher1' })),
                storage.store(buildMsg({ streamId, streamPartition: 10, timestamp: 1500, sequenceNumber: 0, publisherId: 'publisher1' })),
                storage.store(msg1),
                storage.store(buildMsg({ streamId, streamPartition: 10, timestamp: 2500, sequenceNumber: 0, publisherId: 'publisher3' })),
                storage.store(msg2),
                storage.store(buildMsg({
                    streamId, streamPartition: 10, timestamp: 3000, sequenceNumber: 0, publisherId: 'publisher1', msgChainId: '2'
                })),
                storage.store(buildMsg({ streamId, streamPartition: 10, timestamp: 3000, sequenceNumber: 3, publisherId: 'publisher1' })),
                storage.store(msg4),
                storage.store(msg3),
                storage.store(buildEncryptedMsg({ streamId, streamPartition: 10, timestamp: 8000, sequenceNumber: 0, publisherId: 'publisher1' })),
                storage.store(buildMsg({
                    streamId: `${streamId}-wrong`, streamPartition: 10, timestamp: 8000, sequenceNumber: 0, publisherId: 'publisher1'
                }))
            ])

            const streamingResults = storage.requestRange(streamId, 10, 1500, 3, 3000, 2, 'publisher1', '1')
            const results = await toArray(streamingResults)

            expect(results).toEqual([msg1, msg2, msg3, msg4])
        })
    })

    test('multiple buckets', async () => {
        const messageCount = 3 * MAX_BUCKET_MESSAGE_COUNT
        await storeMockMessages({ streamId, streamPartition: 777, minTimestamp: 123000000, maxTimestamp: 456000000, count: messageCount, storage })

        // get all
        const streamingResults1 = storage.requestRange(streamId, 777, 100000000, 0, 555000000, 0, undefined, undefined)
        const results1 = await toArray(streamingResults1)
        expect(results1.length).toEqual(messageCount)

        // no messages in range (ignorable messages before range)
        const streamingResults2 = storage.requestRange(streamId, 777, 460000000, 0, 470000000, 0, undefined, undefined)
        const results2 = await toArray(streamingResults2)
        expect(results2).toEqual([])

        // no messages in range (ignorable messages after range)
        const streamingResults3 = storage.requestRange(streamId, 777, 100000000, 0, 110000000, 0, undefined, undefined)
        const results3 = await toArray(streamingResults3)
        expect(results3).toEqual([])
    }, 20000)

    describe('fast big stream', () => {
        let storedStreamId: string
        const NUM_MESSAGES = 1000
        const MESSAGE_SIZE = 1e3 // 1k

        beforeEach(async () => {
            // slow message setup: run this once
            // capture first streamId as storedStreamId, use that for these tests
            if (storedStreamId) { return }
            storedStreamId = streamId
            const storePromises = []
            const randomBuffer = Buffer.alloc(MESSAGE_SIZE)
            for (let i = 0; i < NUM_MESSAGES; i++) {
                randomFillSync(randomBuffer)
                const msg = buildMsg({
                    streamId: storedStreamId,
                    streamPartition: 0,
                    timestamp: 1000000 + (i + 1),
                    sequenceNumber: 0,
                    publisherId: 'publisher1',
                    content: randomBuffer.toString('hex')
                })
                storePromises.push(() => storage.store(msg))
            }
            const half = Math.floor(storePromises.length / 2)
            await Promise.all(storePromises.slice(0, half).map((fn) => fn()))
            await Promise.all(storePromises.slice(half).map((fn) => fn()))
        }, 60000)

        it(`can store ${NUM_MESSAGES} ${MESSAGE_SIZE} byte messages and requestLast 1`, async () => {
            const streamingResults = storage.requestLast(storedStreamId, 0, 1)
            const results = await toArray(streamingResults)
            expect(results.length).toEqual(1)
        })

        it('can requestLast all', async () => {
            const streamingResults = storage.requestLast(storedStreamId, 0, NUM_MESSAGES)
            const results = await toArray(streamingResults)
            expect(results.length).toEqual(NUM_MESSAGES)
        })

        it('can requestLast all again', async () => {
            const streamingResults = storage.requestLast(storedStreamId, 0, NUM_MESSAGES)
            const results = await toArray(streamingResults)
            expect(results.length).toEqual(NUM_MESSAGES)
        })

        it('can requestFrom', async () => {
            const streamingResults = storage.requestFrom(storedStreamId, 0, 1000, 0, undefined)
            const results = await toArray(streamingResults)
            expect(results.length).toEqual(NUM_MESSAGES)
        })

        it('can requestFrom again', async () => {
            const streamingResults = storage.requestFrom(storedStreamId, 0, 1000, 0, undefined)
            const results = await toArray(streamingResults)
            expect(results.length).toEqual(NUM_MESSAGES)
        })
    })

    // This test proves that NET-350 is still an issue
    describe.skip('messages pushed in randomized order', () => {
        const NUM_MESSAGES = 100
        const MESSAGE_SIZE = 1000

        let beforeEachWasRunAlready = false
        beforeEach(async () => {
            if (beforeEachWasRunAlready) {
                return
            }
            beforeEachWasRunAlready = true
            const messages = []
            const randomBuffer = Buffer.alloc(MESSAGE_SIZE)
            for (let i = 0; i < NUM_MESSAGES; i++) {
                randomFillSync(randomBuffer)
                const msg = buildMsg({
                    streamId,
                    streamPartition: 0,
                    timestamp: (i + 1) * 1000,
                    sequenceNumber: i,
                    publisherId: 'publisher1',
                    content: randomBuffer.toString('hex')
                })
                messages.push(msg)
            }
            const storePromises = []
            for (const msg of messages.sort(() => .5 - Math.random())) { // biased, "semi-random" shuffle
                storePromises.push(storage.store(msg))
            }
            const firstQuarter = Math.floor(storePromises.length * (1/4))
            const halfPoint = Math.floor(storePromises.length * (2/4))
            const lastQuarter = Math.floor(storePromises.length * (3/4))
            await Promise.all(storePromises.slice(0, firstQuarter))
            await Promise.all(storePromises.slice(firstQuarter, halfPoint))
            await Promise.all(storePromises.slice(halfPoint, lastQuarter))
            await Promise.all(storePromises.slice(lastQuarter))
        }, 30 * 1000)

        it('requestLast correctly returns last 10 messages', async () => {
            const streamingResults = storage.requestLast(streamId, 0, 10)
            const results = await toArray(streamingResults)
            expect(results.map((msg) => msg.messageId.sequenceNumber)).toEqual([90, 91, 92, 93, 94, 95, 96, 97, 98, 99])
        })

        it('requestFrom correctly returns messages', async () => {
            const streamingResults = storage.requestFrom(streamId, 0, 91000, 0)
            const results = await toArray(streamingResults)
            expect(results.map((msg) => msg.messageId.sequenceNumber)).toEqual([90, 91, 92, 93, 94, 95, 96, 97, 98, 99])
        })

        it('requestRange correctly returns range of messages', async () => {
            const streamingResults = storage.requestRange(streamId, 0, 41000, 0, 50000, 0, undefined, undefined)
            const results = await toArray(streamingResults)
            expect(results.map((msg) => msg.messageId.sequenceNumber)).toEqual([40, 41, 42, 43, 44, 45, 46, 47, 48, 49])
        })
    })

    describe('stream details', () => {

        test('getFirstMessageInStream', async () => {
            const msg1 = buildMsg({ streamId, streamPartition: 10, timestamp: 2000, sequenceNumber: 3 })
            const msg2 = buildMsg({ streamId, streamPartition: 10, timestamp: 3000, sequenceNumber: 2, publisherId: 'publisher2' })
            const msg3 = buildMsg({ streamId, streamPartition: 10, timestamp: 4000, sequenceNumber: 0 })

            await storage.store(msg1)
            await storage.store(msg2)
            await storage.store(msg3)

            const ts = await storage.getFirstMessageTimestampInStream(streamId, 10)

            expect(ts).toEqual(2000)
        })

        test('getLastMessageTimestampInStream', async () => {
            const msg1 = buildMsg({ streamId, streamPartition: 10, timestamp: 2000, sequenceNumber: 3 })
            const msg2 = buildMsg({ streamId, streamPartition: 10, timestamp: 3000, sequenceNumber: 2, publisherId: 'publisher2' })
            const msg3 = buildMsg({ streamId, streamPartition: 10, timestamp: 4000, sequenceNumber: 0 })

            await storage.store(msg1)
            await storage.store(msg2)
            await storage.store(msg3)

            const ts = await storage.getLastMessageTimestampInStream(streamId, 10)

            expect(ts).toEqual(4000)
        })

        test('getNumberOfMessagesInStream', async () => {
            const msg1 = buildMsg({ streamId, streamPartition: 10, timestamp: 2000, sequenceNumber: 3 })
            const msg2 = buildMsg({ streamId, streamPartition: 10, timestamp: 3000, sequenceNumber: 2, publisherId: 'publisher2' })
            const msg3 = buildMsg({ streamId, streamPartition: 10, timestamp: 4000, sequenceNumber: 0 })

            await storage.store(msg1)
            await storage.store(msg2)
            await storage.store(msg3)

            const count = await storage.getNumberOfMessagesInStream(streamId, 10)

            expect(count).toEqual(3)
        })

        test('getTotalBytesInStream', async () => {
            const msg1 = buildMsg({ streamId, streamPartition: 10, timestamp: 2000, sequenceNumber: 3 })
            const msg2 = buildMsg({ streamId, streamPartition: 10, timestamp: 3000, sequenceNumber: 2, publisherId: 'publisher2' })
            const msg3 = buildMsg({ streamId, streamPartition: 10, timestamp: 4000, sequenceNumber: 0 })

            await storage.store(msg1)
            await storage.store(msg2)
            await storage.store(msg3)

            const bytes = await storage.getTotalBytesInStream(streamId, 10)

            expect(bytes).toBeGreaterThan(0)
        })
    })
})<|MERGE_RESOLUTION|>--- conflicted
+++ resolved
@@ -33,11 +33,7 @@
     content?: any
 }) {
     return new StreamMessage({
-<<<<<<< HEAD
-        messageId: new MessageID(StreamIDUtils.toStreamID(streamId), streamPartition, timestamp, sequenceNumber, publisherId, msgChainId),
-=======
-        messageId: new MessageIDStrict(toStreamID(streamId), streamPartition, timestamp, sequenceNumber, publisherId, msgChainId),
->>>>>>> 212255cc
+        messageId: new MessageID(toStreamID(streamId), streamPartition, timestamp, sequenceNumber, publisherId, msgChainId),
         content: JSON.stringify(content)
     })
 }
@@ -60,11 +56,7 @@
     content?: string
 }) {
     return new StreamMessage({
-<<<<<<< HEAD
-        messageId: new MessageID(StreamIDUtils.toStreamID(streamId), streamPartition, timestamp, sequenceNumber, publisherId, msgChainId),
-=======
-        messageId: new MessageIDStrict(toStreamID(streamId), streamPartition, timestamp, sequenceNumber, publisherId, msgChainId),
->>>>>>> 212255cc
+        messageId: new MessageID(toStreamID(streamId), streamPartition, timestamp, sequenceNumber, publisherId, msgChainId),
         content,
         encryptionType: StreamMessage.ENCRYPTION_TYPES.AES,
     })
