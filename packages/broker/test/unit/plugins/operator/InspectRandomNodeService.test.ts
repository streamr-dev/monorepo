import {
    FetchRedundancyFactorFn,
    FindTargetFn,
    InspectRandomNodeService, InspectTargetFn
} from '../../../../src/plugins/operator/InspectRandomNodeService'
import { InspectRandomNodeHelper } from '../../../../src/plugins/operator/InspectRandomNodeHelper'
import { mock, MockProxy } from 'jest-mock-extended'
import { StreamAssignmentLoadBalancer } from '../../../../src/plugins/operator/StreamAssignmentLoadBalancer'
import { randomEthereumAddress } from '@streamr/test-utils'
import { StreamPartIDUtils, toStreamID, toStreamPartID } from '@streamr/protocol'
import { wait, waitForCondition } from '@streamr/utils'
import { StreamrClient } from 'streamr-client'

const MY_OPERATOR_ADDRESS = randomEthereumAddress()
const OTHER_OPERATOR_ADDRESS = randomEthereumAddress()
const SPONSORSHIP_ADDRESS = randomEthereumAddress()
const STREAM_ID = toStreamID('streamId')

const WAIT_FOR_FLAG_TIMEOUT_IN_MS = 100

const target = Object.freeze({
    sponsorshipAddress: SPONSORSHIP_ADDRESS,
    operatorAddress: OTHER_OPERATOR_ADDRESS,
    streamPart: toStreamPartID(STREAM_ID, 4),
})

describe(InspectRandomNodeService, () => {
    let helper: MockProxy<InspectRandomNodeHelper>
    let loadBalancer: MockProxy<StreamAssignmentLoadBalancer>
    let streamrClient: MockProxy<StreamrClient>
    let service: InspectRandomNodeService
    let findTargetFn: jest.MockedFn<FindTargetFn>
    let inspectTargetFn: jest.MockedFn<InspectTargetFn>
    let fetchRedundancyFactorFn: jest.MockedFn<FetchRedundancyFactorFn>

    beforeEach(() => {
        helper = mock<InspectRandomNodeHelper>()
        loadBalancer = mock<StreamAssignmentLoadBalancer>()
        streamrClient = mock<StreamrClient>()
        findTargetFn = jest.fn()
        inspectTargetFn = jest.fn()
        fetchRedundancyFactorFn = jest.fn()
        fetchRedundancyFactorFn.mockResolvedValueOnce(1)
        service = new InspectRandomNodeService(
            MY_OPERATOR_ADDRESS,
            helper,
            loadBalancer,
            streamrClient,
            200,
            1000,
            findTargetFn,
            inspectTargetFn,
            fetchRedundancyFactorFn
        )
    })

    afterEach(() => {
        service.stop()
    })

    it('does not flag (or inspect) if does not find target', async () => {
        findTargetFn.mockResolvedValueOnce(undefined)

        await service.start()
        await wait(WAIT_FOR_FLAG_TIMEOUT_IN_MS)
<<<<<<< HEAD

        expect(inspectTargetFn).not.toHaveBeenCalled()
        expect(helper.flagWithMetadata).not.toHaveBeenCalled()
=======
        expect(helper.flag).not.toHaveBeenCalled()
>>>>>>> 9513e2bd
    })

    it('does not flag if inspection passes', async () => {
        findTargetFn.mockResolvedValueOnce(target)
        inspectTargetFn.mockResolvedValueOnce(true)

        await service.start()
        await wait(WAIT_FOR_FLAG_TIMEOUT_IN_MS)
<<<<<<< HEAD

        expect(helper.flagWithMetadata).not.toHaveBeenCalled()
=======
        expect(helper.flag).not.toHaveBeenCalled()
>>>>>>> 9513e2bd
    })

    it('flags if inspection does not pass', async () => {
        findTargetFn.mockResolvedValueOnce(target)
        inspectTargetFn.mockResolvedValueOnce(false)

        await service.start()
<<<<<<< HEAD
        await waitForCondition(() => helper.flagWithMetadata.mock.calls.length > 0)

        expect(helper.flagWithMetadata).toHaveBeenCalledWith(
            SPONSORSHIP_ADDRESS,
            OTHER_OPERATOR_ADDRESS,
            StreamPartIDUtils.getStreamPartition(target.streamPart)
        )
=======

        await waitForCondition(() => helper.flag.mock.calls.length > 0)
        expect(helper.flag).toHaveBeenCalledWith(SPONSORSHIP_ADDRESS, OTHER_OPERATOR_ADDRESS, 4)
>>>>>>> 9513e2bd
    })

    it('findTarget and inspectTarget are called with correct arguments', async () => {
        findTargetFn.mockResolvedValueOnce(target)
        inspectTargetFn.mockResolvedValueOnce(false)

        await service.start()
<<<<<<< HEAD
        await waitForCondition(() => helper.flagWithMetadata.mock.calls.length > 0)

        expect(findTargetFn).toHaveBeenCalledWith(MY_OPERATOR_ADDRESS, helper, loadBalancer)
        expect(inspectTargetFn).toHaveBeenCalledWith({
            target,
            streamrClient,
            fetchRedundancyFactor: fetchRedundancyFactorFn,
            heartbeatLastResortTimeoutInMs: 1000,
            abortSignal: expect.anything()
        })
=======

        await waitForCondition(() => helper.flag.mock.calls.length > 0)
        expect(helper.flag).toHaveBeenCalledWith(SPONSORSHIP_ADDRESS, OTHER_OPERATOR_ADDRESS, 4)
>>>>>>> 9513e2bd
    })
})<|MERGE_RESOLUTION|>--- conflicted
+++ resolved
@@ -1,7 +1,8 @@
 import {
     FetchRedundancyFactorFn,
     FindTargetFn,
-    InspectRandomNodeService, InspectTargetFn
+    InspectRandomNodeService,
+    InspectTargetFn
 } from '../../../../src/plugins/operator/InspectRandomNodeService'
 import { InspectRandomNodeHelper } from '../../../../src/plugins/operator/InspectRandomNodeHelper'
 import { mock, MockProxy } from 'jest-mock-extended'
@@ -63,13 +64,9 @@
 
         await service.start()
         await wait(WAIT_FOR_FLAG_TIMEOUT_IN_MS)
-<<<<<<< HEAD
 
         expect(inspectTargetFn).not.toHaveBeenCalled()
-        expect(helper.flagWithMetadata).not.toHaveBeenCalled()
-=======
         expect(helper.flag).not.toHaveBeenCalled()
->>>>>>> 9513e2bd
     })
 
     it('does not flag if inspection passes', async () => {
@@ -78,12 +75,8 @@
 
         await service.start()
         await wait(WAIT_FOR_FLAG_TIMEOUT_IN_MS)
-<<<<<<< HEAD
 
-        expect(helper.flagWithMetadata).not.toHaveBeenCalled()
-=======
         expect(helper.flag).not.toHaveBeenCalled()
->>>>>>> 9513e2bd
     })
 
     it('flags if inspection does not pass', async () => {
@@ -91,19 +84,13 @@
         inspectTargetFn.mockResolvedValueOnce(false)
 
         await service.start()
-<<<<<<< HEAD
-        await waitForCondition(() => helper.flagWithMetadata.mock.calls.length > 0)
+        await waitForCondition(() => helper.flag.mock.calls.length > 0)
 
-        expect(helper.flagWithMetadata).toHaveBeenCalledWith(
+        expect(helper.flag).toHaveBeenCalledWith(
             SPONSORSHIP_ADDRESS,
             OTHER_OPERATOR_ADDRESS,
             StreamPartIDUtils.getStreamPartition(target.streamPart)
         )
-=======
-
-        await waitForCondition(() => helper.flag.mock.calls.length > 0)
-        expect(helper.flag).toHaveBeenCalledWith(SPONSORSHIP_ADDRESS, OTHER_OPERATOR_ADDRESS, 4)
->>>>>>> 9513e2bd
     })
 
     it('findTarget and inspectTarget are called with correct arguments', async () => {
@@ -111,7 +98,6 @@
         inspectTargetFn.mockResolvedValueOnce(false)
 
         await service.start()
-<<<<<<< HEAD
         await waitForCondition(() => helper.flagWithMetadata.mock.calls.length > 0)
 
         expect(findTargetFn).toHaveBeenCalledWith(MY_OPERATOR_ADDRESS, helper, loadBalancer)
@@ -122,10 +108,5 @@
             heartbeatLastResortTimeoutInMs: 1000,
             abortSignal: expect.anything()
         })
-=======
-
-        await waitForCondition(() => helper.flag.mock.calls.length > 0)
-        expect(helper.flag).toHaveBeenCalledWith(SPONSORSHIP_ADDRESS, OTHER_OPERATOR_ADDRESS, 4)
->>>>>>> 9513e2bd
     })
 })