import { Wallet } from '@ethersproject/wallet'
import { Client, types as cassandraTypes } from 'cassandra-driver'
import StreamrClient, { ConfigTest } from 'streamr-client'
import { BucketId } from '../../../../src/plugins/storage/Bucket'
import { DeleteExpiredCmd } from "../../../../src/plugins/storage/DeleteExpiredCmd"
import { STREAMR_DOCKER_DEV_HOST, createTestStream, fetchPrivateKeyWithGas } from "../../../utils"
const { TimeUuid } = cassandraTypes

const contactPoints = [STREAMR_DOCKER_DEV_HOST]
const localDataCenter = 'datacenter1'
const keyspace = 'streamr_dev_v2'

const DAY_IN_MS = 1000 * 60 * 60 * 24

jest.setTimeout(30000)

const insertBucket = async (cassandraClient: Client, streamId: string, dateCreate: number) => {
    const bucketId = TimeUuid.fromDate(new Date(dateCreate)).toString()
    const query = 'INSERT INTO bucket (stream_id, partition, date_create, id, records, size)'
        + 'VALUES (?, 0, ?, ?, 1, 1)'
    await cassandraClient.execute(query, [streamId, dateCreate, bucketId], {
        prepare: true
    })
    return bucketId
}

const insertData = async (cassandraClient: Client, streamId: string, bucketId: BucketId, ts: number) => {
    const insert = 'INSERT INTO stream_data '
        + '(stream_id, partition, bucket_id, ts, sequence_no, publisher_id, msg_chain_id, payload) '
        + 'VALUES (?, 0, ?, ?, 0, ?, ?, ?)'
    await cassandraClient.execute(insert, [
        streamId, bucketId, new Date(ts), 'publisherId', 'msgChainId', Buffer.from('{}')
    ], {
        prepare: true
    })
}

const checkDBCount = async (cassandraClient: Client, streamId: string) => {
    const countBuckets = 'SELECT COUNT(*) FROM bucket WHERE stream_id = ? AND partition = 0 ALLOW FILTERING'
    const bucketResult = await cassandraClient.execute(countBuckets, [streamId], {
        prepare: true
    })
    const countData = 'SELECT COUNT(*) FROM stream_data WHERE stream_id = ? AND partition = 0 ALLOW FILTERING'
    const messageResult = await cassandraClient.execute(countData, [streamId], {
        prepare: true
    })
    return {
        bucketCount: bucketResult.first().count.low,
        messageCount: messageResult.first().count.low
    }
}

describe('DeleteExpiredCmd', () => {
    let client: StreamrClient
    let cassandraClient: Client
    let deleteExpiredCmd: DeleteExpiredCmd

    beforeEach(async () => {
        cassandraClient = new Client({
            contactPoints,
            localDataCenter,
            keyspace,
        })
<<<<<<< HEAD
        const mockUser = new Wallet(await getPrivateKey())
=======
        mockUser = new Wallet(await fetchPrivateKeyWithGas())

>>>>>>> bb39c767
        client = new StreamrClient({
            ...ConfigTest,
            auth: {
                privateKey: mockUser.privateKey
            },
            restUrl: `http://${STREAMR_DOCKER_DEV_HOST}/api/v1`,
            orderMessages: false,
        })
        deleteExpiredCmd = new DeleteExpiredCmd({
            streamrBaseUrl: `http://${STREAMR_DOCKER_DEV_HOST}`,
            cassandraUsername: '',
            cassandraPassword: '',
            cassandraHosts: [STREAMR_DOCKER_DEV_HOST],
            cassandraDatacenter: 'datacenter1',
            cassandraKeyspace: 'streamr_dev_v2',
            dryRun: false
        })
    })

    afterEach(async () => {
        await cassandraClient.shutdown()
    })

    const daysArray = [0, 1, 2, 3]
    daysArray.map(async (days) => {
        test(`keep in database ${days} days of data`, async () => {
            const stream = await createTestStream(client, module, {
                storageDays: days
            })
            const streamId = stream.id

            const now = Date.now()

            const bucketId1 = await insertBucket(cassandraClient, streamId, now - 0 * DAY_IN_MS)
            const bucketId2 = await insertBucket(cassandraClient, streamId, now - 1 * DAY_IN_MS)
            const bucketId3 = await insertBucket(cassandraClient, streamId, now - 2 * DAY_IN_MS)
            const bucketId4 = await insertBucket(cassandraClient, streamId, now - 3 * DAY_IN_MS)

            await insertData(cassandraClient, streamId, bucketId1, now - 0 * DAY_IN_MS)
            await insertData(cassandraClient, streamId, bucketId2, now - 1 * DAY_IN_MS)
            await insertData(cassandraClient, streamId, bucketId3, now - 2 * DAY_IN_MS)
            await insertData(cassandraClient, streamId, bucketId4, now - 3 * DAY_IN_MS)

            await deleteExpiredCmd.run(client)
            const counts = await checkDBCount(cassandraClient, streamId)
            expect(counts).toEqual({
                bucketCount: days,
                messageCount: days
            })
        }, 10 * 1000)
    })

    test('max message timestamp of bucket is taken into consideration', async () => {
        const stream = await createTestStream(client, module, {
            storageDays: 10
        })
        const streamId = stream.id
        const now = Date.now()

        const bucketId = await insertBucket(cassandraClient, streamId, now - 30 * DAY_IN_MS)
        await insertData(cassandraClient, streamId, bucketId, now - 30 * DAY_IN_MS)
        await insertData(cassandraClient, streamId, bucketId, now - 15 * DAY_IN_MS)
        // prevents bucket from being deleted
        await insertData(cassandraClient, streamId, bucketId, now - 3 * DAY_IN_MS)

        await deleteExpiredCmd.run(client)
        const counts = await checkDBCount(cassandraClient, streamId)
        expect(counts).toEqual({
            bucketCount: 1,
            messageCount: 3
        })
    })
})<|MERGE_RESOLUTION|>--- conflicted
+++ resolved
@@ -61,12 +61,7 @@
             localDataCenter,
             keyspace,
         })
-<<<<<<< HEAD
-        const mockUser = new Wallet(await getPrivateKey())
-=======
-        mockUser = new Wallet(await fetchPrivateKeyWithGas())
-
->>>>>>> bb39c767
+        const mockUser = new Wallet(await fetchPrivateKeyWithGas())
         client = new StreamrClient({
             ...ConfigTest,
             auth: {
