--- conflicted
+++ resolved
@@ -55,13 +55,8 @@
     const storePromises = []
     for (let i = 0; i < count; i++) {
         const timestamp = Math.floor((i / (count - 1)) * (1E10))
-        const stream = toStreamID(streamId)
         const msg = new StreamMessage({
-<<<<<<< HEAD
-            messageId: new MessageIDStrict(stream, 0, timestamp, 0, '', ''),
-=======
             messageId: new MessageIDStrict(toStreamID(streamId), 0, timestamp, 0, '', ''),
->>>>>>> a4d9d15a
             content: JSON.stringify({})
         })
         storePromises.push(storage.store(msg))
