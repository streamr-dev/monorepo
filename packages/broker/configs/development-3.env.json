{
  "ethereumPrivateKey": "0x2ba0e218041e81b8e5c88ee4134995c1e358c2c01664676d975792057c57e333",
  "network": {
    "name": "B2",
<<<<<<< HEAD
    "hostname": "127.0.0.1",
    "port": 30317,
=======
>>>>>>> a336cc3d
    "trackers": [
      "ws://127.0.0.1:30301",
      "ws://127.0.0.1:30302",
      "ws://127.0.0.1:30303"
    ],
    "location": {
      "latitude": 60.19,
      "longitude": 24.95,
      "country": "Finland",
      "city": "Helsinki"
    }
  },
  "reporting": {
    "intervalInSeconds": 0,
    "streamr": null,
    "perNodeMetrics": null
  },
  "streamrUrl": "http://127.0.0.1",
  "streamrAddress": "0xFCAd0B19bB29D4674531d6f115237E16AfCE377c",
  "storageNodeConfig": {
    "registry": {
      "contractAddress": "0xbAA81A0179015bE47Ad439566374F2Bae098686F",
      "jsonRpcProvider": "http://10.200.10.1:8546"
    }
  },
  "httpServer": {
    "port": 8691
  },
  "apiAuthentication": null,
  "plugins": {
    "legacyWebsocket": {
      "port": 8690
    },
    "legacyPublishHttp": {},
    "metrics": {}
  }
}<|MERGE_RESOLUTION|>--- conflicted
+++ resolved
@@ -2,11 +2,6 @@
   "ethereumPrivateKey": "0x2ba0e218041e81b8e5c88ee4134995c1e358c2c01664676d975792057c57e333",
   "network": {
     "name": "B2",
-<<<<<<< HEAD
-    "hostname": "127.0.0.1",
-    "port": 30317,
-=======
->>>>>>> a336cc3d
     "trackers": [
       "ws://127.0.0.1:30301",
       "ws://127.0.0.1:30302",
