{
  "ethereumPrivateKey": "0x87ba653d4320abb5231d10a4abfad9ea1371dcbcdc247ab2f961e2754ae781ca",
  "generateSessionId": false,
  "network": {
    "name": "B1",
    "trackers": [],
    "location": {
      "latitude": 60.19,
      "longitude": 24.95,
      "country": "Finland",
      "city": "Helsinki"
    },
    "webrtcDisallowPrivateAddresses": false
  },
  "streamrUrl": "http://streamr.network",
  "streamrAddress": "0xFCAd0B19bB29D4674531d6f115237E16AfCE377c",
  "storageNodeConfig": {
    "registry": [{
      "address": "0x31546eEA76F2B2b3C5cC06B1c93601dc35c9D916",
      "url": "https://corea1.streamr.network:8001"
    }]
  },
  "httpServer": {
    "port": 8791
  },
  "apiAuthentication": null,
  "plugins": {
    "legacyWebsocket": {
      "port": 8790,
      "privateKeyFileName": "./test/fixtures/key.pem",
      "certFileName": "./test/fixtures/cert.pem"
    },
<<<<<<< HEAD
    "publishHttp": {},
=======
>>>>>>> e84770e7
    "metrics": {
      "consoleAndPM2IntervalInSeconds": 0,
      "nodeMetrics": null
    }
  }
}<|MERGE_RESOLUTION|>--- conflicted
+++ resolved
@@ -30,10 +30,6 @@
       "privateKeyFileName": "./test/fixtures/key.pem",
       "certFileName": "./test/fixtures/cert.pem"
     },
-<<<<<<< HEAD
-    "publishHttp": {},
-=======
->>>>>>> e84770e7
     "metrics": {
       "consoleAndPM2IntervalInSeconds": 0,
       "nodeMetrics": null
