import memoize from 'memoizee'
// TODO do all REST operations to E&E via StreamrClient
<<<<<<< HEAD
import StreamrClient from 'streamr-client'
import { formAuthorizationHeader } from './helpers/authentication'
import memoizee from "memoizee"

const logger = new Logger(module)
=======
import StreamrClient, { EthereumAddress, StreamOperation } from 'streamr-client'
import { Todo } from './types'
>>>>>>> 5905c61a

const MAX_AGE = 15 * 60 * 1000 // 15 minutes
const MAX_AGE_MINUTE = 1000 // 1 minutes

<<<<<<< HEAD
type FetchMethod = (streamId: string, sessionToken?: string) => Promise<Record<string, unknown>>

type CheckPermissionMethod = (
    streamId: string,
    sessionToken: string | undefined | null,
    operation?: string
) => Promise<true>

type AuthenticateMethod = (
    streamId: string,
    sessionToken: string|undefined,
    operation?: string
) => Promise<Record<string, unknown>>

async function fetchWithErrorLogging(...args: Parameters<typeof fetch>) {
    try {
        return await fetch(...args)
    } catch (err) {
        logger.error(`failed to communicate with core-api: ${err}`)
        throw err
    }
}

async function handleNon2xxResponse(
    funcName: string,
    response: Response,
    streamId: string,
    sessionToken: string|undefined|null,
    method: string,
    url: string,
): Promise<HttpError> {
    const errorMsg = await response.text().catch((err) => {
        logger.warn('Error reading response text: %s', err)
        return ''
    })
    logger.debug(
        '%s failed with status %d for streamId %s, sessionToken %s: %o',
        funcName, response.status, streamId, sessionToken, errorMsg,
    )
    return new HttpError(response.status, method, url)
}

export class StreamFetcher {
    private readonly apiUrl: string
    fetch: memoizee.Memoized<FetchMethod> & FetchMethod
    checkPermission: memoizee.Memoized<CheckPermissionMethod> & CheckPermissionMethod
    authenticate: memoize.Memoized<AuthenticateMethod> & AuthenticateMethod

    constructor(baseUrl: string) {
        this.apiUrl = `${baseUrl}/api/v1`
        this.fetch = memoize<FetchMethod>(this.uncachedFetch, {
=======
export class StreamFetcher {

    fetch
    checkPermission
    authenticate
    client: StreamrClient

    constructor(client: StreamrClient) {
        this.fetch = memoize<StreamFetcher['_fetch']>(this._fetch, {
>>>>>>> 5905c61a
            maxAge: MAX_AGE,
            promise: true,
        })
        this.checkPermission = memoize<CheckPermissionMethod>(this.uncachedCheckPermission, {
            maxAge: MAX_AGE,
            promise: true,
        })
        this.authenticate = memoize<StreamFetcher['uncachedAuthenticate']>(this.uncachedAuthenticate, {
            maxAge: MAX_AGE_MINUTE,
            promise: true,
        })
        this.client = client
    }

<<<<<<< HEAD
    async getToken(privateKey: string): Promise<string> {
        const client = new StreamrClient({
            auth: {
                privateKey,
            },
            restUrl: this.apiUrl,
            autoConnect: false
        })
        return client.session.getSessionToken()
    }

    private async uncachedAuthenticate(
        streamId: string,
        sessionToken: string|undefined,
        operation = 'stream_subscribe'
    ): Promise<Record<string, unknown>>  {
        await this.checkPermission(streamId, sessionToken, operation)
        return this.fetch(streamId, sessionToken)
=======
    private async _authenticate(streamId: string, operation: StreamOperation = StreamOperation.STREAM_SUBSCRIBE,
        user: EthereumAddress): Promise<Todo>  {
        await this.checkPermission(streamId, operation, user)
        return this.fetch(streamId)
>>>>>>> 5905c61a
    }

    /**
     * Returns a Promise that resolves with the stream json.
     */
<<<<<<< HEAD
    private async uncachedFetch(streamId: string, sessionToken?: string): Promise<Record<string, unknown>> {
        const url = `${this.apiUrl}/streams/${encodeURIComponent(streamId)}`
        const headers = formAuthorizationHeader(sessionToken)

        const response = await fetchWithErrorLogging(url, {
            headers,
        })

        if (response.status !== 200) {
            this.fetch.delete(streamId, sessionToken) // clear cache result
            throw await handleNon2xxResponse('_fetch', response, streamId, sessionToken, 'GET', url)
        }

        return response.json()
=======
    private async _fetch(streamId: string): Promise<Todo> {
        return this.client.getStream(streamId)
>>>>>>> 5905c61a
    }

    /**
     * Retrieves permissions to a stream, and checks if a permission is granted
     * for the requested operation.
     * Promise always resolves to true or throws if permission has not been granted.
     */
<<<<<<< HEAD
    private async uncachedCheckPermission(streamId: string, sessionToken: string | undefined | null, operation = 'stream_subscribe'): Promise<true> {
        if (streamId == null) {
            throw new Error('_checkPermission: streamId can not be null!')
        }

        sessionToken = sessionToken || undefined

        const url = `${this.apiUrl}/streams/${encodeURIComponent(streamId)}/permissions/me`
        const headers = formAuthorizationHeader(sessionToken)

        const response = await fetchWithErrorLogging(url, {
            headers,
        })

        if (response.status !== 200) {
            this.checkPermission.delete(streamId, sessionToken) // clear cache result
            throw await handleNon2xxResponse('_checkPermission', response, streamId, sessionToken, 'GET', url)
        }

        const permissions = await response.json()
        if (permissions.some((p: Record<string, unknown>) => p.operation === operation)) {
            return true
=======
    private async _checkPermission(streamId: string, operation: StreamOperation = StreamOperation.STREAM_SUBSCRIBE,
        user: EthereumAddress): Promise<boolean> {
        if (streamId == null) {
            throw new Error('_checkPermission: streamId can not be null!')
        }
        const result = await (await this.client.getStream(streamId)).hasPermission(operation, user)
        if (result) {
            return result
        } else {
            throw new Error(`unauthorized: user ${user} does not have permission ${operation.toString()} on stream ${streamId}`)
>>>>>>> 5905c61a
        }
    }
}<|MERGE_RESOLUTION|>--- conflicted
+++ resolved
@@ -1,72 +1,11 @@
 import memoize from 'memoizee'
 // TODO do all REST operations to E&E via StreamrClient
-<<<<<<< HEAD
-import StreamrClient from 'streamr-client'
-import { formAuthorizationHeader } from './helpers/authentication'
-import memoizee from "memoizee"
-
-const logger = new Logger(module)
-=======
 import StreamrClient, { EthereumAddress, StreamOperation } from 'streamr-client'
 import { Todo } from './types'
->>>>>>> 5905c61a
 
 const MAX_AGE = 15 * 60 * 1000 // 15 minutes
 const MAX_AGE_MINUTE = 1000 // 1 minutes
 
-<<<<<<< HEAD
-type FetchMethod = (streamId: string, sessionToken?: string) => Promise<Record<string, unknown>>
-
-type CheckPermissionMethod = (
-    streamId: string,
-    sessionToken: string | undefined | null,
-    operation?: string
-) => Promise<true>
-
-type AuthenticateMethod = (
-    streamId: string,
-    sessionToken: string|undefined,
-    operation?: string
-) => Promise<Record<string, unknown>>
-
-async function fetchWithErrorLogging(...args: Parameters<typeof fetch>) {
-    try {
-        return await fetch(...args)
-    } catch (err) {
-        logger.error(`failed to communicate with core-api: ${err}`)
-        throw err
-    }
-}
-
-async function handleNon2xxResponse(
-    funcName: string,
-    response: Response,
-    streamId: string,
-    sessionToken: string|undefined|null,
-    method: string,
-    url: string,
-): Promise<HttpError> {
-    const errorMsg = await response.text().catch((err) => {
-        logger.warn('Error reading response text: %s', err)
-        return ''
-    })
-    logger.debug(
-        '%s failed with status %d for streamId %s, sessionToken %s: %o',
-        funcName, response.status, streamId, sessionToken, errorMsg,
-    )
-    return new HttpError(response.status, method, url)
-}
-
-export class StreamFetcher {
-    private readonly apiUrl: string
-    fetch: memoizee.Memoized<FetchMethod> & FetchMethod
-    checkPermission: memoizee.Memoized<CheckPermissionMethod> & CheckPermissionMethod
-    authenticate: memoize.Memoized<AuthenticateMethod> & AuthenticateMethod
-
-    constructor(baseUrl: string) {
-        this.apiUrl = `${baseUrl}/api/v1`
-        this.fetch = memoize<FetchMethod>(this.uncachedFetch, {
-=======
 export class StreamFetcher {
 
     fetch
@@ -76,7 +15,6 @@
 
     constructor(client: StreamrClient) {
         this.fetch = memoize<StreamFetcher['_fetch']>(this._fetch, {
->>>>>>> 5905c61a
             maxAge: MAX_AGE,
             promise: true,
         })
@@ -91,7 +29,8 @@
         this.client = client
     }
 
-<<<<<<< HEAD
+    }
+
     async getToken(privateKey: string): Promise<string> {
         const client = new StreamrClient({
             auth: {
@@ -110,18 +49,11 @@
     ): Promise<Record<string, unknown>>  {
         await this.checkPermission(streamId, sessionToken, operation)
         return this.fetch(streamId, sessionToken)
-=======
-    private async _authenticate(streamId: string, operation: StreamOperation = StreamOperation.STREAM_SUBSCRIBE,
-        user: EthereumAddress): Promise<Todo>  {
-        await this.checkPermission(streamId, operation, user)
-        return this.fetch(streamId)
->>>>>>> 5905c61a
     }
 
     /**
      * Returns a Promise that resolves with the stream json.
      */
-<<<<<<< HEAD
     private async uncachedFetch(streamId: string, sessionToken?: string): Promise<Record<string, unknown>> {
         const url = `${this.apiUrl}/streams/${encodeURIComponent(streamId)}`
         const headers = formAuthorizationHeader(sessionToken)
@@ -136,10 +68,6 @@
         }
 
         return response.json()
-=======
-    private async _fetch(streamId: string): Promise<Todo> {
-        return this.client.getStream(streamId)
->>>>>>> 5905c61a
     }
 
     /**
@@ -147,31 +75,7 @@
      * for the requested operation.
      * Promise always resolves to true or throws if permission has not been granted.
      */
-<<<<<<< HEAD
-    private async uncachedCheckPermission(streamId: string, sessionToken: string | undefined | null, operation = 'stream_subscribe'): Promise<true> {
-        if (streamId == null) {
-            throw new Error('_checkPermission: streamId can not be null!')
-        }
-
-        sessionToken = sessionToken || undefined
-
-        const url = `${this.apiUrl}/streams/${encodeURIComponent(streamId)}/permissions/me`
-        const headers = formAuthorizationHeader(sessionToken)
-
-        const response = await fetchWithErrorLogging(url, {
-            headers,
-        })
-
-        if (response.status !== 200) {
-            this.checkPermission.delete(streamId, sessionToken) // clear cache result
-            throw await handleNon2xxResponse('_checkPermission', response, streamId, sessionToken, 'GET', url)
-        }
-
-        const permissions = await response.json()
-        if (permissions.some((p: Record<string, unknown>) => p.operation === operation)) {
-            return true
-=======
-    private async _checkPermission(streamId: string, operation: StreamOperation = StreamOperation.STREAM_SUBSCRIBE,
+    private async uncachedCheckPermission(streamId: string, operation: StreamOperation = StreamOperation.STREAM_SUBSCRIBE,
         user: EthereumAddress): Promise<boolean> {
         if (streamId == null) {
             throw new Error('_checkPermission: streamId can not be null!')
@@ -181,7 +85,6 @@
             return result
         } else {
             throw new Error(`unauthorized: user ${user} does not have permission ${operation.toString()} on stream ${streamId}`)
->>>>>>> 5905c61a
         }
     }
 }