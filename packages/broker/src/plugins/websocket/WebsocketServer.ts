--- conflicted
+++ resolved
@@ -106,11 +106,7 @@
 
         this.httpServer.listen(port)
         await once(this.httpServer, 'listening')
-<<<<<<< HEAD
-        logger.info(`Websocket server listening on ${port}`)
-=======
         logger.info(`Started Websocket server on port ${port}`)
->>>>>>> 31de8b77
     }
 
     // eslint-disable-next-line class-methods-use-this
