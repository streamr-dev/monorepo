import WebSocket from 'ws'
import { StreamrClient } from 'streamr-client'
import { PayloadFormat } from '../../helpers/PayloadFormat'

export const PING_PAYLOAD = 'ping'
<<<<<<< HEAD
=======
const PONG_PAYLOAD = 'pong'
>>>>>>> d92315de

export interface Connection {
    init: (ws: WebSocket, streamrClient: StreamrClient, payloadFormat: PayloadFormat) => void
}

<<<<<<< HEAD
export const addPingSender = (ws: WebSocket, sendInterval: number, disconnectTimeout: number): void => {
    let pendingStateChange: NodeJS.Timeout
    type State = 'active' | 'idle' | 'disconnected'

    const setState = (state: State) => {
        clearTimeout(pendingStateChange)
        if (state === 'active') {
            pendingStateChange = setTimeout(() => setState('idle'), sendInterval)
        } else if (state === 'idle') {
            ws.ping()
            if (disconnectTimeout !== 0) {
                pendingStateChange = setTimeout(() => setState('disconnected'), disconnectTimeout)
            }
        } else if (state === 'disconnected') {
            ws.terminate()
        }
    }
    
    const events = ['message', 'ping', 'pong']
    events.forEach((eventName) => {
        ws.on(eventName, () => setState('active'))
    })
    ws.on('close', () => clearTimeout(pendingStateChange))
    
    setState('idle')
=======
// Implements application layer ping support. We have this feature because 
// browsers can't send pings in protocol level
export const addPingListener = (ws: WebSocket): void => {
    ws.on('message', (data: WebSocket.RawData) => {
        const payload = data.toString()
        if (payload === PING_PAYLOAD) {
            ws.send(PONG_PAYLOAD)
        }
    })
>>>>>>> d92315de
}<|MERGE_RESOLUTION|>--- conflicted
+++ resolved
@@ -3,16 +3,23 @@
 import { PayloadFormat } from '../../helpers/PayloadFormat'
 
 export const PING_PAYLOAD = 'ping'
-<<<<<<< HEAD
-=======
 const PONG_PAYLOAD = 'pong'
->>>>>>> d92315de
 
 export interface Connection {
     init: (ws: WebSocket, streamrClient: StreamrClient, payloadFormat: PayloadFormat) => void
 }
 
-<<<<<<< HEAD
+// Implements application layer ping support. We have this feature because 
+// browsers can't send pings in protocol level
+export const addPingListener = (ws: WebSocket): void => {
+    ws.on('message', (data: WebSocket.RawData) => {
+        const payload = data.toString()
+        if (payload === PING_PAYLOAD) {
+            ws.send(PONG_PAYLOAD)
+        }
+    })
+}
+
 export const addPingSender = (ws: WebSocket, sendInterval: number, disconnectTimeout: number): void => {
     let pendingStateChange: NodeJS.Timeout
     type State = 'active' | 'idle' | 'disconnected'
@@ -38,15 +45,4 @@
     ws.on('close', () => clearTimeout(pendingStateChange))
     
     setState('idle')
-=======
-// Implements application layer ping support. We have this feature because 
-// browsers can't send pings in protocol level
-export const addPingListener = (ws: WebSocket): void => {
-    ws.on('message', (data: WebSocket.RawData) => {
-        const payload = data.toString()
-        if (payload === PING_PAYLOAD) {
-            ws.send(PONG_PAYLOAD)
-        }
-    })
->>>>>>> d92315de
 }