import { Logger } from '@streamr/utils'
<<<<<<< HEAD
import StreamrClient from 'streamr-client'
=======
import { StreamrClient } from 'streamr-client'
import { OperatorServiceConfig } from './OperatorPlugin'
>>>>>>> b5de37cf
import { VoteOnSuspectNodeHelper } from './VoteOnSuspectNodeHelper'
import { OperatorFleetState } from './OperatorFleetState'
import { createIsLeaderFn } from './createIsLeaderFn'

const logger = new Logger(module)
export class VoteOnSuspectNodeService {
    private readonly voteOnSuspectNodeHelper: VoteOnSuspectNodeHelper
    private readonly streamrClient: StreamrClient
    private readonly operatorFleetState: OperatorFleetState
    private isLeader?: () => boolean

    constructor(
        helper: VoteOnSuspectNodeHelper,
        streamrClient: StreamrClient,
        operatorFleetState: OperatorFleetState
    ) {
        this.voteOnSuspectNodeHelper = helper
        this.streamrClient = streamrClient
        this.operatorFleetState = operatorFleetState
    }

    async start(): Promise<void> {
        await this.operatorFleetState.waitUntilReady()
        this.isLeader = await createIsLeaderFn(this.streamrClient, this.operatorFleetState, logger)
        await this.voteOnSuspectNodeHelper.start(this.handleNodeInspectionRequest)
    }

    stop(): void {
        this.voteOnSuspectNodeHelper.stop()
    }

    private handleNodeInspectionRequest = (sponsorship: string, targetOperator: string): void => {
        logger.info('Received inspection request', { targetOperator, sponsorship })
        if (this.isLeader!()) {
            const kick = true
            logger.info('Vote on inspection request', { sponsorship, targetOperator, kick })
            this.voteOnSuspectNodeHelper.voteOnFlag(sponsorship, targetOperator, kick).catch((err) => {
                logger.warn('Encountered error when trying to vote on flag', { err })
            })
        }
    }
}<|MERGE_RESOLUTION|>--- conflicted
+++ resolved
@@ -1,10 +1,5 @@
 import { Logger } from '@streamr/utils'
-<<<<<<< HEAD
-import StreamrClient from 'streamr-client'
-=======
 import { StreamrClient } from 'streamr-client'
-import { OperatorServiceConfig } from './OperatorPlugin'
->>>>>>> b5de37cf
 import { VoteOnSuspectNodeHelper } from './VoteOnSuspectNodeHelper'
 import { OperatorFleetState } from './OperatorFleetState'
 import { createIsLeaderFn } from './createIsLeaderFn'
