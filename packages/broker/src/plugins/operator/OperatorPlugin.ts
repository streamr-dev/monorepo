import { toStreamID } from '@streamr/protocol'
import { EthereumAddress, Logger, toEthereumAddress } from '@streamr/utils'
import { Schema } from 'ajv'
import { Signer } from 'ethers'
import { CONFIG_TEST } from 'streamr-client'
import { Plugin } from '../../Plugin'
import { AnnounceNodeToContractHelper } from './AnnounceNodeToContractHelper'
import { AnnounceNodeToContractService } from './AnnounceNodeToContractService'
import { AnnounceNodeToStreamService } from './AnnounceNodeToStreamService'
import { InspectRandomNodeService } from './InspectRandomNodeService'
import { MaintainOperatorContractService } from './MaintainOperatorContractService'
import { MaintainOperatorValueService } from './MaintainOperatorValueService'
import { MaintainTopologyService, setUpAndStartMaintainTopologyService } from './MaintainTopologyService'
import { OperatorValueBreachWatcher } from './OperatorValueBreachWatcher'
import { OperatorFleetState } from './OperatorFleetState'
import { VoteOnSuspectNodeService } from './VoteOnSuspectNodeService'
import PLUGIN_CONFIG_SCHEMA from './config.schema.json'
import { fetchRedundancyFactor } from './fetchRedundancyFactor'

export const DEFAULT_MAX_SPONSORSHIP_IN_WITHDRAW = 20 // max number to loop over before the earnings withdraw tx gets too big and EVM reverts it
export const DEFAULT_MIN_SPONSORSHIP_EARNINGS_IN_WITHDRAW = 1 // token value, not wei

export interface OperatorPluginConfig {
    operatorContractAddress: string
}

export interface OperatorServiceConfig {
    signer: Signer
    operatorContractAddress: EthereumAddress
    theGraphUrl: string
    maxSponsorshipsInWithdraw?: number
    minSponsorshipEarningsInWithdraw?: number
}

const logger = new Logger(module)

export class OperatorPlugin extends Plugin<OperatorPluginConfig> {
    private announceNodeToStreamService?: AnnounceNodeToStreamService
    private announceNodeToContractService?: AnnounceNodeToContractService
    private inspectRandomNodeService = new InspectRandomNodeService()
    private maintainOperatorContractService = new MaintainOperatorContractService()
    private voteOnSuspectNodeService?: VoteOnSuspectNodeService
    private maintainTopologyService?: MaintainTopologyService
    private maintainOperatorValueService?: MaintainOperatorValueService
    private operatorValueBreachWatcher?: OperatorValueBreachWatcher
    private fleetState?: OperatorFleetState
    private serviceConfig?: OperatorServiceConfig

    async start(): Promise<void> {
        const signer = await this.streamrClient.getSigner()
        this.serviceConfig = {
            signer,
            operatorContractAddress: toEthereumAddress(this.pluginConfig.operatorContractAddress),
            // TODO read from client, as we need to use production value in production environment (not ConfigTest)
            theGraphUrl: CONFIG_TEST.contracts!.theGraphUrl!,
            maxSponsorshipsInWithdraw: DEFAULT_MAX_SPONSORSHIP_IN_WITHDRAW,
            minSponsorshipEarningsInWithdraw: DEFAULT_MIN_SPONSORSHIP_EARNINGS_IN_WITHDRAW
        }
        this.announceNodeToStreamService = new AnnounceNodeToStreamService(
            this.streamrClient,
            toEthereumAddress(this.pluginConfig.operatorContractAddress)
        )
        this.fleetState = new OperatorFleetState(
            this.streamrClient,
            toStreamID('/operator/coordination', this.serviceConfig.operatorContractAddress)
        )
        this.announceNodeToContractService = new AnnounceNodeToContractService(
            this.streamrClient,
            new AnnounceNodeToContractHelper(this.serviceConfig),
            this.fleetState
        )
        this.maintainOperatorValueService = new MaintainOperatorValueService(this.serviceConfig)
        this.operatorValueBreachWatcher = new OperatorValueBreachWatcher(this.serviceConfig)
        this.voteOnSuspectNodeService = new VoteOnSuspectNodeService(
            this.streamrClient,
            this.serviceConfig
        )

<<<<<<< HEAD
    }

    async start(): Promise<void> {
        const redundancyFactor = await fetchRedundancyFactor(this.serviceConfig)
        logger.info('Fetched redundancy factor', { redundancyFactor })
=======
>>>>>>> 5000c14f
        this.maintainTopologyService = await setUpAndStartMaintainTopologyService({
            streamrClient: this.streamrClient,
            redundancyFactor,
            serviceHelperConfig: this.serviceConfig,
            operatorFleetState: this.fleetState
        })
        await this.announceNodeToStreamService.start()
        await this.inspectRandomNodeService.start()
        await this.maintainOperatorContractService.start()
        await this.maintainOperatorValueService.start()
        await this.maintainTopologyService.start()
        await this.voteOnSuspectNodeService.start()
        await this.operatorValueBreachWatcher.start()
        await this.fleetState.start()
        this.announceNodeToContractService.start().catch((err) => {
            logger.fatal('Encountered fatal error in announceNodeToContractService', { err })
            process.exit(1)
        })
    }

    async stop(): Promise<void> {
        await this.announceNodeToStreamService!.stop()
        await this.inspectRandomNodeService.stop()
        await this.maintainOperatorContractService.stop()
        await this.maintainOperatorValueService!.stop()
        await this.voteOnSuspectNodeService!.stop()
        await this.operatorValueBreachWatcher!.stop()
    }

    // eslint-disable-next-line class-methods-use-this
    override getConfigSchema(): Schema {
        return PLUGIN_CONFIG_SCHEMA
    }
}<|MERGE_RESOLUTION|>--- conflicted
+++ resolved
@@ -76,14 +76,9 @@
             this.serviceConfig
         )
 
-<<<<<<< HEAD
-    }
-
-    async start(): Promise<void> {
         const redundancyFactor = await fetchRedundancyFactor(this.serviceConfig)
         logger.info('Fetched redundancy factor', { redundancyFactor })
-=======
->>>>>>> 5000c14f
+
         this.maintainTopologyService = await setUpAndStartMaintainTopologyService({
             streamrClient: this.streamrClient,
             redundancyFactor,
