import { Plugin, PluginOptions } from '../../Plugin'
import PLUGIN_CONFIG_SCHEMA from './config.schema.json'
import { Schema } from 'ajv'
import { AnnounceNodeService } from './AnnounceNodeService'
import { InspectRandomNodeService } from './InspectRandomNodeService'
import { MaintainOperatorContractService } from './MaintainOperatorContractService'
import { MaintainTopologyService, setUpAndStartMaintainTopologyService } from './MaintainTopologyService'
import { EthereumAddress, toEthereumAddress } from '@streamr/utils'
import { Provider, JsonRpcProvider } from '@ethersproject/providers'
import { Signer } from '@ethersproject/abstract-signer'
import { Wallet } from 'ethers'
import { VoteOnSuspectNodeService } from './VoteOnSuspectNodeService'
import { MaintainOperatorValueService } from './MaintainOperatorValueService'
<<<<<<< HEAD
import { OperatorValueBreachWatcher } from './OperatorValueBreachWatcher'
=======
import { OperatorFleetState } from './OperatorFleetState'
import { toStreamID } from '@streamr/protocol'
>>>>>>> d37e2c81

export interface OperatorPluginConfig {
    operatorContractAddress: string
    replicationFactor: number
}

export interface OperatorServiceConfig {
    provider: Provider
    signer: Signer
    operatorContractAddress: EthereumAddress
    theGraphUrl: string
    maxSponsorshipsCount?: number
    minSponsorshipEarnings?: number
}

export class OperatorPlugin extends Plugin<OperatorPluginConfig> {
    private readonly announceNodeService: AnnounceNodeService
    private readonly inspectRandomNodeService = new InspectRandomNodeService()
    private readonly maintainOperatorContractService = new MaintainOperatorContractService()
    private readonly voteOnSuspectNodeService: VoteOnSuspectNodeService
    private maintainTopologyService?: MaintainTopologyService
    private readonly maintainOperatorValueService: MaintainOperatorValueService
<<<<<<< HEAD
    private readonly operatorValueBreachWatcher: OperatorValueBreachWatcher
=======
    private readonly fleetState: OperatorFleetState
    private readonly serviceConfig: OperatorServiceConfig
>>>>>>> d37e2c81

    constructor(options: PluginOptions) {
        super(options)
        const provider = new JsonRpcProvider(this.brokerConfig.client.contracts!.streamRegistryChainRPCs!.rpcs[0].url)
        this.serviceConfig = {
            provider,
            operatorContractAddress: toEthereumAddress(this.pluginConfig.operatorContractAddress),
            theGraphUrl: `http://${process.env.STREAMR_DOCKER_DEV_HOST ?? '10.200.10.1'}:8000/subgraphs/name/streamr-dev/network-subgraphs`,
            signer: Wallet.createRandom().connect(provider),
            maxSponsorshipsCount: 20, // max number of sponsorships to loop over before tx reverts
            minSponsorshipEarnings: 1 // token value, not wei
        }
        this.announceNodeService = new AnnounceNodeService(
            this.streamrClient,
            toEthereumAddress(this.pluginConfig.operatorContractAddress)
        )
        this.fleetState = new OperatorFleetState(
            this.streamrClient,
            toStreamID('/operator/coordination', this.serviceConfig.operatorContractAddress)
        )
<<<<<<< HEAD
        this.maintainOperatorValueService = new MaintainOperatorValueService(serviceHelperConfig)
        this.operatorValueBreachWatcher = new OperatorValueBreachWatcher(serviceHelperConfig)
=======
        this.maintainOperatorValueService = new MaintainOperatorValueService(this.serviceConfig)
>>>>>>> d37e2c81
        this.voteOnSuspectNodeService = new VoteOnSuspectNodeService(
            this.streamrClient,
            this.serviceConfig
        )
    
    }

    async start(): Promise<void> {
        this.maintainTopologyService = await setUpAndStartMaintainTopologyService({
            streamrClient: this.streamrClient,
            replicationFactor: this.pluginConfig.replicationFactor,
            serviceHelperConfig: this.serviceConfig,
            operatorFleetState: this.fleetState
        })
        await this.announceNodeService.start()
        await this.inspectRandomNodeService.start()
        await this.maintainOperatorContractService.start()
        await this.maintainOperatorValueService.start()
        await this.maintainTopologyService.start()
        await this.voteOnSuspectNodeService.start()
<<<<<<< HEAD
        await this.operatorValueBreachWatcher.start()
=======

        await this.fleetState.start() // must be started last!
>>>>>>> d37e2c81
    }

    async stop(): Promise<void> {
        await this.announceNodeService.stop()
        await this.inspectRandomNodeService.stop()
        await this.maintainOperatorContractService.stop()
        await this.maintainOperatorValueService.stop()
        await this.voteOnSuspectNodeService.stop()
        await this.operatorValueBreachWatcher.stop()
    }

    // eslint-disable-next-line class-methods-use-this
    override getConfigSchema(): Schema {
        return PLUGIN_CONFIG_SCHEMA
    }
}<|MERGE_RESOLUTION|>--- conflicted
+++ resolved
@@ -11,12 +11,9 @@
 import { Wallet } from 'ethers'
 import { VoteOnSuspectNodeService } from './VoteOnSuspectNodeService'
 import { MaintainOperatorValueService } from './MaintainOperatorValueService'
-<<<<<<< HEAD
 import { OperatorValueBreachWatcher } from './OperatorValueBreachWatcher'
-=======
 import { OperatorFleetState } from './OperatorFleetState'
 import { toStreamID } from '@streamr/protocol'
->>>>>>> d37e2c81
 
 export interface OperatorPluginConfig {
     operatorContractAddress: string
@@ -39,12 +36,9 @@
     private readonly voteOnSuspectNodeService: VoteOnSuspectNodeService
     private maintainTopologyService?: MaintainTopologyService
     private readonly maintainOperatorValueService: MaintainOperatorValueService
-<<<<<<< HEAD
     private readonly operatorValueBreachWatcher: OperatorValueBreachWatcher
-=======
     private readonly fleetState: OperatorFleetState
     private readonly serviceConfig: OperatorServiceConfig
->>>>>>> d37e2c81
 
     constructor(options: PluginOptions) {
         super(options)
@@ -65,17 +59,13 @@
             this.streamrClient,
             toStreamID('/operator/coordination', this.serviceConfig.operatorContractAddress)
         )
-<<<<<<< HEAD
-        this.maintainOperatorValueService = new MaintainOperatorValueService(serviceHelperConfig)
-        this.operatorValueBreachWatcher = new OperatorValueBreachWatcher(serviceHelperConfig)
-=======
         this.maintainOperatorValueService = new MaintainOperatorValueService(this.serviceConfig)
->>>>>>> d37e2c81
+        this.operatorValueBreachWatcher = new OperatorValueBreachWatcher(this.serviceConfig)
         this.voteOnSuspectNodeService = new VoteOnSuspectNodeService(
             this.streamrClient,
             this.serviceConfig
         )
-    
+
     }
 
     async start(): Promise<void> {
@@ -91,12 +81,9 @@
         await this.maintainOperatorValueService.start()
         await this.maintainTopologyService.start()
         await this.voteOnSuspectNodeService.start()
-<<<<<<< HEAD
         await this.operatorValueBreachWatcher.start()
-=======
 
         await this.fleetState.start() // must be started last!
->>>>>>> d37e2c81
     }
 
     async stop(): Promise<void> {
