import { toStreamID } from '@streamr/protocol'
import { EthereumAddress, Logger, scheduleAtInterval, setAbortableInterval, toEthereumAddress } from '@streamr/utils'
import { Schema } from 'ajv'
import { Signer } from 'ethers'
import { StreamrClient } from 'streamr-client'
import { Plugin } from '../../Plugin'
import { AnnounceNodeToContractHelper } from './AnnounceNodeToContractHelper'
import { maintainOperatorValue } from './maintainOperatorValue'
import { MaintainTopologyService, setUpAndStartMaintainTopologyService } from './MaintainTopologyService'
import { DEFAULT_UPDATE_INTERVAL_IN_MS, OperatorFleetState } from './OperatorFleetState'
import { inspectSuspectNode } from './inspectSuspectNode'
import PLUGIN_CONFIG_SCHEMA from './config.schema.json'
import { createIsLeaderFn } from './createIsLeaderFn'
import { announceNodeToContract } from './announceNodeToContract'
import { announceNodeToStream } from './announceNodeToStream'
import { checkOperatorValueBreach } from './checkOperatorValueBreach'
import { MaintainOperatorValueHelper } from './MaintainOperatorValueHelper'
import { fetchRedundancyFactor } from './fetchRedundancyFactor'
import { VoteOnSuspectNodeHelper } from './VoteOnSuspectNodeHelper'

export const DEFAULT_MAX_SPONSORSHIP_IN_WITHDRAW = 20 // max number to loop over before the earnings withdraw tx gets too big and EVM reverts it
export const DEFAULT_MIN_SPONSORSHIP_EARNINGS_IN_WITHDRAW = 1 // token value, not wei

export interface OperatorPluginConfig {
    operatorContractAddress: string
}

export interface OperatorServiceConfig {
    signer: Signer
    operatorContractAddress: EthereumAddress
    theGraphUrl: string
    maxSponsorshipsInWithdraw?: number
    minSponsorshipEarningsInWithdraw?: number
}

const logger = new Logger(module)

export class OperatorPlugin extends Plugin<OperatorPluginConfig> {
    private maintainTopologyService?: MaintainTopologyService
    private fleetState?: OperatorFleetState
    private serviceConfig?: OperatorServiceConfig
    private readonly abortController: AbortController = new AbortController()

    async start(streamrClient: StreamrClient): Promise<void> {
        const signer = await streamrClient.getSigner()
        this.serviceConfig = {
            signer,
            operatorContractAddress: toEthereumAddress(this.pluginConfig.operatorContractAddress),
            theGraphUrl: streamrClient.getConfig().contracts.theGraphUrl,
            maxSponsorshipsInWithdraw: DEFAULT_MAX_SPONSORSHIP_IN_WITHDRAW,
            minSponsorshipEarningsInWithdraw: DEFAULT_MIN_SPONSORSHIP_EARNINGS_IN_WITHDRAW
        }
        this.fleetState = new OperatorFleetState(
            streamrClient,
            toStreamID('/operator/coordination', this.serviceConfig.operatorContractAddress)
        )
        const redundancyFactor = await fetchRedundancyFactor(this.serviceConfig)
        if (redundancyFactor === undefined) {
            throw new Error('Failed to retrieve redundancy factor')
        }
        logger.info('Fetched redundancy factor', { redundancyFactor })
        this.maintainTopologyService = await setUpAndStartMaintainTopologyService({
            streamrClient,
            redundancyFactor,
            serviceHelperConfig: this.serviceConfig,
            operatorFleetState: this.fleetState
        })
        await this.maintainTopologyService.start()

<<<<<<< HEAD
        const maintainOperatorValueHelper = new MaintainOperatorValueHelper(this.serviceConfig)
        const announceNodeToContractHelper = new AnnounceNodeToContractHelper(this.serviceConfig!)
=======
        const maintainOperatorPoolValueHelper = new MaintainOperatorPoolValueHelper(this.serviceConfig)
        const announceNodeToContractHelper = new AnnounceNodeToContractHelper(this.serviceConfig)
>>>>>>> 27063946
        await this.fleetState.start()
        // start tasks in background so that operations which take significant amount of time (e.g. fleetState.waitUntilReady())
        // don't block the startup of Broker
        setImmediate(async () => {
            setAbortableInterval(() => {
                (async () => {
                    await announceNodeToStream(
                        toEthereumAddress(this.pluginConfig.operatorContractAddress),
                        streamrClient
                    )
                })()
            }, DEFAULT_UPDATE_INTERVAL_IN_MS, this.abortController.signal)
            await scheduleAtInterval(
                async () => checkOperatorValueBreach(
                    maintainOperatorValueHelper
                ).catch((err) => {
                    logger.warn('Encountered error', { err })
                }),
                1000 * 60 * 60, // 1 hour
                true,
                this.abortController.signal
            )
            await this.fleetState!.waitUntilReady()
            const isLeader = await createIsLeaderFn(streamrClient, this.fleetState!, logger)
            try {
                await scheduleAtInterval(async () => {
                    if (isLeader()) {
                        await announceNodeToContract(
                            24 * 60 * 60 * 1000,
                            announceNodeToContractHelper,
                            streamrClient
                        )
                    }
                }, 10 * 60 * 1000, true, this.abortController.signal)
            } catch (err) {
                logger.fatal('Encountered fatal error in announceNodeToContract', { err })
                process.exit(1)
            }
            await scheduleAtInterval(
                async () => {
                    if (isLeader()) {
                        try {
                            await maintainOperatorValue(0.5, maintainOperatorValueHelper)
                        } catch (err) {
                            logger.error('Encountered error while checking earnings', { err })
                        }
                    }
                },
                1000 * 60 * 60 * 24, // 1 day
                true,
                this.abortController.signal
            )

            await scheduleAtInterval(async () => {
                try {
                    /*await inspectRandomNode(
                        this.serviceConfig!.operatorContractAddress,
                        new InspectRandomNodeHelper(this.serviceConfig!),
                        undefind as any, TODO: make loadbalacner accessible
                        streamrClient,
                        this.heartbeatTimeoutInMs,
                        (operatorContractAddress) => fetchRedundancyFactor({
                            operatorContractAddress,
                            signer
                        }),
                        this.abortController.signal
                    )*/
                } catch (err) {
                    logger.error('Encountered error while inspecting random node', { err })
                }
            }, 15 * 60 * 1000, false, this.abortController.signal)

            const voteOnSuspectNodeHelper = new VoteOnSuspectNodeHelper(this.serviceConfig!)
            voteOnSuspectNodeHelper.addReviewRequestListener(async (sponsorship, targetOperator, partition) => {
                if (isLeader()) {
                    await inspectSuspectNode(
                        sponsorship,
                        targetOperator,
                        partition,
                        voteOnSuspectNodeHelper,
                        streamrClient,
                        this.abortController.signal,
                        (operatorContractAddress) => fetchRedundancyFactor({
                            operatorContractAddress,
                            signer
                        })
                    )
                }
            }, this.abortController.signal)
        })
    }

    async stop(): Promise<void> {
        this.abortController.abort()
        await this.fleetState!.destroy()
        //await this.inspectRandomNodeService.stop()
    }

    // eslint-disable-next-line class-methods-use-this
    override getConfigSchema(): Schema {
        return PLUGIN_CONFIG_SCHEMA
    }

    // eslint-disable-next-line class-methods-use-this
    override getClientConfig(): { path: string, value: any }[] {
        return [{
            path: 'network.node.acceptProxyConnections', value: true
        }]
    }
}<|MERGE_RESOLUTION|>--- conflicted
+++ resolved
@@ -67,13 +67,8 @@
         })
         await this.maintainTopologyService.start()
 
-<<<<<<< HEAD
         const maintainOperatorValueHelper = new MaintainOperatorValueHelper(this.serviceConfig)
-        const announceNodeToContractHelper = new AnnounceNodeToContractHelper(this.serviceConfig!)
-=======
-        const maintainOperatorPoolValueHelper = new MaintainOperatorPoolValueHelper(this.serviceConfig)
         const announceNodeToContractHelper = new AnnounceNodeToContractHelper(this.serviceConfig)
->>>>>>> 27063946
         await this.fleetState.start()
         // start tasks in background so that operations which take significant amount of time (e.g. fleetState.waitUntilReady())
         // don't block the startup of Broker
