import { Plugin, PluginOptions } from '../../Plugin'
import PLUGIN_CONFIG_SCHEMA from './config.schema.json'
import { Schema } from 'ajv'
import { AnnounceNodeToStreamService } from './AnnounceNodeToStreamService'
import { InspectRandomNodeService } from './InspectRandomNodeService'
import { MaintainOperatorContractService } from './MaintainOperatorContractService'
import { MaintainTopologyService, setUpAndStartMaintainTopologyService } from './MaintainTopologyService'
import { EthereumAddress, toEthereumAddress } from '@streamr/utils'
import { Provider, JsonRpcProvider } from '@ethersproject/providers'
import { Signer } from '@ethersproject/abstract-signer'
import { Wallet } from 'ethers'
import { VoteOnSuspectNodeService } from './VoteOnSuspectNodeService'
import { MaintainOperatorValueService } from './MaintainOperatorValueService'
import { OperatorFleetState } from './OperatorFleetState'
import { toStreamID } from '@streamr/protocol'
<<<<<<< HEAD
import { AnnounceNodeToContractService } from './AnnounceNodeToContractService'
import { AnnounceNodeToContractHelper } from './AnnounceNodeToContractHelper'
=======
import { CONFIG_TEST } from 'streamr-client'
>>>>>>> bf281f10

export interface OperatorPluginConfig {
    operatorContractAddress: string
    replicationFactor: number
}

export interface OperatorServiceConfig {
    provider: Provider
    signer: Signer
    operatorContractAddress: EthereumAddress
    theGraphUrl: string
}

export class OperatorPlugin extends Plugin<OperatorPluginConfig> {
    private readonly announceNodeToStreamService: AnnounceNodeToStreamService
    private readonly announceNodeToContractService: AnnounceNodeToContractService
    private readonly inspectRandomNodeService = new InspectRandomNodeService()
    private readonly maintainOperatorContractService = new MaintainOperatorContractService()
    private readonly voteOnSuspectNodeService: VoteOnSuspectNodeService
    private maintainTopologyService?: MaintainTopologyService
    private readonly maintainOperatorValueService: MaintainOperatorValueService
    private readonly fleetState: OperatorFleetState
    private readonly serviceConfig: OperatorServiceConfig

    constructor(options: PluginOptions) {
        super(options)
        const provider = new JsonRpcProvider(this.brokerConfig.client.contracts!.streamRegistryChainRPCs!.rpcs[0].url)
        this.serviceConfig = {
            provider,
            operatorContractAddress: toEthereumAddress(this.pluginConfig.operatorContractAddress),
            // TODO read from client, as we need to use production value in production environment (not ConfigTest)
            theGraphUrl: CONFIG_TEST.contracts!.theGraphUrl!,
            signer: Wallet.createRandom().connect(provider)
        }
        this.announceNodeToStreamService = new AnnounceNodeToStreamService(
            this.streamrClient,
            toEthereumAddress(this.pluginConfig.operatorContractAddress)
        )
        this.fleetState = new OperatorFleetState(
            this.streamrClient,
            toStreamID('/operator/coordination', this.serviceConfig.operatorContractAddress)
        )
        this.announceNodeToContractService = new AnnounceNodeToContractService(
            this.streamrClient,
            new AnnounceNodeToContractHelper(this.serviceConfig),
            this.fleetState
        )
        this.maintainOperatorValueService = new MaintainOperatorValueService(this.serviceConfig)
        this.voteOnSuspectNodeService = new VoteOnSuspectNodeService(
            this.streamrClient,
            this.serviceConfig
        )
    
    }

    async start(): Promise<void> {
        this.maintainTopologyService = await setUpAndStartMaintainTopologyService({
            streamrClient: this.streamrClient,
            replicationFactor: this.pluginConfig.replicationFactor,
            serviceHelperConfig: this.serviceConfig,
            operatorFleetState: this.fleetState
        })
        await this.announceNodeToStreamService.start()
        await this.inspectRandomNodeService.start()
        await this.maintainOperatorContractService.start()
        await this.maintainOperatorValueService.start()
        await this.maintainTopologyService.start()
        await this.voteOnSuspectNodeService.start()

        await Promise.all([
            this.fleetState.start(),
            this.announceNodeToContractService.start()
        ])
    }

    async stop(): Promise<void> {
        await this.announceNodeToStreamService.stop()
        await this.inspectRandomNodeService.stop()
        await this.maintainOperatorContractService.stop()
        await this.maintainOperatorValueService.stop()
        await this.voteOnSuspectNodeService.stop()
    }

    // eslint-disable-next-line class-methods-use-this
    override getConfigSchema(): Schema {
        return PLUGIN_CONFIG_SCHEMA
    }
}<|MERGE_RESOLUTION|>--- conflicted
+++ resolved
@@ -13,12 +13,9 @@
 import { MaintainOperatorValueService } from './MaintainOperatorValueService'
 import { OperatorFleetState } from './OperatorFleetState'
 import { toStreamID } from '@streamr/protocol'
-<<<<<<< HEAD
 import { AnnounceNodeToContractService } from './AnnounceNodeToContractService'
 import { AnnounceNodeToContractHelper } from './AnnounceNodeToContractHelper'
-=======
 import { CONFIG_TEST } from 'streamr-client'
->>>>>>> bf281f10
 
 export interface OperatorPluginConfig {
     operatorContractAddress: string
