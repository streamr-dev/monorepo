--- conflicted
+++ resolved
@@ -58,14 +58,11 @@
             )
         )
         this.maintainOperatorValueService = new MaintainOperatorValueService(serviceHelperConfig)
-<<<<<<< HEAD
         this.operatorValueBreachWatcher = new OperatorValueBreachWatcher(serviceHelperConfig)
-=======
         this.voteOnSuspectNodeService = new VoteOnSuspectNodeService(
             this.streamrClient,
             serviceHelperConfig
         )
->>>>>>> 7f8cef54
     
     }
 
