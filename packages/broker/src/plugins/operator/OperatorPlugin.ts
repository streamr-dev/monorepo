--- conflicted
+++ resolved
@@ -2,7 +2,7 @@
 import { EthereumAddress, Logger, scheduleAtInterval, toEthereumAddress } from '@streamr/utils'
 import { Schema } from 'ajv'
 import { Signer } from 'ethers'
-import { CONFIG_TEST, StreamrClient } from 'streamr-client'
+import StreamrClient, { CONFIG_TEST } from 'streamr-client'
 import { Plugin } from '../../Plugin'
 import { AnnounceNodeToContractHelper } from './AnnounceNodeToContractHelper'
 import { AnnounceNodeToContractService } from './AnnounceNodeToContractService'
@@ -14,11 +14,8 @@
 import { OperatorFleetState } from './OperatorFleetState'
 import { VoteOnSuspectNodeService } from './VoteOnSuspectNodeService'
 import PLUGIN_CONFIG_SCHEMA from './config.schema.json'
-<<<<<<< HEAD
 import { MaintainOperatorPoolValueHelper } from './MaintainOperatorPoolValueHelper'
-=======
 import { fetchRedundancyFactor } from './fetchRedundancyFactor'
->>>>>>> d2fac2e4
 
 export const DEFAULT_MAX_SPONSORSHIP_IN_WITHDRAW = 20 // max number to loop over before the earnings withdraw tx gets too big and EVM reverts it
 export const DEFAULT_MIN_SPONSORSHIP_EARNINGS_IN_WITHDRAW = 1 // token value, not wei
@@ -92,16 +89,11 @@
             streamrClient,
             this.serviceConfig
         )
-<<<<<<< HEAD
-=======
-
         const redundancyFactor = await fetchRedundancyFactor(this.serviceConfig)
         if (redundancyFactor === undefined) {
             throw new Error('Failed to retrieve redundancy factor')
         }
         logger.info('Fetched redundancy factor', { redundancyFactor })
-
->>>>>>> d2fac2e4
         this.maintainTopologyService = await setUpAndStartMaintainTopologyService({
             streamrClient,
             redundancyFactor,
@@ -132,11 +124,4 @@
     override getConfigSchema(): Schema {
         return PLUGIN_CONFIG_SCHEMA
     }
-
-    // eslint-disable-next-line class-methods-use-this
-    override getClientConfig(): { path: string, value: any }[] {
-        return [{
-            path: 'network.node.acceptProxyConnections', value: true
-        }]
-    }
 }