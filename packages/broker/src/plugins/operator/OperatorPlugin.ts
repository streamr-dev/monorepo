import { Plugin, PluginOptions } from '../../Plugin'
import PLUGIN_CONFIG_SCHEMA from './config.schema.json'
import { Schema } from 'ajv'
import { AnnounceNodeToStreamService } from './AnnounceNodeToStreamService'
import { InspectRandomNodeService } from './InspectRandomNodeService'
import { MaintainOperatorContractService } from './MaintainOperatorContractService'
import { MaintainTopologyService, setUpAndStartMaintainTopologyService } from './MaintainTopologyService'
import { EthereumAddress, Logger, toEthereumAddress } from '@streamr/utils'
import { Provider, JsonRpcProvider } from '@ethersproject/providers'
import { Signer } from '@ethersproject/abstract-signer'
import { Wallet } from 'ethers'
import { VoteOnSuspectNodeService } from './VoteOnSuspectNodeService'
import { MaintainOperatorValueService } from './MaintainOperatorValueService'
import { OperatorValueBreachWatcher } from './OperatorValueBreachWatcher'
import { OperatorFleetState } from './OperatorFleetState'
import { toStreamID } from '@streamr/protocol'
import { AnnounceNodeToContractService } from './AnnounceNodeToContractService'
import { AnnounceNodeToContractHelper } from './AnnounceNodeToContractHelper'
import { CONFIG_TEST } from 'streamr-client'

export interface OperatorPluginConfig {
    operatorContractAddress: string
    replicationFactor: number
}

export interface OperatorServiceConfig {
    provider: Provider
    signer: Signer
    operatorContractAddress: EthereumAddress
    theGraphUrl: string
    maxSponsorshipsCount?: number
    minSponsorshipEarnings?: number
}

const logger = new Logger(module)

export class OperatorPlugin extends Plugin<OperatorPluginConfig> {
    private readonly announceNodeToStreamService: AnnounceNodeToStreamService
    private readonly announceNodeToContractService: AnnounceNodeToContractService
    private readonly inspectRandomNodeService = new InspectRandomNodeService()
    private readonly maintainOperatorContractService = new MaintainOperatorContractService()
    private readonly voteOnSuspectNodeService: VoteOnSuspectNodeService
    private maintainTopologyService?: MaintainTopologyService
    private readonly maintainOperatorValueService: MaintainOperatorValueService
    private readonly operatorValueBreachWatcher: OperatorValueBreachWatcher
    private readonly fleetState: OperatorFleetState
    private readonly serviceConfig: OperatorServiceConfig

    constructor(options: PluginOptions) {
        super(options)
        const provider = new JsonRpcProvider(this.brokerConfig.client.contracts!.streamRegistryChainRPCs!.rpcs[0].url)
        this.serviceConfig = {
            provider,
            operatorContractAddress: toEthereumAddress(this.pluginConfig.operatorContractAddress),
            // TODO read from client, as we need to use production value in production environment (not ConfigTest)
            theGraphUrl: CONFIG_TEST.contracts!.theGraphUrl!,
            signer: Wallet.createRandom().connect(provider),
            maxSponsorshipsCount: 20, // max number of sponsorships to loop over before tx reverts
            minSponsorshipEarnings: 1 // token value, not wei
        }
        this.announceNodeToStreamService = new AnnounceNodeToStreamService(
            this.streamrClient,
            toEthereumAddress(this.pluginConfig.operatorContractAddress)
        )
        this.fleetState = new OperatorFleetState(
            this.streamrClient,
            toStreamID('/operator/coordination', this.serviceConfig.operatorContractAddress)
        )
        this.announceNodeToContractService = new AnnounceNodeToContractService(
            this.streamrClient,
            new AnnounceNodeToContractHelper(this.serviceConfig),
            this.fleetState
        )
        this.maintainOperatorValueService = new MaintainOperatorValueService(this.serviceConfig)
        this.operatorValueBreachWatcher = new OperatorValueBreachWatcher(this.serviceConfig)
        this.voteOnSuspectNodeService = new VoteOnSuspectNodeService(
            this.streamrClient,
            this.serviceConfig
        )

    }

    async start(): Promise<void> {
        this.maintainTopologyService = await setUpAndStartMaintainTopologyService({
            streamrClient: this.streamrClient,
            replicationFactor: this.pluginConfig.replicationFactor,
            serviceHelperConfig: this.serviceConfig,
            operatorFleetState: this.fleetState
        })
        await this.announceNodeToStreamService.start()
        await this.inspectRandomNodeService.start()
        await this.maintainOperatorContractService.start()
        await this.maintainOperatorValueService.start()
        await this.maintainTopologyService.start()
        await this.voteOnSuspectNodeService.start()
<<<<<<< HEAD
        await this.operatorValueBreachWatcher.start()

        await this.fleetState.start() // must be started last!
=======
        await this.fleetState.start()
        this.announceNodeToContractService.start().catch((err) => {
            logger.fatal('Encountered fatal error in announceNodeToContractService', { err })
            process.exit(1)
        })
>>>>>>> 581f4a43
    }

    async stop(): Promise<void> {
        await this.announceNodeToStreamService.stop()
        await this.inspectRandomNodeService.stop()
        await this.maintainOperatorContractService.stop()
        await this.maintainOperatorValueService.stop()
        await this.voteOnSuspectNodeService.stop()
        await this.operatorValueBreachWatcher.stop()
    }

    // eslint-disable-next-line class-methods-use-this
    override getConfigSchema(): Schema {
        return PLUGIN_CONFIG_SCHEMA
    }
}<|MERGE_RESOLUTION|>--- conflicted
+++ resolved
@@ -93,17 +93,12 @@
         await this.maintainOperatorValueService.start()
         await this.maintainTopologyService.start()
         await this.voteOnSuspectNodeService.start()
-<<<<<<< HEAD
         await this.operatorValueBreachWatcher.start()
-
-        await this.fleetState.start() // must be started last!
-=======
         await this.fleetState.start()
         this.announceNodeToContractService.start().catch((err) => {
             logger.fatal('Encountered fatal error in announceNodeToContractService', { err })
             process.exit(1)
         })
->>>>>>> 581f4a43
     }
 
     async stop(): Promise<void> {
