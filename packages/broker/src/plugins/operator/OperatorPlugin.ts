import { EthereumAddress, Logger, scheduleAtInterval, setAbortableInterval, toEthereumAddress } from '@streamr/utils'
import { Schema } from 'ajv'
import { Signer } from 'ethers'
import { StreamrClient } from 'streamr-client'
import { Plugin } from '../../Plugin'
import { maintainOperatorValue } from './maintainOperatorValue'
import { MaintainTopologyService } from './MaintainTopologyService'
import { DEFAULT_UPDATE_INTERVAL_IN_MS, OperatorFleetState } from './OperatorFleetState'
import { inspectSuspectNode } from './inspectSuspectNode'
import PLUGIN_CONFIG_SCHEMA from './config.schema.json'
import { createIsLeaderFn } from './createIsLeaderFn'
import { announceNodeToContract } from './announceNodeToContract'
import { announceNodeToStream } from './announceNodeToStream'
import { checkOperatorValueBreach } from './checkOperatorValueBreach'
import { fetchRedundancyFactor } from './fetchRedundancyFactor'
import { formCoordinationStreamId } from './formCoordinationStreamId'
import { StreamPartAssignments } from './StreamPartAssignments'
import { MaintainTopologyHelper } from './MaintainTopologyHelper'
import { inspectRandomNode } from './inspectRandomNode'
<<<<<<< HEAD
import { InspectRandomNodeHelper } from './InspectRandomNodeHelper'
import { Provider } from '@ethersproject/providers'
=======
import { ContractFacade } from './ContractFacade'
>>>>>>> 48909e5c

export const DEFAULT_MAX_SPONSORSHIP_IN_WITHDRAW = 20 // max number to loop over before the earnings withdraw tx gets too big and EVM reverts it
export const DEFAULT_MIN_SPONSORSHIP_EARNINGS_IN_WITHDRAW = 1 // token value, not wei

export interface OperatorPluginConfig {
    operatorContractAddress: string
}

export interface OperatorServiceConfig {
    signer: Signer & { readonly provider: Provider }
    operatorContractAddress: EthereumAddress
    theGraphUrl: string
    maxSponsorshipsInWithdraw?: number
    minSponsorshipEarningsInWithdraw?: number
}

const logger = new Logger(module)

export class OperatorPlugin extends Plugin<OperatorPluginConfig> {
    private readonly abortController: AbortController = new AbortController()

    async start(streamrClient: StreamrClient): Promise<void> {
        const signer = await streamrClient.getSigner()
        const nodeId = await streamrClient.getNodeId()
        const operatorContractAddress = toEthereumAddress(this.pluginConfig.operatorContractAddress)
        const serviceConfig = {
            signer,
            operatorContractAddress,
            theGraphUrl: streamrClient.getConfig().contracts.theGraphUrl,
            maxSponsorshipsInWithdraw: DEFAULT_MAX_SPONSORSHIP_IN_WITHDRAW,
            minSponsorshipEarningsInWithdraw: DEFAULT_MIN_SPONSORSHIP_EARNINGS_IN_WITHDRAW
        }

        const redundancyFactor = await fetchRedundancyFactor(serviceConfig)
        if (redundancyFactor === undefined) {
            throw new Error('Failed to retrieve redundancy factor')
        }
        logger.info('Fetched redundancy factor', { redundancyFactor })

        const contractFacade = ContractFacade.createInstance(serviceConfig)
        const maintainTopologyHelper = new MaintainTopologyHelper(serviceConfig)

        const fleetState = new OperatorFleetState(streamrClient, formCoordinationStreamId(operatorContractAddress))
        const streamPartAssignments = new StreamPartAssignments(
            nodeId,
            redundancyFactor,
            async (streamId) => {
                const stream = await streamrClient.getStream(streamId)
                return stream.getStreamParts()
            },
            fleetState,
            maintainTopologyHelper
        )

        // Important: must be created before maintainTopologyHelper#start is invoked!
        // eslint-disable-next-line @typescript-eslint/no-unused-vars
        const maintainTopologyService = new MaintainTopologyService(streamrClient, streamPartAssignments)
        await fleetState.start()
        await maintainTopologyHelper.start()

        this.abortController.signal.addEventListener('abort', async () => {
            await fleetState.destroy()
        })

        // start tasks in background so that operations which take significant amount of time (e.g. fleetState.waitUntilReady())
        // don't block the startup of Broker
        setImmediate(async () => {
            setAbortableInterval(() => {
                (async () => {
                    await announceNodeToStream(
                        toEthereumAddress(this.pluginConfig.operatorContractAddress),
                        streamrClient
                    )
                })()
            }, DEFAULT_UPDATE_INTERVAL_IN_MS, this.abortController.signal)
            await scheduleAtInterval(
                async () => checkOperatorValueBreach(
                    contractFacade
                ).catch((err) => {
                    logger.warn('Encountered error', { err })
                }),
                1000 * 60 * 60, // 1 hour
                true,
                this.abortController.signal
            )
            await fleetState!.waitUntilReady()
            const isLeader = await createIsLeaderFn(streamrClient, fleetState!, logger)
            try {
                await scheduleAtInterval(async () => {
                    if (isLeader()) {
                        await announceNodeToContract(
                            24 * 60 * 60 * 1000,
                            contractFacade,
                            streamrClient
                        )
                    }
                }, 10 * 60 * 1000, true, this.abortController.signal)
            } catch (err) {
                logger.fatal('Encountered fatal error in announceNodeToContract', { err })
                process.exit(1)
            }
            await scheduleAtInterval(
                async () => {
                    if (isLeader()) {
                        try {
                            await maintainOperatorValue(0.5, contractFacade)
                        } catch (err) {
                            logger.error('Encountered error while checking earnings', { err })
                        }
                    }
                },
                1000 * 60 * 60 * 24, // 1 day
                true,
                this.abortController.signal
            )

            await scheduleAtInterval(async () => {
                try {
                    await inspectRandomNode(
                        operatorContractAddress,
                        contractFacade,
                        streamPartAssignments,
                        streamrClient,
                        2 * 60 * 1000, // 2 minutes
                        (operatorContractAddress) => fetchRedundancyFactor({
                            operatorContractAddress,
                            signer
                        }),
                        this.abortController.signal
                    )
                } catch (err) {
                    logger.error('Encountered error while inspecting random node', { err })
                }
            }, 15 * 60 * 1000, false, this.abortController.signal)

            contractFacade.addReviewRequestListener(async (sponsorship, targetOperator, partition) => {
                if (isLeader()) {
                    await inspectSuspectNode(
                        sponsorship,
                        targetOperator,
                        partition,
                        contractFacade,
                        streamrClient,
                        this.abortController.signal,
                        (operatorContractAddress) => fetchRedundancyFactor({
                            operatorContractAddress,
                            signer
                        })
                    )
                }
            }, this.abortController.signal)
        })
    }

    async stop(): Promise<void> {
        this.abortController.abort()
    }

    // eslint-disable-next-line class-methods-use-this
    override getConfigSchema(): Schema {
        return PLUGIN_CONFIG_SCHEMA
    }

    // eslint-disable-next-line class-methods-use-this
    override getClientConfig(): { path: string, value: any }[] {
        return [{
            path: 'network.node.acceptProxyConnections', value: true
        }]
    }
}<|MERGE_RESOLUTION|>--- conflicted
+++ resolved
@@ -17,12 +17,8 @@
 import { StreamPartAssignments } from './StreamPartAssignments'
 import { MaintainTopologyHelper } from './MaintainTopologyHelper'
 import { inspectRandomNode } from './inspectRandomNode'
-<<<<<<< HEAD
-import { InspectRandomNodeHelper } from './InspectRandomNodeHelper'
 import { Provider } from '@ethersproject/providers'
-=======
 import { ContractFacade } from './ContractFacade'
->>>>>>> 48909e5c
 
 export const DEFAULT_MAX_SPONSORSHIP_IN_WITHDRAW = 20 // max number to loop over before the earnings withdraw tx gets too big and EVM reverts it
 export const DEFAULT_MIN_SPONSORSHIP_EARNINGS_IN_WITHDRAW = 1 // token value, not wei
