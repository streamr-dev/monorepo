import { StreamrClient, Subscription } from 'streamr-client'
import { Gate, Logger, setAbortableInterval, setAbortableTimeout } from '@streamr/utils'
import { StreamID } from '@streamr/protocol'
import { EventEmitter } from 'eventemitter3'
import { NodeID } from '@streamr/trackerless-network'
import min from 'lodash/min'
import once from 'lodash/once'
import { DEFAULT_INTERVAL_IN_MS } from './AnnounceNodeToStreamService'
import { NetworkPeerDescriptor } from 'streamr-client'
import { HeartbeatMessage, HeartbeatMessageSchema } from './heartbeatUtils'

const logger = new Logger(module)

const DEFAULT_PRUNE_AGE_IN_MS = 5 * 60 * 1000

const DEFAULT_PRUNE_INTERVAL_IN_MS = 30 * 1000

const DEFAULT_LATENCY_EXTRA_MS = 2000

export interface OperatorFleetStateEvents {
    added: (nodeId: string) => void
    removed: (nodeId: string) => void
}

interface Heartbeat {
    timestamp: number
    peerDescriptor: NetworkPeerDescriptor
}

export class OperatorFleetState extends EventEmitter<OperatorFleetStateEvents> {
    private readonly streamrClient: StreamrClient
    private readonly coordinationStreamId: StreamID
    private readonly timeProvider: () => number
    private readonly pruneAgeInMs: number
    private readonly pruneIntervalInMs: number
    private readonly heartbeatIntervalInMs: number
    private readonly latencyExtraInMs: number
<<<<<<< HEAD
    private readonly latestHeartbeats = new Map<NodeId, Heartbeat>()
=======
    private readonly heartbeatTimestamps = new Map<NodeID, number>()
>>>>>>> 900ce044
    private readonly abortController = new AbortController()
    private readonly ready = new Gate(false)
    private subscription?: Subscription

    constructor(
        streamrClient: StreamrClient,
        coordinationStreamId: StreamID,
        timeProvider = Date.now,
        pruneAgeInMs = DEFAULT_PRUNE_AGE_IN_MS,
        pruneIntervalInMs = DEFAULT_PRUNE_INTERVAL_IN_MS,
        heartbeatIntervalInMs = DEFAULT_INTERVAL_IN_MS,
        latencyExtraInMs = DEFAULT_LATENCY_EXTRA_MS
    ) {
        super()
        this.streamrClient = streamrClient
        this.coordinationStreamId = coordinationStreamId
        this.timeProvider = timeProvider
        this.pruneAgeInMs = pruneAgeInMs
        this.pruneIntervalInMs = pruneIntervalInMs
        this.heartbeatIntervalInMs = heartbeatIntervalInMs
        this.latencyExtraInMs = latencyExtraInMs
    }

    async start(): Promise<void> {
        if (this.subscription !== undefined) {
            throw new Error('already started')
        }
        this.subscription = await this.streamrClient.subscribe(this.coordinationStreamId, (rawContent) => {
            let message: HeartbeatMessage
            try {
                message = HeartbeatMessageSchema.parse(rawContent)
            } catch (err) {
                logger.warn('Received invalid message in coordination stream', {
                    coordinationStreamId: this.coordinationStreamId,
                    reason: err?.reason
                })
                return
            }
            if (message.msgType === 'heartbeat') {
                const nodeId = message.peerDescriptor.id
                const exists = this.latestHeartbeats.has(nodeId)
                this.latestHeartbeats.set(nodeId, {
                    timestamp: this.timeProvider(),
                    peerDescriptor: message.peerDescriptor
                })
                if (!exists) {
                    this.emit('added', nodeId)
                }
                if (!this.ready.isOpen()) {
                    this.launchOpenReadyGateTimer()
                }
            }
        })
        setAbortableInterval(() => this.pruneOfflineNodes(), this.pruneIntervalInMs, this.abortController.signal)
    }

    async waitUntilReady(): Promise<void> {
        return this.ready.waitUntilOpen()
    }

    async destroy(): Promise<void> {
        this.abortController.abort()
        await this.subscription?.unsubscribe()
    }

    getLeaderNodeId(): string | undefined {
        return min(this.getNodeIds()) // we just need the leader to be consistent
    }

    getNodeIds(): string[] {
        return [...this.latestHeartbeats.keys()]
    }

    getPeerDescriptorOf(nodeId: NodeId): NetworkPeerDescriptor | undefined {
        return this.latestHeartbeats.get(nodeId)?.peerDescriptor
    }

    private launchOpenReadyGateTimer = once(() => {
        setAbortableTimeout(() => {
            this.ready.open()
        }, this.heartbeatIntervalInMs + this.latencyExtraInMs, this.abortController.signal)
    })

    private pruneOfflineNodes(): void {
        const now = this.timeProvider()
        for (const [nodeId, { timestamp }] of this.latestHeartbeats) {
            if (now - timestamp >= this.pruneAgeInMs) {
                this.latestHeartbeats.delete(nodeId)
                this.emit('removed', nodeId)
            }
        }
    }
}<|MERGE_RESOLUTION|>--- conflicted
+++ resolved
@@ -35,11 +35,7 @@
     private readonly pruneIntervalInMs: number
     private readonly heartbeatIntervalInMs: number
     private readonly latencyExtraInMs: number
-<<<<<<< HEAD
-    private readonly latestHeartbeats = new Map<NodeId, Heartbeat>()
-=======
-    private readonly heartbeatTimestamps = new Map<NodeID, number>()
->>>>>>> 900ce044
+    private readonly latestHeartbeats = new Map<NodeID, Heartbeat>()
     private readonly abortController = new AbortController()
     private readonly ready = new Gate(false)
     private subscription?: Subscription
