--- conflicted
+++ resolved
@@ -330,11 +330,7 @@
             })
 
             return pipeline(
-<<<<<<< HEAD
-                // @ts-expect-error TODO check
-=======
                 // @ts-expect-error options not in type
->>>>>>> 24071423
                 merge2(...streams, {
                     pipeError: true,
                 }),
