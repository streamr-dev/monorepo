--- conflicted
+++ resolved
@@ -1,16 +1,8 @@
-<<<<<<< HEAD
 import { StreamMessage, StreamMessageType, toStreamPartID } from '@streamr/protocol'
-import { router as dataQueryEndpoints } from './DataQueryEndpoints'
-import { router as dataMetadataEndpoint } from './DataMetadataEndpoints'
-import { router as storageConfigEndpoints } from './StorageConfigEndpoints'
-import { Plugin } from '../../Plugin'
-=======
-import { StreamMessage, StreamMessageType } from '@streamr/protocol'
 import { createDataQueryEndpoint } from './dataQueryEndpoint'
 import { createDataMetadataEndpoint } from './dataMetadataEndpoint'
 import { createStorageConfigEndpoint } from './storageConfigEndpoint'
 import { ApiPluginConfig, Plugin } from '../../Plugin'
->>>>>>> c6c47b1c
 import { Storage, startCassandraStorage } from './Storage'
 import { StorageConfig } from './StorageConfig'
 import PLUGIN_CONFIG_SCHEMA from './config.schema.json'
@@ -60,7 +52,7 @@
             }
         }
         const node = await this.streamrClient.getNode()
-        await node.subscribeAndWaitForJoin(toStreamPartID(assignmentStream.id, 0), this.streamrClient.getEntryPoints()[0])
+        await node.subscribeAndWaitForJoin(toStreamPartID(assignmentStream.id, 0), this.streamrClient.getEntryPoints())
         node.addMessageListener(this.messageListener)
         this.addHttpServerEndpoint(createDataQueryEndpoint(this.cassandra, metricsContext))
         this.addHttpServerEndpoint(createDataMetadataEndpoint(this.cassandra))
@@ -110,7 +102,7 @@
             {
                 onStreamPartAdded: async (streamPart) => {
                     try {
-                        await node.subscribeAndWaitForJoin(streamPart, this.streamrClient.getEntryPoints()[0]) // best-effort, can time out
+                        await node.subscribeAndWaitForJoin(streamPart, this.streamrClient.getEntryPoints()) // best-effort, can time out
                     } catch (_e) {
                         // no-op
                     }
