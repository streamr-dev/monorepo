import { Protocol } from 'streamr-network'
import { Wallet } from 'ethers'

import { router as dataQueryEndpoints } from './DataQueryEndpoints'
import { router as dataMetadataEndpoint } from './DataMetadataEndpoints'
import { router as storageConfigEndpoints } from './StorageConfigEndpoints'
import { Plugin, PluginOptions } from '../../Plugin'
import { StreamFetcher } from '../../StreamFetcher'
import { Storage, startCassandraStorage } from './Storage'
import { StorageConfig, AssignmentMessage } from './StorageConfig'
import PLUGIN_CONFIG_SCHEMA from './config.schema.json'
import { Schema } from 'ajv'

export interface StoragePluginConfig {
    cassandra: {
        hosts: string[],
        username: string
        password: string
        keyspace: string,
        datacenter: string
    }
    storageConfig: {
        refreshInterval: number
    }
    cluster: {
        // If clusterAddress is null, the broker's address will be used
        clusterAddress: string | null,
        clusterSize: number,
        myIndexInCluster: number
    }
}

export class StoragePlugin extends Plugin<StoragePluginConfig> {

    private cassandra?: Storage
    private storageConfig?: StorageConfig
    private messageListener?: (msg: Protocol.StreamMessage) => void
    private assignmentMessageListener?: (msg: Protocol.StreamMessage<AssignmentMessage>) => void

    constructor(options: PluginOptions) {
        super(options)
    }

    async start(): Promise<void> {
        this.cassandra = await this.getCassandraStorage()
        this.storageConfig = await this.createStorageConfig()
        this.messageListener = (msg) => {
            if (this.storageConfig!.hasSPID(msg.getSPID())) {
                this.cassandra!.store(msg)
            }
        }
        this.storageConfig.getSPIDs().forEach((spid) => {
            this.subscriptionManager.subscribe(spid.streamId, spid.streamPartition)
        })
        this.storageConfig.addChangeListener({
            onSPIDAdded: (spid: Protocol.SPID) => this.subscriptionManager.subscribe(spid.streamId, spid.streamPartition),
            onSPIDRemoved: (spid: Protocol.SPID) => this.subscriptionManager.unsubscribe(spid.streamId, spid.streamPartition)
        })
        this.networkNode.addMessageListener(this.messageListener)
        const streamFetcher = new StreamFetcher(this.streamrClient!)
        this.addHttpServerRouter(dataQueryEndpoints(this.cassandra, streamFetcher, this.metricsContext))
        this.addHttpServerRouter(dataMetadataEndpoint(this.cassandra))
        this.addHttpServerRouter(storageConfigEndpoints(this.storageConfig))
    }

    private async getCassandraStorage(): Promise<Storage> {
        const cassandraStorage = await startCassandraStorage({
            contactPoints: [...this.pluginConfig.cassandra.hosts],
            localDataCenter: this.pluginConfig.cassandra.datacenter,
            keyspace: this.pluginConfig.cassandra.keyspace,
            username: this.pluginConfig.cassandra.username,
            password: this.pluginConfig.cassandra.password,
            opts: {
                useTtl: false
            }
        })
        cassandraStorage.enableMetrics(this.metricsContext)
        return cassandraStorage
    }

    private async createStorageConfig(): Promise<StorageConfig> {
        const brokerAddress = new Wallet(this.brokerConfig.ethereumPrivateKey).address
<<<<<<< HEAD
        const apiUrl = this.brokerConfig.streamrUrl + '/api/v1'
        const storageConfig = await StorageConfig.createInstance(
            this.pluginConfig.cluster.clusterAddress || brokerAddress,
            this.pluginConfig.cluster.clusterSize,
            this.pluginConfig.cluster.myIndexInCluster,
            apiUrl,
            this.pluginConfig.storageConfig.refreshInterval)
=======
        const storageConfig = await StorageConfig.createInstance(brokerAddress, this.streamrClient, this.pluginConfig.storageConfig.refreshInterval)
>>>>>>> 5905c61a
        this.assignmentMessageListener = storageConfig.startAssignmentEventListener(this.brokerConfig.streamrAddress, this.subscriptionManager)
        await storageConfig.startChainEventsListener()
        return storageConfig
    }

    async stop(): Promise<void> {
        this.storageConfig!.stopAssignmentEventListener(this.assignmentMessageListener!, this.brokerConfig.streamrAddress, this.subscriptionManager)
        this.networkNode.removeMessageListener(this.messageListener!)
        this.storageConfig!.getSPIDs().forEach((spid) => {
            this.subscriptionManager.unsubscribe(spid.streamId, spid.streamPartition)
        })
<<<<<<< HEAD
        await Promise.all([
=======
        this.storageConfig!.stopChainEventsListener()
        return Promise.all([
>>>>>>> 5905c61a
            this.cassandra!.close(),
            this.storageConfig!.cleanup()
        ])
    }

    getConfigSchema(): Schema {
        return PLUGIN_CONFIG_SCHEMA
    }
}<|MERGE_RESOLUTION|>--- conflicted
+++ resolved
@@ -80,17 +80,7 @@
 
     private async createStorageConfig(): Promise<StorageConfig> {
         const brokerAddress = new Wallet(this.brokerConfig.ethereumPrivateKey).address
-<<<<<<< HEAD
-        const apiUrl = this.brokerConfig.streamrUrl + '/api/v1'
-        const storageConfig = await StorageConfig.createInstance(
-            this.pluginConfig.cluster.clusterAddress || brokerAddress,
-            this.pluginConfig.cluster.clusterSize,
-            this.pluginConfig.cluster.myIndexInCluster,
-            apiUrl,
-            this.pluginConfig.storageConfig.refreshInterval)
-=======
         const storageConfig = await StorageConfig.createInstance(brokerAddress, this.streamrClient, this.pluginConfig.storageConfig.refreshInterval)
->>>>>>> 5905c61a
         this.assignmentMessageListener = storageConfig.startAssignmentEventListener(this.brokerConfig.streamrAddress, this.subscriptionManager)
         await storageConfig.startChainEventsListener()
         return storageConfig
@@ -102,12 +92,8 @@
         this.storageConfig!.getSPIDs().forEach((spid) => {
             this.subscriptionManager.unsubscribe(spid.streamId, spid.streamPartition)
         })
-<<<<<<< HEAD
+        this.storageConfig!.stopChainEventsListener()
         await Promise.all([
-=======
-        this.storageConfig!.stopChainEventsListener()
-        return Promise.all([
->>>>>>> 5905c61a
             this.cassandra!.close(),
             this.storageConfig!.cleanup()
         ])
