/**
 * Endpoints for RESTful data requests
 */
import express, { Request, Response, Router } from 'express'
import { Metrics, MetricsContext, Protocol } from 'streamr-network'
import { Logger } from 'streamr-network'
import { Readable, Transform } from 'stream'
import { Storage } from './Storage'
<<<<<<< HEAD
import { AuthenticatedRequest, authenticator } from '../../RequestAuthenticatorMiddleware'
=======
>>>>>>> 5905c61a
import { Format, getFormat } from './DataQueryFormat'
import { LEGACY_API_ROUTE_PREFIX } from '../../httpServer'
import { StreamFetcher } from "../../StreamFetcher"

const logger = new Logger(module)

// TODO: move this to protocol-js
export const MIN_SEQUENCE_NUMBER_VALUE = 0
export const MAX_SEQUENCE_NUMBER_VALUE = 2147483647

class ResponseTransform extends Transform {

    format: Format
    version: number|undefined
    firstMessage = true

    constructor(format: Format, version: number|undefined) {
        super({
            writableObjectMode: true
        })
        this.format = format
        this.version = version
    }

    _transform(input: Protocol.MessageLayer.StreamMessage, _encoding: string, done: () => void) {
        if (this.firstMessage) {
            this.firstMessage = false
            this.push(this.format.header)
        } else {
            this.push(this.format.delimiter)
        }
        this.push(this.format.getMessageAsString(input, this.version))
        done()
    }

    _flush(done: () => void) {
        if (this.firstMessage) {
            this.push(this.format.header)
        }
        this.push(this.format.footer)
        done()
    }
}

function parseIntIfExists(x: string | undefined): number | undefined {
    return x === undefined ? undefined : parseInt(x)
}

const sendError = (message: string, res: Response) => {
    logger.error(message)
    res.status(400).json({
        error: message
    })
}

const createEndpointRoute = (
    name: string,
    router: express.Router,
    metrics: Metrics, 
    processRequest: (req: Request, streamId: string, partition: number, onSuccess: (data: Readable) => void, onError: (msg: string) => void) => void
) => {
    router.get(`${LEGACY_API_ROUTE_PREFIX}/streams/:id/data/partitions/:partition/${name}`, (req: Request, res: Response) => {
        const format = getFormat(req.query.format as string)
        if (format === undefined) {
            sendError(`Query parameter "format" is invalid: ${req.query.format}`, res)
        } else {
            metrics.record(name + 'Requests', 1)
            const streamId = req.params.id
            const partition = parseInt(req.params.partition)
            const version = parseIntIfExists(req.query.version as string)
            processRequest(req, streamId, partition, 
                (data: Readable) => {
                    data.once('data', () => {
                        res.writeHead(200, {
                            'Content-Type': format.contentType
                        })
                    })
                    data.on('error', (err: any) => {
                        logger.error(`Stream error in DataQueryEndpoints: ${streamId}`, err)
                        if (!res.headersSent) {
                            res.status(500).json({
                                error: 'Failed to fetch data!'
                            })
                        }
                    })
                    data.pipe(new ResponseTransform(format, version)).pipe(res)
                    res.on('close', () => {
                        // stops streaming the data if the client aborts fetch
                        data.destroy()
                    })
                },
                (errorMessage: string) => sendError(errorMessage, res)
            )
        }
    })
}

type LastRequest = AuthenticatedRequest<{
    count?: string
}>

type FromRequest = AuthenticatedRequest<{
    fromTimestamp?: string
    fromSequenceNumber?: string
    publisherId?: string
}>

type RangeRequest = AuthenticatedRequest<{
    fromTimestamp?: string
    toTimestamp?: string
    fromSequenceNumber?: string
    toSequenceNumber?: string
    publisherId?: string
    msgChainId?: string
    fromOffset?: string // no longer supported
    toOffset?: string   // no longer supported
}>

export const router = (storage: Storage, streamFetcher: StreamFetcher, metricsContext: MetricsContext): Router => {
    const router = express.Router()
    const metrics = metricsContext.create('broker/http')
        .addRecordedMetric('outBytes')
        .addRecordedMetric('outMessages')
        .addRecordedMetric('lastRequests')
        .addRecordedMetric('fromRequests')
        .addRecordedMetric('rangeRequests')

    router.use(
        `${LEGACY_API_ROUTE_PREFIX}/streams/:id/data/partitions/:partition`,
        // partition parsing middleware
        (req, res, next) => {
            if (Number.isNaN(parseInt(req.params.partition))) {
                const errMsg = `Path parameter "partition" not a number: ${req.params.partition}`
                logger.error(errMsg)
                res.status(400).send({
                    error: errMsg
                })
            } else {
                next()
            }
        },
        // authentication
        // authenticator(streamFetcher, StreamOperation.STREAM_SUBSCRIBE, ???),
    )

    // eslint-disable-next-line max-len
    createEndpointRoute('last', router, metrics, (req: LastRequest, streamId: string, partition: number, onSuccess: (data: Readable) => void, onError: (msg: string) => void) => {
        const count = req.query.count === undefined ? 1 : parseIntIfExists(req.query.count)
        if (Number.isNaN(count)) {
            onError(`Query parameter "count" not a number: ${req.query.count}`)
        } else {
            onSuccess(storage.requestLast(
                streamId,
                partition,
                count!,
            ))
        }
    })

    // eslint-disable-next-line max-len
    createEndpointRoute('from', router, metrics, (req: FromRequest, streamId: string, partition: number, onSuccess: (data: Readable) => void, onError: (msg: string) => void) => {
        const fromTimestamp = parseIntIfExists(req.query.fromTimestamp)
        const fromSequenceNumber = parseIntIfExists(req.query.fromSequenceNumber) || MIN_SEQUENCE_NUMBER_VALUE
        const { publisherId } = req.query
        if (fromTimestamp === undefined) {
            onError('Query parameter "fromTimestamp" required.')
        } else if (Number.isNaN(fromTimestamp)) {
            onError(`Query parameter "fromTimestamp" not a number: ${req.query.fromTimestamp}`)
        } else {
            onSuccess(storage.requestFrom(
                streamId,
                partition,
                fromTimestamp,
                fromSequenceNumber,
                publisherId || null
            ))
        }
    })

    // eslint-disable-next-line max-len
    createEndpointRoute('range', router, metrics, (req: RangeRequest, streamId: string, partition: number, onSuccess: (data: Readable) => void, onError: (msg: string) => void) => {
        const fromTimestamp = parseIntIfExists(req.query.fromTimestamp)
        const toTimestamp = parseIntIfExists(req.query.toTimestamp)
        const fromSequenceNumber = parseIntIfExists(req.query.fromSequenceNumber) || MIN_SEQUENCE_NUMBER_VALUE
        const toSequenceNumber = parseIntIfExists(req.query.toSequenceNumber) || MAX_SEQUENCE_NUMBER_VALUE
        const { publisherId, msgChainId } = req.query
        if (req.query.fromOffset !== undefined || req.query.toOffset !== undefined) {
            onError('Query parameters "fromOffset" and "toOffset" are no longer supported. Please use "fromTimestamp" and "toTimestamp".')
        } else if (fromTimestamp === undefined) {
            onError('Query parameter "fromTimestamp" required.')
        } else if (Number.isNaN(fromTimestamp)) {
            onError(`Query parameter "fromTimestamp" not a number: ${req.query.fromTimestamp}`)
        } else if (toTimestamp === undefined) {
            // eslint-disable-next-line max-len
            onError('Query parameter "toTimestamp" required as well. To request all messages since a timestamp, use the endpoint /streams/:id/data/partitions/:partition/from')
        } else if (Number.isNaN(toTimestamp)) {
            onError(`Query parameter "toTimestamp" not a number: ${req.query.toTimestamp}`)
        } else if ((publisherId && !msgChainId) || (!publisherId && msgChainId)) {
            onError('Invalid combination of "publisherId" and "msgChainId"')
        } else {
            onSuccess(storage.requestRange(
                streamId,
                partition,
                fromTimestamp,
                fromSequenceNumber,
                toTimestamp,
                toSequenceNumber,
                (publisherId as string) || null,
                (msgChainId as string) || null
            ))
        }
    })

    return router
}
<|MERGE_RESOLUTION|>--- conflicted
+++ resolved
@@ -6,10 +6,7 @@
 import { Logger } from 'streamr-network'
 import { Readable, Transform } from 'stream'
 import { Storage } from './Storage'
-<<<<<<< HEAD
 import { AuthenticatedRequest, authenticator } from '../../RequestAuthenticatorMiddleware'
-=======
->>>>>>> 5905c61a
 import { Format, getFormat } from './DataQueryFormat'
 import { LEGACY_API_ROUTE_PREFIX } from '../../httpServer'
 import { StreamFetcher } from "../../StreamFetcher"
