--- conflicted
+++ resolved
@@ -1,23 +1,12 @@
-<<<<<<< HEAD
-import fetch from 'node-fetch'
-import { Logger, Protocol } from 'streamr-network'
-=======
 import { Logger } from 'streamr-network'
 import { StreamPart } from '../../types'
 import { StreamMessage } from 'streamr-network/dist/src/streamr-protocol'
->>>>>>> 5905c61a
 import { SubscriptionManager } from '../../SubscriptionManager'
 import StreamrClient from 'streamr-client'
 import { EthereumStorageEvent } from 'streamr-client/dist/types/src/NodeRegistry'
 
 const logger = new Logger(module)
 
-<<<<<<< HEAD
-=======
-type StreamKey = string
-
-let skipPollResultSoonAfterEvent = false
->>>>>>> 5905c61a
 export interface StorageConfigListener {
     onSPIDAdded: (spid: Protocol.SPID) => void
     onSPIDRemoved: (spid: Protocol.SPID) => void
@@ -45,7 +34,6 @@
 
     private spidKeys: Set<Protocol.SPIDKey>
     listeners: StorageConfigListener[]
-<<<<<<< HEAD
     clusterId: string
     clusterSize: number
     myIndexInCluster: number
@@ -72,24 +60,6 @@
         pollInterval: number
     ): Promise<StorageConfig> {
         const instance = new StorageConfig(clusterId, clusterSize, myIndexInCluster, apiUrl)
-=======
-    nodeId: string
-    private _poller!: ReturnType<typeof setTimeout>
-    private _stopPoller: boolean
-    streamrClient: StreamrClient
-
-    // use createInstance method instead: it fetches the up-to-date config from API
-    constructor(nodeId: string, streamrClient: StreamrClient) {
-        this.streamKeys = new Set<StreamKey>()
-        this.listeners = []
-        this.nodeId = nodeId
-        this._stopPoller = false
-        this.streamrClient = streamrClient
-    }
-
-    static async createInstance(nodeId: string, streamrClient: StreamrClient, pollInterval: number): Promise<StorageConfig> {
-        const instance = new StorageConfig(nodeId, streamrClient)
->>>>>>> 5905c61a
         // eslint-disable-next-line no-underscore-dangle
         if (pollInterval !== 0) {
             await instance.poll(pollInterval)
@@ -131,23 +101,6 @@
     }
 
     async refresh(): Promise<void> {
-<<<<<<< HEAD
-        const res = await fetch(`${this.apiUrl}/storageNodes/${this.clusterId}/streams`)
-        if (!res.ok) {
-            throw new Error(`Refresh failed: ${res.status} ${await res.text()}`)
-        }
-        const json = await res.json()
-        if (!Array.isArray(json)) {
-            throw new Error(`Invalid response. Refresh failed: ${json}`)
-        }
-
-        const spidKeys = new Set<Protocol.SPIDKey>(
-            json.flatMap((stream: { id: string, partitions: number }) => ([
-                ...getSPIDKeys(stream.id, stream.partitions)
-            ])).filter ((key: Protocol.SPIDKey) => this.belongsToMeInCluster(key))
-        )
-        this.setSPIDKeys(spidKeys)
-=======
         const streamsToStore = await this.streamrClient.getStoredStreamsOf(this.nodeId)
         if (!skipPollResultSoonAfterEvent) {
 
@@ -157,7 +110,6 @@
             ])))
             this._setStreams(streamKeys)
         }
->>>>>>> 5905c61a
     }
 
     private setSPIDKeys(newKeys: Set<Protocol.SPIDKey>): void {
