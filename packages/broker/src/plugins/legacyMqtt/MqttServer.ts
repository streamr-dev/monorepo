--- conflicted
+++ resolved
@@ -2,11 +2,7 @@
 import { EventEmitter } from 'events'
 import mqttCon from 'mqtt-connection'
 import { Metrics, MetricsContext, NetworkNode } from 'streamr-network'
-<<<<<<< HEAD
 import { StreamMessage, MessageID } from 'streamr-client-protocol'
-=======
-import { StreamMessage, MessageID } from 'streamr-network/dist/streamr-protocol'
->>>>>>> a234308c
 import { Logger } from 'streamr-network'
 import { partition } from '../../helpers/partition'
 import { Publisher } from '../../Publisher'
