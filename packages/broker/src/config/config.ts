<<<<<<< HEAD
import { StreamrClientOptions } from 'streamr-client'
=======
import { StreamrClientConfig } from 'streamr-client'
>>>>>>> afc202ad
import { SmartContractRecord } from 'streamr-client-protocol'
import path from 'path'
import * as os from 'os'

export interface NetworkSmartContract {
    contractAddress: string
    jsonRpcProvider: string
}

export type TrackerRegistryItem = SmartContractRecord

export interface HttpServerConfig {
    port: number,
    privateKeyFileName: string | null,
    certFileName: string | null
}

export type ApiAuthenticationConfig = { keys: string[] } | null

<<<<<<< HEAD
export type ClientConfig = StreamrClientOptions & { network?: { trackers: TrackerRegistryItem[] | NetworkSmartContract | undefined } }

=======
>>>>>>> afc202ad
export interface Config {
    $schema: string,
    client: StreamrClientConfig
    httpServer: HttpServerConfig
    plugins: Record<string,any>
    apiAuthentication: ApiAuthenticationConfig
}

export const getDefaultFile = (): string => {
    const relativePath = '.streamr/config/default.json'
    return path.join(os.homedir(), relativePath)
}

export const getLegacyDefaultFile = (): string => {
    const relativePath = '/.streamr/broker-config.json'
    return path.join(os.homedir(), relativePath)
}<|MERGE_RESOLUTION|>--- conflicted
+++ resolved
@@ -1,8 +1,4 @@
-<<<<<<< HEAD
-import { StreamrClientOptions } from 'streamr-client'
-=======
 import { StreamrClientConfig } from 'streamr-client'
->>>>>>> afc202ad
 import { SmartContractRecord } from 'streamr-client-protocol'
 import path from 'path'
 import * as os from 'os'
@@ -22,11 +18,6 @@
 
 export type ApiAuthenticationConfig = { keys: string[] } | null
 
-<<<<<<< HEAD
-export type ClientConfig = StreamrClientOptions & { network?: { trackers: TrackerRegistryItem[] | NetworkSmartContract | undefined } }
-
-=======
->>>>>>> afc202ad
 export interface Config {
     $schema: string,
     client: StreamrClientConfig
