import { StreamrClientConfig } from 'streamr-client'
import path from 'path'
import * as os from 'os'
<<<<<<< HEAD
import { camelCase, set } from 'lodash'
import { ApiAuthentication } from '../apiAuthentication'
=======
import camelCase from 'lodash/camelCase'
import set from 'lodash/set'
>>>>>>> 26f3102c

export interface Config {
    client?: StreamrClientConfig
    httpServer?: {
        port: number
        sslCertificate?: {
            privateKeyFileName: string
            certFileName: string
        }
    }
    apiAuthentication?: ApiAuthentication
    plugins?: Record<string, any>
}

// StrictConfig is a config object to which some default values have been applied
// (see `default` definitions in config.schema.json)
export type StrictConfig = Config & {
    client: Exclude<Config['client'], undefined>
    plugins: Exclude<Config['plugins'], undefined>
    httpServer: Exclude<Config['httpServer'], undefined>
}

export interface ConfigFile extends Config {
    $schema?: string
}

export interface ConfigFile extends Config {
    $schema?: string
}

export const getDefaultFile = (): string => {
    const relativePath = '.streamr/config/default.json'
    return path.join(os.homedir(), relativePath)
}

export const getLegacyDefaultFile = (): string => {
    const relativePath = '/.streamr/broker-config.json'
    return path.join(os.homedir(), relativePath)
}

export function overrideConfigToEnvVarsIfGiven(config: Config): void {

    const parseValue = (value: string) => {
        const number = /^-?\d+\.?\d*$/
        if (number.test(value)) {
            return Number(value)
        } else if (value === 'true') {
            return true
        } else if (value === 'false') {
            return false
        } else if (value == 'null') {
            return null
        } else {
            return value
        }
    }
    
    const PREFIX = 'STREAMR__BROKER__'
    Object.keys(process.env).forEach((variableName: string) => {
        if (variableName.startsWith(PREFIX)) {
            const parts = variableName.substring(PREFIX.length).split('__').map((part: string) => {
                const groups = part.match(/^([A-Z_]*[A-Z])(_\d+)?$/)
                if (groups !== null) {
                    const base = camelCase(groups[1])
                    const suffix = groups[2]
                    if (suffix === undefined) {
                        return base
                    } else {
                        const index = Number(suffix.substring(1)) - 1
                        return `${base}[${index}]`
                    }
                } else {
                    throw new Error(`Malformed environment variable ${variableName}`)
                }
            })
            const key = parts.join('.')
            const value = parseValue(process.env[variableName]!)
            if (value !== '') {
                set(config, key, value)
            }
        }
    })
}<|MERGE_RESOLUTION|>--- conflicted
+++ resolved
@@ -1,13 +1,9 @@
 import { StreamrClientConfig } from 'streamr-client'
 import path from 'path'
 import * as os from 'os'
-<<<<<<< HEAD
-import { camelCase, set } from 'lodash'
-import { ApiAuthentication } from '../apiAuthentication'
-=======
 import camelCase from 'lodash/camelCase'
 import set from 'lodash/set'
->>>>>>> 26f3102c
+import { ApiAuthentication } from '../apiAuthentication'
 
 export interface Config {
     client?: StreamrClientConfig
