--- conflicted
+++ resolved
@@ -22,11 +22,6 @@
             return new StoragePlugin(pluginOptions)
         case 'operator':
             return new OperatorPlugin(pluginOptions)
-<<<<<<< HEAD
-        case 'brubeckMiner':
-            return new BrubeckMinerPlugin(pluginOptions)
-=======
->>>>>>> 254dc8de
         case 'subscriber':
             return new SubscriberPlugin(pluginOptions)
         case 'info':
