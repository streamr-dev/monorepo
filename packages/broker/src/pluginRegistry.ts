--- conflicted
+++ resolved
@@ -1,4 +1,3 @@
-<<<<<<< HEAD
 import { PluginDefinition, PluginOptions } from './Plugin'
 import publishHttpPluginDefinition from './plugins/publishHttp/PublishHttpPlugin'
 import legacyPublishHttpPluginDefinition from './plugins/legacyPublishHttp/PublishHttpPlugin'
@@ -8,6 +7,7 @@
 import mqttPluginDefinition from './plugins/mqtt/MqttPlugin'
 import legacyMqttPluginDefinition from './plugins/legacyMqtt/MqttPlugin'
 import storagePluginDefinition from './plugins/storage/StoragePlugin'
+import testnetMinerPluginDefinition from './plugins/testnetMiner/TestnetMinerPlugin'
 
 const DEFINITIONS: readonly PluginDefinition<any>[] = [
     publishHttpPluginDefinition,
@@ -17,48 +17,14 @@
     legacyWebsocketPluginDefinition,
     mqttPluginDefinition,
     legacyMqttPluginDefinition,
-    storagePluginDefinition
+    storagePluginDefinition,
+    testnetMinerPluginDefinition
 ]
 
 export const getPluginDefinition = (name: string): PluginDefinition<any>|never => {
     const definition = DEFINITIONS.find((d: PluginDefinition<any>) => d.name == name) 
     if (definition === undefined) {
         throw new Error(`Unknown plugin: ${name}`)
-=======
-import { PluginOptions } from './Plugin'
-import { PublishHttpPlugin } from './plugins/publishHttp/PublishHttpPlugin'
-import { PublishHttpPlugin as LegacyPublishHttpPlugin } from './plugins/legacyPublishHttp/PublishHttpPlugin'
-import { MetricsPlugin } from './plugins/metrics/MetricsPlugin'
-import { WebsocketPlugin } from './plugins/websocket/WebsocketPlugin'
-import { WebsocketPlugin as LegacyWebsocketPlugin } from './plugins/legacyWebsocket/WebsocketPlugin'
-import { MqttPlugin } from './plugins/mqtt/MqttPlugin'
-import { MqttPlugin as LegacyMqttPlugin } from './plugins/legacyMqtt/MqttPlugin'
-import { StoragePlugin } from './plugins/storage/StoragePlugin'
-import { TestnetMinerPlugin } from './plugins/testnetMiner/TestnetMinerPlugin'
-
-export const createPlugin = (name: string, pluginOptions: PluginOptions) => {
-    switch (name) {
-        case 'publishHttp':
-            return new PublishHttpPlugin(pluginOptions)
-        case 'legacyPublishHttp':
-            return new LegacyPublishHttpPlugin(pluginOptions)
-        case 'metrics':
-            return new MetricsPlugin(pluginOptions)
-        case 'websocket':
-            return new WebsocketPlugin(pluginOptions)
-        case 'legacyWebsocket':
-            return new LegacyWebsocketPlugin(pluginOptions)
-        case 'mqtt':
-            return new MqttPlugin(pluginOptions)
-        case 'legacyMqtt':
-            return new LegacyMqttPlugin(pluginOptions)
-        case 'storage':
-            return new StoragePlugin(pluginOptions)
-        case 'testnetMiner':
-            return new TestnetMinerPlugin(pluginOptions)
-        default:
-            throw new Error(`Unknown plugin: ${name}`)
->>>>>>> 1bd2234e
     }
     return definition
 }
