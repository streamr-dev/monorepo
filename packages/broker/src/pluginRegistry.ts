import { Plugin, PluginOptions } from './Plugin'
import { HttpPlugin } from './plugins/http/HttpPlugin'
import { ConsoleMetricsPlugin } from './plugins/consoleMetrics/ConsoleMetricsPlugin'
import { WebsocketPlugin } from './plugins/websocket/WebsocketPlugin'
import { MqttPlugin } from './plugins/mqtt/MqttPlugin'
import { StoragePlugin } from './plugins/storage/StoragePlugin'
import { SubscriberPlugin } from './plugins/subscriber/SubscriberPlugin'
import { InfoPlugin } from './plugins/info/InfoPlugin'
import { OperatorPlugin } from './plugins/operator/OperatorPlugin'

export const createPlugin = (name: string, pluginOptions: PluginOptions): Plugin<any> | never => {
    switch (name) {
        case 'http':
            return new HttpPlugin(pluginOptions)
        case 'consoleMetrics':
            return new ConsoleMetricsPlugin(pluginOptions)
        case 'websocket':
            return new WebsocketPlugin(pluginOptions)
        case 'mqtt':
            return new MqttPlugin(pluginOptions)
        case 'storage':
            return new StoragePlugin(pluginOptions)
<<<<<<< HEAD
        case 'operator':
            return new OperatorPlugin(pluginOptions)
        case 'brubeckMiner':
            return new BrubeckMinerPlugin(pluginOptions)
=======
>>>>>>> ddda2642
        case 'subscriber':
            return new SubscriberPlugin(pluginOptions)
        case 'info':
            return new InfoPlugin(pluginOptions)
        default:
            throw new Error(`Unknown plugin: ${name}`)
    }
}<|MERGE_RESOLUTION|>--- conflicted
+++ resolved
@@ -20,13 +20,8 @@
             return new MqttPlugin(pluginOptions)
         case 'storage':
             return new StoragePlugin(pluginOptions)
-<<<<<<< HEAD
         case 'operator':
             return new OperatorPlugin(pluginOptions)
-        case 'brubeckMiner':
-            return new BrubeckMinerPlugin(pluginOptions)
-=======
->>>>>>> ddda2642
         case 'subscriber':
             return new SubscriberPlugin(pluginOptions)
         case 'info':
