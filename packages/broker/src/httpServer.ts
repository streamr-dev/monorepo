import fs from 'fs'
import { Server as HttpServer } from 'http'
import https, { Server as HttpsServer } from 'https'
import cors from 'cors'
import express, { Request, Response } from 'express'
import { Logger } from 'streamr-network'
import { once } from 'events'
import { HttpServerConfig } from './config'
import { ApiAuthenticator } from './apiAuthenticator'

const logger = new Logger(module)

<<<<<<< HEAD
export const LEGACY_API_ROUTE_PREFIX = '/api/v1'

export const startServer = async (routers: express.Router[], config: HttpServerConfig) => {
    const app = express()
    app.use(cors())
    routers.forEach((router) => app.use(router))
=======
const HTTP_STATUS_UNAUTHORIZED = 401
const HTTP_STATUS_FORBIDDEN = 403

const getApiKey = (req: Request) => {
    const headerValue = req.headers.authorization
    const PREFIX = 'bearer '
    if (headerValue?.toLowerCase().startsWith(PREFIX)) {
        return headerValue.substring(PREFIX.length)
    }
    return undefined
}

const createAuthenticatorMiddleware = (apiAuthenticator: ApiAuthenticator) => {
    return (req: Request, res: Response, next: () => void) => {
        const apiKey = getApiKey(req)
        if (apiAuthenticator.isValidAuthentication(apiKey)) {
            next()
        } else {
            const status = (apiKey === undefined) ? HTTP_STATUS_UNAUTHORIZED : HTTP_STATUS_FORBIDDEN
            res.sendStatus(status)
        }
    }
}

export const startServer = async (routers: express.Router[], config: HttpServerConfig, apiAuthenticator: ApiAuthenticator) => {
    const app = express()
    app.use(cors())
    app.use(createAuthenticatorMiddleware(apiAuthenticator))
    routers.forEach((router) => app.use('/api/v1', router))
>>>>>>> adeb36fb
    let serverFactory: { listen: (port: number) => HttpServer|HttpsServer }
    if (config.privateKeyFileName && config.certFileName) {
        serverFactory = https.createServer({
            cert: fs.readFileSync(config.certFileName),
            key: fs.readFileSync(config.privateKeyFileName)
        }, app)
    } else {
        serverFactory = app
    }
    const server = serverFactory.listen(config.port)
    await once(server, 'listening')
    logger.info(`HTTP server listening on ${config.port}`)
    return server
}

export const stopServer = async (httpServer: HttpServer|HttpsServer) => {
    httpServer.close()
    await once(httpServer, 'close')
}<|MERGE_RESOLUTION|>--- conflicted
+++ resolved
@@ -10,14 +10,8 @@
 
 const logger = new Logger(module)
 
-<<<<<<< HEAD
 export const LEGACY_API_ROUTE_PREFIX = '/api/v1'
 
-export const startServer = async (routers: express.Router[], config: HttpServerConfig) => {
-    const app = express()
-    app.use(cors())
-    routers.forEach((router) => app.use(router))
-=======
 const HTTP_STATUS_UNAUTHORIZED = 401
 const HTTP_STATUS_FORBIDDEN = 403
 
@@ -46,8 +40,7 @@
     const app = express()
     app.use(cors())
     app.use(createAuthenticatorMiddleware(apiAuthenticator))
-    routers.forEach((router) => app.use('/api/v1', router))
->>>>>>> adeb36fb
+    routers.forEach((router) => app.use(router))
     let serverFactory: { listen: (port: number) => HttpServer|HttpsServer }
     if (config.privateKeyFileName && config.certFileName) {
         serverFactory = https.createServer({
