--- conflicted
+++ resolved
@@ -65,56 +65,6 @@
     return urls
 }
 
-<<<<<<< HEAD
-const createVolumeLogger = (
-    config: Config,
-    metricsContext: MetricsContext,
-    brokerAddress: string,
-    storageNodes: StorageNode[],
-    client: StreamrClient,
-): VolumeLogger | undefined => {
-    // Set up reporting to Streamr stream
-    let legacyStreamId: string | undefined
-    const perNodeMetricsEnabled = !!config?.reporting?.perNodeMetrics?.enabled
-    if (!config.reporting.streamr && !perNodeMetricsEnabled) {
-        return
-    }
-
-    const targetStorageNode = config.reporting.perNodeMetrics!.storageNode
-    const storageNodeRegistryItem = storageNodes.find((n) => n.getAddress() === targetStorageNode)
-    if (storageNodeRegistryItem === undefined) {
-        throw new Error(`Value ${storageNodeRegistryItem} (config.reporting.perNodeMetrics.storageNode) not ` +
-            'present in config.storageNodeRegistry')
-    }
-
-    if (config.reporting.streamr && config.reporting.streamr.streamId) {
-        const { streamId } = config.reporting.streamr
-        legacyStreamId = streamId
-        logger.info(`Starting StreamrClient reporting with streamId: ${streamId}`)
-    } else {
-        logger.info('StreamrClient reporting disabled')
-    }
-
-    let reportingIntervals
-    let storageNodeAddress
-    if (config.reporting && config.reporting.perNodeMetrics && config.reporting.perNodeMetrics.intervals) {
-        reportingIntervals = config.reporting.perNodeMetrics.intervals
-        storageNodeAddress = config.reporting.perNodeMetrics.storageNode
-    }
-
-    return new VolumeLogger(
-        config.reporting.intervalInSeconds,
-        metricsContext,
-        client,
-        legacyStreamId,
-        brokerAddress,
-        reportingIntervals,
-        storageNodeAddress
-    )
-}
-
-=======
->>>>>>> 15d6b6ed
 export const createBroker = async (config: Config): Promise<Broker> => {
     validateConfig(config, BROKER_CONFIG_SCHEMA)
 
@@ -140,16 +90,8 @@
         auth: {
             privateKey: config.ethereumPrivateKey,
         },
-<<<<<<< HEAD
-        debug: {
-            inspectOpts: {
-                maxStringLength: 99999,
-            }
-        },
-=======
         restUrl: `${config.streamrUrl}/api/v1`,
         storageNodeRegistry: config.storageNodeConfig?.registry,
->>>>>>> 15d6b6ed
         network: {
             id: nodeId,
             name: networkNodeName,
