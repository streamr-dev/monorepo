--- conflicted
+++ resolved
@@ -16,11 +16,8 @@
 import BROKER_CONFIG_SCHEMA from './helpers/config.schema.json'
 import { createLocalStreamrClient } from './localStreamrClient'
 import { createApiAuthenticator } from './apiAuthenticator'
-<<<<<<< HEAD
+import { StorageNodeRegistry } from "./StorageNodeRegistry"
 import { v4 as uuidv4 } from 'uuid'
-=======
-import { StorageNodeRegistry } from "./StorageNodeRegistry"
->>>>>>> 19f86458
 const { Utils } = Protocol
 
 const logger = new Logger(module)
@@ -73,23 +70,14 @@
     const storageNodeRegistry = StorageNodeRegistry.createInstance(config, storageNodes)
 
     // Start network node
-<<<<<<< HEAD
-    let sessionId 
+    let sessionId
     if (!config.plugins['storage']){
         sessionId = `${brokerAddress}#${uuidv4()}`
     }
-    
-    const advertisedWsUrl = config.network.advertisedWsUrl !== 'auto'
-        ? config.network.advertisedWsUrl
-        : await publicIp.v4().then((ip) => `ws://${ip}:${config.network.port}`)
-    const networkNode = await startNetworkNode({
-        host: config.network.hostname,
-        port: config.network.port,
+
+    // Start network node
+    const networkNode = createNetworkNode({
         id: sessionId || brokerAddress,
-=======
-    const networkNode = createNetworkNode({
-        id: brokerAddress,
->>>>>>> 19f86458
         name: networkNodeName,
         trackers,
         location: config.network.location,
