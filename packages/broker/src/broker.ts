--- conflicted
+++ resolved
@@ -1,7 +1,6 @@
 import { Logger, toEthereumAddress } from '@streamr/utils'
 import { Server as HttpServer } from 'http'
 import { Server as HttpsServer } from 'https'
-<<<<<<< HEAD
 import get from 'lodash/get'
 import has from 'lodash/has'
 import isEqual from 'lodash/isEqual'
@@ -10,12 +9,6 @@
 import { version as CURRENT_VERSION } from '../package.json'
 import { HttpServerEndpoint, Plugin } from './Plugin'
 import { Config, StrictConfig } from './config/config'
-=======
-import { StreamrClient } from 'streamr-client'
-import { version as CURRENT_VERSION } from '../package.json'
-import { HttpServerEndpoint, Plugin, PluginOptions } from './Plugin'
-import { Config } from './config/config'
->>>>>>> 900ce044
 import BROKER_CONFIG_SCHEMA from './config/config.schema.json'
 import { validateConfig } from './config/validateConfig'
 import { generateMnemonicFromAddress } from './helpers/generateMnemonicFromAddress'
@@ -25,10 +18,6 @@
 const logger = new Logger(module)
 
 export interface Broker {
-<<<<<<< HEAD
-=======
-    getStreamrClient: () => StreamrClient
->>>>>>> 900ce044
     start: () => Promise<unknown>
     stop: () => Promise<unknown>
     getNode: () => Promise<NetworkNodeStub>
@@ -56,34 +45,9 @@
     applyPluginClientConfigs(plugins, config.client)
     const streamrClient = new StreamrClient(config.client)
 
-<<<<<<< HEAD
-    let started = false
-    let httpServer: HttpServer | HttpsServer | undefined
-
-    const failIfNotStarted = (): void => {
-        if (!started) {
-            throw new Error('cannot invoke on non-started broker')
-        }
-    }
-
-    return {
-=======
-    const plugins: Plugin<any>[] = Object.keys(config.plugins).map((name) => {
-        const pluginOptions: PluginOptions = {
-            name,
-            streamrClient,
-            brokerConfig: config
-        }
-        return createPlugin(name, pluginOptions)
-    })
-
     let httpServer: HttpServer | HttpsServer | undefined
 
     return {
-        getStreamrClient: () => {
-            return streamrClient
-        },
->>>>>>> 900ce044
         start: async () => {
             logger.info(`Start broker version ${CURRENT_VERSION}`)
             await Promise.all(plugins.map((plugin) => plugin.start(streamrClient)))
