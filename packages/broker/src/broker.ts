--- conflicted
+++ resolved
@@ -1,9 +1,8 @@
 import { Logger } from 'streamr-network'
-<<<<<<< HEAD
-import StreamrClient, { validateConfig as validateClientConfig } from 'streamr-client'
-=======
-import StreamrClient, { validateConfig as validateClientConfig, getTrackerRegistryFromContract, NetworkNodeStub } from 'streamr-client'
->>>>>>> 0c7e55c2
+// <<<<<<< HEAD
+// import StreamrClient, { validateConfig as validateClientConfig } from 'streamr-client'
+// =======
+import StreamrClient, { validateConfig as validateClientConfig, NetworkNodeStub } from 'streamr-client'
 import * as Protocol from 'streamr-client-protocol'
 import { Wallet } from 'ethers'
 import { Server as HttpServer } from 'http'
