import { Request, Response, NextFunction } from 'express'
import { HttpError } from './errors/HttpError'
import { Logger } from 'streamr-network'
import { StreamFetcher } from './StreamFetcher'
import { EthereumAddress, StreamOperation } from 'streamr-client'

const logger = new Logger(module)

export interface AuthenticatedRequest<Q> extends Request<Record<string,any>,any,any,Q,Record<string,any>> {
    stream?: Record<string, unknown>
}

/**
 * Middleware used to authenticate REST API requests
 */
<<<<<<< HEAD
export const authenticator = (
    streamFetcher: StreamFetcher,
    permission = 'stream_subscribe'
) => (req: AuthenticatedRequest<any>, res: Response, next: NextFunction): void => {
    let sessionToken
=======
export const authenticator = (streamFetcher: StreamFetcher, permission = StreamOperation.STREAM_SUBSCRIBE,
    user: EthereumAddress) => (req: Todo, res: Todo, next: Todo) => {
>>>>>>> 5905c61a

    // Try to parse authorization header if defined
    if (req.headers.authorization !== undefined) {
        const sessionTokenHeaderValid = req.headers.authorization.toLowerCase().startsWith('bearer ')
        if (!sessionTokenHeaderValid) {
            const errMsg = 'Authorization header malformed. Should be of form "Bearer session-token".'
            logger.debug(errMsg)

            res.status(400).send({
                error: errMsg
            })
            return
        }
    }

<<<<<<< HEAD
    streamFetcher.authenticate(req.params.id, sessionToken, permission)
        .then((streamJson: Record<string, unknown>) => {
            req.stream = streamJson
            next()
        })
        .catch((err: any) => {
            let errorMsg
            if (err instanceof HttpError && err.code === 403) {
                errorMsg = 'Authentication failed.'
            } else if (err instanceof HttpError && err.code === 404) {
                errorMsg = `Stream ${req.params.id} not found.`
            } else {
                errorMsg = 'Request failed.'
            }
=======
    req.stream = streamFetcher.authenticate(req.params.id, permission, user)
    next()
    // streamFetcher.authenticate(req.params.id, permission, user)
    //     .then((streamJson: Todo) => {
    //         req.stream = streamJson
    //         next()
    //     })
    //     .catch((err: Todo) => {
    //         let errorMsg
    //         if (err instanceof HttpError && err.code === 403) {
    //             errorMsg = 'Authentication failed.'
    //         } else if (err instanceof HttpError && err.code === 404) {
    //             errorMsg = `Stream ${req.params.id} not found.`
    //         } else {
    //             errorMsg = 'Request failed.'
    //         }
>>>>>>> 5905c61a

    //         logger.error(err)
    //         logger.error(errorMsg)

    //         res.status(err.code || 503).send({
    //             error: errorMsg,
    //         })
    //     })
}<|MERGE_RESOLUTION|>--- conflicted
+++ resolved
@@ -13,16 +13,8 @@
 /**
  * Middleware used to authenticate REST API requests
  */
-<<<<<<< HEAD
-export const authenticator = (
-    streamFetcher: StreamFetcher,
-    permission = 'stream_subscribe'
-) => (req: AuthenticatedRequest<any>, res: Response, next: NextFunction): void => {
-    let sessionToken
-=======
 export const authenticator = (streamFetcher: StreamFetcher, permission = StreamOperation.STREAM_SUBSCRIBE,
     user: EthereumAddress) => (req: Todo, res: Todo, next: Todo) => {
->>>>>>> 5905c61a
 
     // Try to parse authorization header if defined
     if (req.headers.authorization !== undefined) {
@@ -38,22 +30,6 @@
         }
     }
 
-<<<<<<< HEAD
-    streamFetcher.authenticate(req.params.id, sessionToken, permission)
-        .then((streamJson: Record<string, unknown>) => {
-            req.stream = streamJson
-            next()
-        })
-        .catch((err: any) => {
-            let errorMsg
-            if (err instanceof HttpError && err.code === 403) {
-                errorMsg = 'Authentication failed.'
-            } else if (err instanceof HttpError && err.code === 404) {
-                errorMsg = `Stream ${req.params.id} not found.`
-            } else {
-                errorMsg = 'Request failed.'
-            }
-=======
     req.stream = streamFetcher.authenticate(req.params.id, permission, user)
     next()
     // streamFetcher.authenticate(req.params.id, permission, user)
@@ -70,7 +46,6 @@
     //         } else {
     //             errorMsg = 'Request failed.'
     //         }
->>>>>>> 5905c61a
 
     //         logger.error(err)
     //         logger.error(errorMsg)
