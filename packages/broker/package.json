--- conflicted
+++ resolved
@@ -28,12 +28,8 @@
   "license": "STREAMR NETWORK OPEN SOURCE LICENSE",
   "dependencies": {
     "@ethersproject/hdnode": "^5.4.0",
-<<<<<<< HEAD
     "@streamr/config": "^2.6.3",
     "@streamr/network-contracts": "^2.6.5",
-    "@streamr/network-tracker": "8.5.4",
-=======
->>>>>>> ff2f1bb1
     "@streamr/protocol": "8.5.4",
     "@streamr/utils": "8.5.4",
     "aedes": "^0.49.0",
