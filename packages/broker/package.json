--- conflicted
+++ resolved
@@ -57,18 +57,11 @@
     "zod": "^3.22.2"
   },
   "devDependencies": {
-<<<<<<< HEAD
     "@streamr/dht": "100.0.0-pretestnet.0",
     "@streamr/test-utils": "100.0.0-pretestnet.0",
-    "@types/cors": "^2.8.15",
-    "@types/express": "^4.17.20",
-    "@types/heap": "^0.2.33",
-=======
-    "@streamr/test-utils": "8.5.5",
     "@types/cors": "^2.8.16",
     "@types/express": "^4.17.21",
     "@types/heap": "^0.2.34",
->>>>>>> 3afc42b1
     "@types/inquirer": "^8.1.3",
     "@types/lodash": "^4.14.201",
     "@types/merge2": "^1.4.4",
