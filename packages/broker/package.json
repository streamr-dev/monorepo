{
  "name": "streamr-broker",
  "version": "33.4.0",
  "description": "A full-featured broker node implementation for the Streamr Network",
  "repository": {
    "type": "git",
    "url": "git+https://github.com/streamr-dev/network.git",
    "directory": "packages/broker"
  },
  "bin": {
    "streamr-broker": "dist/bin/broker.js",
    "streamr-broker-init": "dist/bin/config-wizard.js",
    "delete-expired-data": "dist/bin/delete-expired-data.js"
  },
  "main": "./dist/src/exports.js",
  "types": "./dist/src/exports.d.ts",
  "scripts": {
    "build": "tsc -b tsconfig.node.json",
    "check": "tsc -p ./tsconfig.jest.json --noEmit",
    "clean": "jest --clearCache || true; rm -rf dist *.tsbuildinfo node_modules/.cache || true",
    "eslint": "eslint --cache --cache-location=node_modules/.cache/.eslintcache/ '*/**/*.{js,ts}'",
    "test": "jest test/unit test/integration && npm run test-sequential",
    "test-unit": "jest test/unit",
    "test-sequential": "jest --forceExit --maxWorkers=1 test/sequential # always run sequential tests with maxWorkers=1",
    "test-integration": "jest --forceExit test/integration && npm run test-sequential"
  },
  "author": "Streamr Network AG <contact@streamr.network>",
  "license": "STREAMR NETWORK OPEN SOURCE LICENSE",
  "dependencies": {
    "@ethersproject/hdnode": "^5.4.0",
<<<<<<< HEAD
    "@streamr/config": "^3.0.1",
    "@streamr/network-contracts": "^3.0.0",
    "@streamr/protocol": "8.5.4",
    "@streamr/utils": "8.5.4",
=======
    "@streamr/config": "^2.6.3",
    "@streamr/network-contracts": "^2.6.5",
    "@streamr/protocol": "8.5.5",
    "@streamr/utils": "8.5.5",
>>>>>>> aba5d5e6
    "aedes": "^0.49.0",
    "ajv": "^8.8.2",
    "ajv-formats": "^2.1.1",
    "cassandra-driver": "^4.6.4",
    "chalk": "^4.0.0",
    "commander": "^11.0.0",
    "cors": "^2.8.5",
    "ethers": "^5.4.7",
    "express": "^4.17.1",
    "heap": "^0.2.6",
    "inquirer": "^8.1.1",
    "lodash": "^4.17.21",
    "merge2": "^1.4.1",
    "nat-type-identifier": "^2.0.9",
    "node-fetch": "^2.6.12",
    "p-limit": "^3.1.0",
    "qs": "^6.10.1",
    "streamr-client": "8.5.5",
    "uuid": "^9.0.0",
    "ws": "^8.12.0"
  },
  "devDependencies": {
    "@streamr/dht": "8.5.5",
    "@streamr/test-utils": "8.5.5",
    "@types/cors": "^2.8.12",
    "@types/express": "^4.17.13",
    "@types/heap": "^0.2.28",
    "@types/inquirer": "^8.1.3",
    "@types/lodash": "^4.14.175",
    "@types/merge2": "^1.4.0",
    "@types/node-fetch": "^2.6.4",
    "@types/qs": "^6.9.6",
    "@types/stream-to-array": "^2.3.0",
    "@types/supertest": "^2.0.11",
    "@types/uuid": "^9.0.2",
    "@types/ws": "^8.5.5",
    "async-mqtt": "^2.6.1",
    "stream-to-array": "^2.3.0",
    "supertest": "^6.1.3"
  }
}<|MERGE_RESOLUTION|>--- conflicted
+++ resolved
@@ -28,17 +28,10 @@
   "license": "STREAMR NETWORK OPEN SOURCE LICENSE",
   "dependencies": {
     "@ethersproject/hdnode": "^5.4.0",
-<<<<<<< HEAD
     "@streamr/config": "^3.0.1",
     "@streamr/network-contracts": "^3.0.0",
-    "@streamr/protocol": "8.5.4",
-    "@streamr/utils": "8.5.4",
-=======
-    "@streamr/config": "^2.6.3",
-    "@streamr/network-contracts": "^2.6.5",
     "@streamr/protocol": "8.5.5",
     "@streamr/utils": "8.5.5",
->>>>>>> aba5d5e6
     "aedes": "^0.49.0",
     "ajv": "^8.8.2",
     "ajv-formats": "^2.1.1",
