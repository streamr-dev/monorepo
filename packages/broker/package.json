{
  "name": "@streamr/node",
  "version": "100.1.2",
  "description": "A full-featured node implementation for the Streamr Network",
  "repository": {
    "type": "git",
    "url": "git+https://github.com/streamr-dev/network.git",
    "directory": "packages/broker"
  },
  "bin": {
    "streamr-broker": "dist/bin/broker.js",
    "streamr-broker-init": "dist/bin/config-wizard.js",
    "delete-expired-data": "dist/bin/delete-expired-data.js",
    "entry-point": "dist/bin/entry-point.js"
  },
  "main": "./dist/src/exports.js",
  "types": "./dist/src/exports.d.ts",
  "scripts": {
    "build": "tsc -b tsconfig.node.json",
    "check": "tsc -p ./tsconfig.jest.json --noEmit",
    "clean": "jest --clearCache || true; rm -rf dist *.tsbuildinfo node_modules/.cache || true",
    "eslint": "eslint --cache --cache-location=node_modules/.cache/.eslintcache/ '*/**/*.{js,ts}'",
    "test": "npm run test-unit && npm run test-integration && npm run test-sequential",
    "test-unit": "jest test/unit",
    "test-sequential": "jest --bail --forceExit --maxWorkers=1 test/sequential # always run sequential tests with maxWorkers=1",
    "test-integration": "jest --bail --forceExit test/integration && npm run test-sequential"
  },
  "author": "Streamr Network AG <contact@streamr.network>",
  "license": "STREAMR NETWORK OPEN SOURCE LICENSE",
  "dependencies": {
    "@ethersproject/hdnode": "^5.4.0",
<<<<<<< HEAD
    "@eyevinn/srt": "^0.8.3",
    "@inquirer/prompts": "^4.1.0",
    "@streamr/config": "^5.2.1",
=======
    "@inquirer/prompts": "^4.2.1",
    "@streamr/config": "^5.2.5",
>>>>>>> 8e775d37
    "@streamr/network-contracts": "^7.1.1",
    "@streamr/protocol": "100.1.2",
    "@streamr/sdk": "100.1.2",
    "@streamr/utils": "100.1.2",
    "aedes": "^0.51.0",
    "ajv": "^8.8.2",
    "ajv-formats": "^2.1.1",
    "cassandra-driver": "^4.7.2",
    "chalk": "^4.0.0",
    "commander": "^12.0.0",
    "consistent-hash": "^1.1.1",
    "cors": "^2.8.5",
    "ethers": "^5.4.7",
    "express": "^4.19.2",
    "heap": "^0.2.6",
    "lodash": "^4.17.21",
    "merge2": "^1.4.1",
    "nat-type-identifier": "^2.0.9",
    "node-fetch": "^2.7.0",
    "p-limit": "^3.1.0",
    "qs": "^6.12.0",
    "uuid": "^9.0.1",
    "ws": "^8.16.0",
    "zod": "^3.22.4"
  },
  "devDependencies": {
    "@inquirer/testing": "^2.1.12",
    "@streamr/dht": "100.1.2",
    "@streamr/test-utils": "100.1.2",
    "@types/cors": "^2.8.17",
    "@types/express": "^4.17.21",
    "@types/heap": "^0.2.34",
    "@types/lodash": "^4.14.202",
    "@types/merge2": "^1.4.4",
    "@types/node-fetch": "^2.6.4",
    "@types/qs": "^6.9.12",
    "@types/stream-to-array": "^2.3.3",
    "@types/supertest": "^6.0.2",
    "@types/uuid": "^9.0.8",
    "@types/ws": "^8.5.10",
    "async-mqtt": "^2.6.1",
    "stream-to-array": "^2.3.0",
    "supertest": "^6.3.4"
  }
}<|MERGE_RESOLUTION|>--- conflicted
+++ resolved
@@ -29,14 +29,9 @@
   "license": "STREAMR NETWORK OPEN SOURCE LICENSE",
   "dependencies": {
     "@ethersproject/hdnode": "^5.4.0",
-<<<<<<< HEAD
     "@eyevinn/srt": "^0.8.3",
-    "@inquirer/prompts": "^4.1.0",
-    "@streamr/config": "^5.2.1",
-=======
     "@inquirer/prompts": "^4.2.1",
     "@streamr/config": "^5.2.5",
->>>>>>> 8e775d37
     "@streamr/network-contracts": "^7.1.1",
     "@streamr/protocol": "100.1.2",
     "@streamr/sdk": "100.1.2",
