import {
    EthereumAddress,
    GraphQLQuery,
    Logger,
    StreamID,
    StreamIDUtils,
    TheGraphClient,
    UserID,
    collect,
    isENSName,
    isEthereumAddressUserId,
    toEthereumAddress,
    toStreamID,
    toUserId,
    until
} from '@streamr/utils'
import { ContractTransactionResponse } from 'ethers'
import { intersection } from 'lodash'
import { Lifecycle, inject, scoped } from 'tsyringe'
import { Authentication, AuthenticationInjectionToken } from '../Authentication'
import { ConfigInjectionToken, StrictStreamrClientConfig } from '../Config'
import { RpcProviderSource } from '../RpcProviderSource'
import { StreamIDBuilder } from '../StreamIDBuilder'
import { StreamMetadata, parseMetadata } from '../StreamMetadata'
import { StreamrClientError } from '../StreamrClientError'
import type { StreamRegistryV5 as StreamRegistryContract } from '../ethereumArtifacts/StreamRegistryV5'
import StreamRegistryArtifact from '../ethereumArtifacts/StreamRegistryV5Abi.json'
import { getEthersOverrides } from '../ethereumUtils'
import { StreamrClientEventEmitter } from '../events'
import {
    ChainPermissions,
    InternalPermissionAssignment,
    InternalPermissionQuery,
    PUBLIC_PERMISSION_USER_ID,
    PermissionQueryResult,
    StreamPermission,
    convertChainPermissionsToStreamPermissions,
    convertStreamPermissionsToChainPermission,
    isPublicPermissionAssignment,
    isPublicPermissionQuery,
    streamPermissionToSolidityType
} from '../permission'
import { CachingMap } from '../utils/CachingMap'
import { filter, map } from '../utils/GeneratorUtils'
import { LoggerFactory } from '../utils/LoggerFactory'
import { ChainEventPoller } from './ChainEventPoller'
import { ContractFactory } from './ContractFactory'
import { ObservableContract, initContractEventGateway, waitForTx } from './contract'
import { InternalSearchStreamsPermissionFilter, SearchStreamsOrderBy, searchStreams as _searchStreams } from './searchStreams'

/*
 * On-chain registry of stream metadata and permissions.
 *
 * Does not support system streams (the key exchange stream)
 */

export interface StreamQueryResult {
    id: string
    metadata: string
}

interface StreamPublisherOrSubscriberItem {
    id: string
    userId: string
}

export interface StreamCreationEvent {
    readonly streamId: StreamID
    readonly metadata: StreamMetadata
    readonly blockNumber: number
}

const validatePermissionAssignments = (assignments: InternalPermissionAssignment[]): void | never => {
    for (const assignment of assignments) {
        // In the StreamRegistry v5 contract, these permissions can only be assigned to users
        // who have EthereumAddress as their userId. Also public permission is not allowed
        // for these users.
        const ADMIN_PERMISSION_TYPES = [StreamPermission.EDIT, StreamPermission.DELETE, StreamPermission.GRANT] 
        const adminPermissions = intersection(assignment.permissions, ADMIN_PERMISSION_TYPES)
        if (adminPermissions.length > 0) {
            const createError = (prefix: string) => {
                return new StreamrClientError(
                    `${prefix} is not supported for permission types: ${adminPermissions.map((p) => p.toUpperCase()).join(', ')}`,
                    'UNSUPPORTED_OPERATION'
                )
            }
            if (isPublicPermissionAssignment(assignment)) {
                throw createError('Public permission')
            } else if (!isEthereumAddressUserId(assignment.userId)) {
                throw createError('Non-Ethereum user id')
            }
        }
    }
}

const streamContractErrorProcessor = (err: any, streamId: StreamID, registry: string): never => {
    if (err.reason?.code === 'CALL_EXCEPTION') {
        throw new StreamrClientError('Stream not found: id=' + streamId, 'STREAM_NOT_FOUND')
    } else {
        // eslint-disable-next-line @typescript-eslint/restrict-template-expressions
        throw new Error(`Could not reach the ${registry} Smart Contract: ${err.message}`)
    }
}

const formCacheKeyPrefix = (streamId: StreamID): string => {
    return `${streamId}|`
}

<<<<<<< HEAD
const invalidateCache = (cache: CachingMap<string, any, any>, streamId: StreamID) => {
=======
const invalidateCache = (cache: CachingMap<string, any, any>, streamId: StreamID): void => {
>>>>>>> f593f7ca
    const matchTarget = (s: string) => s.startsWith(formCacheKeyPrefix(streamId))
    cache.invalidate(matchTarget)
}

@scoped(Lifecycle.ContainerScoped)
export class StreamRegistry {

    private streamRegistryContract?: ObservableContract<StreamRegistryContract>
    private readonly streamRegistryContractReadonly: ObservableContract<StreamRegistryContract>
    private readonly contractFactory: ContractFactory
    private readonly rpcProviderSource: RpcProviderSource
    private readonly theGraphClient: TheGraphClient
    private readonly streamIdBuilder: StreamIDBuilder
    /** @internal */
    private readonly config: Pick<StrictStreamrClientConfig, 'contracts' | 'cache' | '_timeouts'>
    private readonly authentication: Authentication
    private readonly logger: Logger
    private readonly metadataCache: CachingMap<string, StreamMetadata, [StreamID]>
    private readonly publisherCache: CachingMap<string, boolean, [StreamID, UserID]>
    private readonly subscriberCache: CachingMap<string, boolean, [StreamID, UserID]>
    private readonly publicSubscribePermissionCache: CachingMap<string, boolean, [StreamID]>

    /** @internal */
    constructor(
        contractFactory: ContractFactory,
        rpcProviderSource: RpcProviderSource,
        theGraphClient: TheGraphClient,
        streamIdBuilder: StreamIDBuilder,
        @inject(ConfigInjectionToken) config: Pick<StrictStreamrClientConfig, 'contracts' | 'cache' | '_timeouts'>,
        @inject(AuthenticationInjectionToken) authentication: Authentication,
        eventEmitter: StreamrClientEventEmitter,
        loggerFactory: LoggerFactory
    ) {
        this.contractFactory = contractFactory
        this.rpcProviderSource = rpcProviderSource
        this.theGraphClient = theGraphClient
        this.streamIdBuilder = streamIdBuilder
        this.config = config
        this.authentication = authentication
        this.logger = loggerFactory.createLogger(module)
        this.streamRegistryContractReadonly = this.contractFactory.createReadContract<StreamRegistryContract>(
            toEthereumAddress(this.config.contracts.streamRegistryChainAddress),
            StreamRegistryArtifact,
            this.rpcProviderSource.getProvider(),
            'streamRegistry'
        )
        const chainEventPoller = new ChainEventPoller(this.rpcProviderSource.getSubProviders().map((p) => {
            return contractFactory.createEventContract(toEthereumAddress(this.config.contracts.streamRegistryChainAddress), StreamRegistryArtifact, p)
        }), config.contracts.pollInterval)
        initContractEventGateway({
            sourceName: 'StreamCreated', 
            sourceEmitter: chainEventPoller,
            targetName: 'streamCreated',
            targetEmitter: eventEmitter,
            transformation: (streamId: string, metadata: string, blockNumber: number) => ({
                streamId: toStreamID(streamId),
                metadata: parseMetadata(metadata),
                blockNumber
            }),
            loggerFactory
        })
        this.metadataCache = new CachingMap((streamId: StreamID) => {
            return this.getStreamMetadata_nonCached(streamId)
        }, {
            ...config.cache,
            cacheKey: ([streamId]) => formCacheKeyPrefix(streamId)
        })
        this.publisherCache = new CachingMap((streamId: StreamID, userId: UserID) => {
            return this.isStreamPublisherOrSubscriber_nonCached(streamId, userId, StreamPermission.PUBLISH)
        }, {
            ...config.cache,
            cacheKey: ([streamId, userId]) =>`${formCacheKeyPrefix(streamId)}${userId}`
        })
        this.subscriberCache = new CachingMap((streamId: StreamID, userId: UserID) => {
            return this.isStreamPublisherOrSubscriber_nonCached(streamId, userId, StreamPermission.SUBSCRIBE)
        }, {
            ...config.cache,
            cacheKey: ([streamId, userId]) =>`${formCacheKeyPrefix(streamId)}${userId}`
        })
        this.publicSubscribePermissionCache = new CachingMap((streamId: StreamID) => {
            return this.hasPermission({
                streamId,
                public: true,
                permission: StreamPermission.SUBSCRIBE
            })
        }, {
            ...config.cache,
            cacheKey: ([streamId]) => formCacheKeyPrefix(streamId)
        })
    }

    private async connectToContract(): Promise<void> {
        if (this.streamRegistryContract === undefined) {
            const chainSigner = await this.authentication.getTransactionSigner(this.rpcProviderSource)
            this.streamRegistryContract = this.contractFactory.createWriteContract<StreamRegistryContract>(
                toEthereumAddress(this.config.contracts.streamRegistryChainAddress),
                StreamRegistryArtifact,
                chainSigner,
                'streamRegistry'
            )
        }
    }

    async createStream(streamId: StreamID, metadata: StreamMetadata): Promise<void> {
        const ethersOverrides = await getEthersOverrides(this.rpcProviderSource, this.config)

        const domainAndPath = StreamIDUtils.getDomainAndPath(streamId)
        if (domainAndPath === undefined) {
            throw new Error(`stream id "${streamId}" not valid`)
        }
        const [domain, path] = domainAndPath

        await this.connectToContract()
        if (isENSName(domain)) {
            /*
                The call to createStreamWithENS delegates the ENS ownership check, and therefore the
                call doesn't fail e.g. if the user doesn't own the ENS name. To see whether the stream
                creation succeeeds, we need to poll the chain for stream existence. If the polling timeouts, we don't
                know what the actual error was. (Most likely it has nothing to do with timeout
                -> we don't use the error from until(), but throw an explicit error instead.)
            */
            await waitForTx(this.streamRegistryContract!.createStreamWithENS(domain, path, JSON.stringify(metadata), ethersOverrides))
            try {
                await until(
                    async () => this.streamExistsOnChain(streamId),
                    // eslint-disable-next-line no-underscore-dangle
                    this.config._timeouts.ensStreamCreation.timeout,
                    // eslint-disable-next-line no-underscore-dangle
                    this.config._timeouts.ensStreamCreation.retryInterval
                )
            } catch {
                throw new Error(`unable to create stream "${streamId}"`)
            }
        } else {
            await this.ensureStreamIdInNamespaceOfAuthenticatedUser(domain, streamId)
            await waitForTx(this.streamRegistryContract!.createStream(path, JSON.stringify(metadata), ethersOverrides))
        }
        this.populateMetadataCache(streamId, metadata)
    }

    private async ensureStreamIdInNamespaceOfAuthenticatedUser(address: EthereumAddress, streamId: StreamID): Promise<void> {
        const userAddress = toEthereumAddress(await this.authentication.getUserId())
        if (address !== userAddress) {
            throw new Error(`stream id "${streamId}" not in namespace of authenticated user "${userAddress}"`)
        }
    }

    async setStreamMetadata(streamId: StreamID, metadata: StreamMetadata): Promise<void> {
        await this.connectToContract()
        const ethersOverrides = await getEthersOverrides(this.rpcProviderSource, this.config)
        await waitForTx(this.streamRegistryContract!.updateStreamMetadata(
            streamId,
            JSON.stringify(metadata),
            ethersOverrides
        ))
        this.populateMetadataCache(streamId, metadata)
    }

    async deleteStream(streamIdOrPath: string): Promise<void> {
        const streamId = await this.streamIdBuilder.toStreamID(streamIdOrPath)
        await this.connectToContract()
        const ethersOverrides = await getEthersOverrides(this.rpcProviderSource, this.config)
        await waitForTx(this.streamRegistryContract!.deleteStream(
            streamId,
            ethersOverrides
        ))
        invalidateCache(this.metadataCache, streamId)
        this.invalidatePermissionCaches(streamId)
    }

    private async streamExistsOnChain(streamIdOrPath: string): Promise<boolean> {
        const streamId = await this.streamIdBuilder.toStreamID(streamIdOrPath)
        this.logger.debug('Check if stream exists on chain', { streamId })
        return this.streamRegistryContractReadonly.exists(streamId)
    }

    private async getStreamMetadata_nonCached(streamId: StreamID): Promise<StreamMetadata> {
        let metadata: string
        try {
            metadata = await this.streamRegistryContractReadonly.getStreamMetadata(streamId)
        } catch (err) {
            return streamContractErrorProcessor(err, streamId, 'StreamRegistry')
        }
        return parseMetadata(metadata)
    }

    async* searchStreams(
        term: string | undefined,
        permissionFilter: InternalSearchStreamsPermissionFilter | undefined,
        orderBy: SearchStreamsOrderBy
    ): AsyncGenerator<StreamID> {
        const queryResult = _searchStreams(
            term,
            permissionFilter,
            orderBy,
            this.theGraphClient)
        for await (const item of queryResult) {
            const id = toStreamID(item.stream.id)
            this.populateMetadataCache(id, parseMetadata(item.stream.metadata))
            yield id
        }
    }

    getStreamPublishers(streamIdOrPath: string): AsyncIterable<UserID> {
        return this.getStreamPublishersOrSubscribersList(streamIdOrPath, 'publishExpiration')
    }

    getStreamSubscribers(streamIdOrPath: string): AsyncIterable<UserID> {
        return this.getStreamPublishersOrSubscribersList(streamIdOrPath, 'subscribeExpiration')
    }

    private async* getStreamPublishersOrSubscribersList(streamIdOrPath: string, fieldName: string): AsyncIterable<UserID> {
        const streamId = await this.streamIdBuilder.toStreamID(streamIdOrPath)
        const backendResults = this.theGraphClient.queryEntities<StreamPublisherOrSubscriberItem>(
            (lastId: string, pageSize: number) => StreamRegistry.buildStreamPublishersOrSubscribersQuery(streamId, fieldName, lastId, pageSize)
        )
        /*
         * There can be orphaned permission entities if a stream is deleted (currently
         * we don't remove the assigned permissions, see ETH-222)
         * TODO remove the filtering when ETH-222 has been implemented, and remove also
         * stream result field in buildStreamPublishersOrSubscribersQuery as it is
         * no longer needed
         */
        const validItems = filter<StreamPublisherOrSubscriberItem>(backendResults, (p) => (p as any).stream !== null)
        yield* map<StreamPublisherOrSubscriberItem, UserID>(
            validItems,
            (item) => toUserId(item.userId)
        )
    }

    private static buildStreamPublishersOrSubscribersQuery(
        streamId: StreamID,
        fieldName: string,
        lastId: string,
        pageSize: number
    ): GraphQLQuery {
        const query = `
        {
            streamPermissions (
                first: ${pageSize}
                orderBy: "id"
                where: {
                    id_gt: "${lastId}"
                    stream: "${streamId}"
                    ${fieldName}_gt: "${Math.round(Date.now() / 1000)}"
                }
            ) {
                id
                userId
                stream {
                    id
                }
            }
        }`
        return { query }
    }

    // --------------------------------------------------------------------------------------------
    // Permissions
    // --------------------------------------------------------------------------------------------

    async hasPermission(query: InternalPermissionQuery): Promise<boolean> {
        const streamId = await this.streamIdBuilder.toStreamID(query.streamId)
        if (isPublicPermissionQuery(query)) {
            const permissionType = streamPermissionToSolidityType(query.permission)
            return this.streamRegistryContractReadonly.hasPublicPermission(streamId, permissionType)
        } else {
            const chainPermissions = query.allowPublic
                ? await this.streamRegistryContractReadonly.getPermissionsForUserId(streamId, query.userId)
                : await this.streamRegistryContractReadonly.getDirectPermissionsForUserId(streamId, query.userId)
            const permissions = convertChainPermissionsToStreamPermissions(chainPermissions)
            return permissions.includes(query.permission)
        }
    }

    async getPermissions(streamIdOrPath: string): Promise<InternalPermissionAssignment[]> {
        const streamId = await this.streamIdBuilder.toStreamID(streamIdOrPath)
        const queryResults = await collect(this.theGraphClient.queryEntities<PermissionQueryResult>(
            (lastId: string, pageSize: number) => {
                const query = `{
                    stream (id: "${streamId}") {
                        id
                        metadata
                        permissions(first: ${pageSize} orderBy: "id" where: { id_gt: "${lastId}"}) {
                            id
                            userId
                            canEdit
                            canDelete
                            publishExpiration
                            subscribeExpiration
                            canGrant
                        }
                    }
                }`
                return { query }
            }, 
            (response: any) => {
                if (response.stream !== null) {
                    return response.stream.permissions
                } else {
                    throw new StreamrClientError('Stream not found: id=' + streamId, 'STREAM_NOT_FOUND')
                }
            }
        ))
        const assignments: InternalPermissionAssignment[] = []
        queryResults.forEach((permissionResult: PermissionQueryResult) => {
            const permissions = convertChainPermissionsToStreamPermissions(permissionResult)
            /*
            * There can be query results, which don't contain any permissions. That happens if a
            * user revokes all permissions from a stream. Currently we don't remove these empty assignments
            * from The Graph index. TODO remove the "permission.length > 0" if/when we implement the
            * empty assignments cleanup in The Graph.
            */
            if (permissions.length > 0) {
                if (permissionResult.userId === PUBLIC_PERMISSION_USER_ID) {
                    assignments.push({
                        public: true,
                        permissions
                    })
                } else {
                    assignments.push({
                        userId: toUserId(permissionResult.userId),
                        permissions
                    })
                }
            }
        })
        return assignments
    }

    async grantPermissions(streamIdOrPath: string, ...assignments: InternalPermissionAssignment[]): Promise<void> {
        validatePermissionAssignments(assignments)
        const overrides = await getEthersOverrides(this.rpcProviderSource, this.config)
        return this.updatePermissions(streamIdOrPath, (streamId: StreamID, userId: UserID | undefined, solidityType: bigint) => {
            return (userId === undefined)
                ? this.streamRegistryContract!.grantPublicPermission(streamId, solidityType, overrides)
                : this.streamRegistryContract!.grantPermissionForUserId(streamId, userId, solidityType, overrides)
        }, ...assignments)
    }

    async revokePermissions(streamIdOrPath: string, ...assignments: InternalPermissionAssignment[]): Promise<void> {
        validatePermissionAssignments(assignments)
        const overrides = await getEthersOverrides(this.rpcProviderSource, this.config)
        return this.updatePermissions(streamIdOrPath, (streamId: StreamID, userId: UserID | undefined, solidityType: bigint) => {
            return (userId === undefined)
                ? this.streamRegistryContract!.revokePublicPermission(streamId, solidityType, overrides)
                : this.streamRegistryContract!.revokePermissionForUserId(streamId, userId, solidityType, overrides)
        }, ...assignments)
    }

    private async updatePermissions(
        streamIdOrPath: string,
        createTransaction: (streamId: StreamID, userId: UserID | undefined, solidityType: bigint) => Promise<ContractTransactionResponse>,
        ...assignments: InternalPermissionAssignment[]
    ): Promise<void> {
        const streamId = await this.streamIdBuilder.toStreamID(streamIdOrPath)
        this.invalidatePermissionCaches(streamId)
        await this.connectToContract()
        for (const assignment of assignments) {
            for (const permission of assignment.permissions) {
                const solidityType = streamPermissionToSolidityType(permission)
                const userId = isPublicPermissionAssignment(assignment) ? undefined : assignment.userId
                const txToSubmit = createTransaction(streamId, userId, solidityType)
                await waitForTx(txToSubmit)
            }
        }
    }

    async setPermissions(...items: {
        streamId: string
        assignments: InternalPermissionAssignment[]
    }[]): Promise<void> {
        const streamIds: StreamID[] = []
        const targets: (UserID | typeof PUBLIC_PERMISSION_USER_ID)[][] = []
        const chainPermissions: ChainPermissions[][] = []
        for (const item of items) {
            validatePermissionAssignments(item.assignments)
            const streamId = await this.streamIdBuilder.toStreamID(item.streamId)
            this.invalidatePermissionCaches(streamId)
            streamIds.push(streamId)
            targets.push(item.assignments.map((assignment) => {
                return isPublicPermissionAssignment(assignment) ? PUBLIC_PERMISSION_USER_ID : assignment.userId
            }))
            chainPermissions.push(item.assignments.map((assignment) => {
                return convertStreamPermissionsToChainPermission(assignment.permissions)
            }))
        }
        await this.connectToContract()
        const ethersOverrides = await getEthersOverrides(this.rpcProviderSource, this.config)
        const txToSubmit = this.streamRegistryContract!.setMultipleStreamPermissionsForUserIds(
            streamIds,
            targets,
            chainPermissions,
            ethersOverrides
        )
        await waitForTx(txToSubmit)
    }

    private async isStreamPublisherOrSubscriber_nonCached(streamId: StreamID, userId: UserID, permission: StreamPermission): Promise<boolean> {
        try {
            return await this.hasPermission({ streamId, userId, permission, allowPublic: true })
        } catch (err) {
            return streamContractErrorProcessor(err, streamId, 'StreamPermission')
        }
    }

    // --------------------------------------------------------------------------------------------
    // Caching
    // --------------------------------------------------------------------------------------------

    getStreamMetadata(streamId: StreamID): Promise<StreamMetadata> {
        return this.metadataCache.get(streamId)
    }

    isStreamPublisher(streamId: StreamID, userId: UserID): Promise<boolean> {
        return this.publisherCache.get(streamId, userId)
    }

    isStreamSubscriber(streamId: StreamID, userId: UserID): Promise<boolean> {
        return this.subscriberCache.get(streamId, userId)
    }

    hasPublicSubscribePermission(streamId: StreamID): Promise<boolean> {
        return this.publicSubscribePermissionCache.get(streamId)
    }

<<<<<<< HEAD
    populateMetadataCache(streamId: StreamID, metadata: StreamMetadata): void {
=======
    private populateMetadataCache(streamId: StreamID, metadata: StreamMetadata): void {
>>>>>>> f593f7ca
        this.metadataCache.set([streamId], metadata)
    }
    
    invalidatePermissionCaches(streamId: StreamID): void {
        this.logger.trace('Clear permission caches for stream', { streamId })
        invalidateCache(this.publisherCache, streamId)
        invalidateCache(this.subscriberCache, streamId)
        // TODO should also clear cache for hasPublicSubscribePermission?
    }
}<|MERGE_RESOLUTION|>--- conflicted
+++ resolved
@@ -106,11 +106,7 @@
     return `${streamId}|`
 }
 
-<<<<<<< HEAD
-const invalidateCache = (cache: CachingMap<string, any, any>, streamId: StreamID) => {
-=======
 const invalidateCache = (cache: CachingMap<string, any, any>, streamId: StreamID): void => {
->>>>>>> f593f7ca
     const matchTarget = (s: string) => s.startsWith(formCacheKeyPrefix(streamId))
     cache.invalidate(matchTarget)
 }
@@ -537,11 +533,7 @@
         return this.publicSubscribePermissionCache.get(streamId)
     }
 
-<<<<<<< HEAD
     populateMetadataCache(streamId: StreamID, metadata: StreamMetadata): void {
-=======
-    private populateMetadataCache(streamId: StreamID, metadata: StreamMetadata): void {
->>>>>>> f593f7ca
         this.metadataCache.set([streamId], metadata)
     }
     
