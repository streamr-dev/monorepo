--- conflicted
+++ resolved
@@ -1,4 +1,3 @@
-import { intersection } from 'lodash'
 import {
     EthereumAddress,
     GraphQLQuery,
@@ -15,6 +14,7 @@
     toUserId
 } from '@streamr/utils'
 import { ContractTransactionResponse } from 'ethers'
+import { intersection } from 'lodash'
 import { Lifecycle, inject, scoped } from 'tsyringe'
 import { Authentication, AuthenticationInjectionToken } from '../Authentication'
 import { ConfigInjectionToken, StrictStreamrClientConfig } from '../Config'
@@ -28,15 +28,9 @@
 import { StreamrClientEventEmitter } from '../events'
 import {
     ChainPermissions,
-<<<<<<< HEAD
-    PUBLIC_PERMISSION_USER_ID,
-    PermissionAssignment,
-    PermissionQuery,
-=======
     InternalPermissionAssignment,
     InternalPermissionQuery,
-    PUBLIC_PERMISSION_ADDRESS,
->>>>>>> 62c42065
+    PUBLIC_PERMISSION_USER_ID,
     PermissionQueryResult,
     StreamPermission,
     convertChainPermissionsToStreamPermissions,
@@ -77,10 +71,10 @@
     readonly blockNumber: number
 }
 
-const validatePermissionAssignments = (assignments: PermissionAssignment[]): void | never => {
+const validatePermissionAssignments = (assignments: InternalPermissionAssignment[]): void | never => {
     for (const assignment of assignments) {
         if (!isPublicPermissionAssignment(assignment)) {
-            if (!isEthereumAddressUserId(toUserId(assignment.user))) {
+            if (!isEthereumAddressUserId(assignment.user)) {
                 // not supported by StreamRegistry v5 contract
                 const ETHEREUM_ONLY_PERMISSION_TYPES = [StreamPermission.EDIT, StreamPermission.DELETE, StreamPermission.GRANT] 
                 const invalidPermissions = intersection(assignment.permissions, ETHEREUM_ONLY_PERMISSION_TYPES)
@@ -381,19 +375,12 @@
         if (isPublicPermissionQuery(query)) {
             const permissionType = streamPermissionToSolidityType(query.permission)
             return this.streamRegistryContractReadonly.hasPublicPermission(streamId, permissionType)
-<<<<<<< HEAD
         } else {
             const chainPermissions = query.allowPublic
-                ? await this.streamRegistryContractReadonly.getPermissionsForUserId(streamId, toUserId(query.user))
-                : await this.streamRegistryContractReadonly.getDirectPermissionsForUserId(streamId, toUserId(query.user))
+                ? await this.streamRegistryContractReadonly.getPermissionsForUserId(streamId, query.user)
+                : await this.streamRegistryContractReadonly.getDirectPermissionsForUserId(streamId, query.user)
             const permissions = convertChainPermissionsToStreamPermissions(chainPermissions)
             return permissions.includes(query.permission)
-=======
-        } else if (query.allowPublic) {
-            return this.streamRegistryContractReadonly.hasPermission(streamId, query.user, permissionType)
-        } else {
-            return this.streamRegistryContractReadonly.hasDirectPermission(streamId, query.user, permissionType)
->>>>>>> 62c42065
         }
     }
 
@@ -443,11 +430,7 @@
                     })
                 } else {
                     assignments.push({
-<<<<<<< HEAD
-                        user: toUserIdRaw(toUserId(permissionResult.userId)),
-=======
-                        user: toUserId(permissionResult.userAddress),
->>>>>>> 62c42065
+                        user: toUserId(permissionResult.userId),
                         permissions
                     })
                 }
@@ -456,40 +439,24 @@
         return assignments
     }
 
-<<<<<<< HEAD
-    async grantPermissions(streamIdOrPath: string, ...assignments: PermissionAssignment[]): Promise<void> {
+    async grantPermissions(streamIdOrPath: string, ...assignments: InternalPermissionAssignment[]): Promise<void> {
         validatePermissionAssignments(assignments)
-=======
-    async grantPermissions(streamIdOrPath: string, ...assignments: InternalPermissionAssignment[]): Promise<void> {
->>>>>>> 62c42065
         const overrides = await getEthersOverrides(this.rpcProviderSource, this.config)
         return this.updatePermissions(streamIdOrPath, (streamId: StreamID, userId: UserID | undefined, solidityType: bigint) => {
             return (userId === undefined)
                 ? this.streamRegistryContract!.grantPublicPermission(streamId, solidityType, overrides)
-<<<<<<< HEAD
-                : this.streamRegistryContract!.grantPermissionForUserId(streamId, user, solidityType, overrides)
-=======
-                : this.streamRegistryContract!.grantPermission(streamId, userId, solidityType, overrides)
->>>>>>> 62c42065
+                : this.streamRegistryContract!.grantPermissionForUserId(streamId, userId, solidityType, overrides)
         }, ...assignments)
     }
 
     /* eslint-disable max-len */
-<<<<<<< HEAD
-    async revokePermissions(streamIdOrPath: string, ...assignments: PermissionAssignment[]): Promise<void> {
+    async revokePermissions(streamIdOrPath: string, ...assignments: InternalPermissionAssignment[]): Promise<void> {
         validatePermissionAssignments(assignments)
-=======
-    async revokePermissions(streamIdOrPath: string, ...assignments: InternalPermissionAssignment[]): Promise<void> {
->>>>>>> 62c42065
         const overrides = await getEthersOverrides(this.rpcProviderSource, this.config)
         return this.updatePermissions(streamIdOrPath, (streamId: StreamID, userId: UserID | undefined, solidityType: bigint) => {
             return (userId === undefined)
                 ? this.streamRegistryContract!.revokePublicPermission(streamId, solidityType, overrides)
-<<<<<<< HEAD
-                : this.streamRegistryContract!.revokePermissionForUserId(streamId, user, solidityType, overrides)
-=======
-                : this.streamRegistryContract!.revokePermission(streamId, userId, solidityType, overrides)
->>>>>>> 62c42065
+                : this.streamRegistryContract!.revokePermissionForUserId(streamId, userId, solidityType, overrides)
         }, ...assignments)
     }
 
@@ -519,20 +486,12 @@
         const targets: (UserID | typeof PUBLIC_PERMISSION_USER_ID)[][] = []
         const chainPermissions: ChainPermissions[][] = []
         for (const item of items) {
-<<<<<<< HEAD
             validatePermissionAssignments(item.assignments)
-            // eslint-disable-next-line no-await-in-loop
-=======
->>>>>>> 62c42065
             const streamId = await this.streamIdBuilder.toStreamID(item.streamId)
             this.clearStreamCache(streamId)
             streamIds.push(streamId)
             targets.push(item.assignments.map((assignment) => {
-<<<<<<< HEAD
-                return isPublicPermissionAssignment(assignment) ? PUBLIC_PERMISSION_USER_ID : toUserId(assignment.user)
-=======
-                return isPublicPermissionAssignment(assignment) ? PUBLIC_PERMISSION_ADDRESS : assignment.user
->>>>>>> 62c42065
+                return isPublicPermissionAssignment(assignment) ? PUBLIC_PERMISSION_USER_ID : assignment.user
             }))
             chainPermissions.push(item.assignments.map((assignment) => {
                 return convertStreamPermissionsToChainPermission(assignment.permissions)
@@ -551,7 +510,7 @@
 
     private async isStreamPublisherOrSubscriber_nonCached(streamId: StreamID, userId: UserID, permission: StreamPermission): Promise<boolean> {
         try {
-            return await this.hasPermission({ streamId, user: toUserIdRaw(userId), permission, allowPublic: true })
+            return await this.hasPermission({ streamId, user: userId, permission, allowPublic: true })
         } catch (err) {
             return streamContractErrorProcessor(err, streamId, 'StreamPermission')
         }
