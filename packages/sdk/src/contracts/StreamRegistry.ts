--- conflicted
+++ resolved
@@ -264,13 +264,7 @@
         }
     }
 
-<<<<<<< HEAD
-    // TODO maybe we should require metadata to be StreamMetadata instead of Partial<StreamMetadata>
-    // Most likely the contract doesn't make any merging (like we do in Stream#update)?
-    async updateStream(streamId: StreamID, metadata: Partial<StreamMetadata>): Promise<void> {
-=======
-    async updateStream(streamId: StreamID, metadata: StreamMetadata): Promise<Stream> {
->>>>>>> 78f99652
+    async updateStream(streamId: StreamID, metadata: StreamMetadata): Promise<void> {
         await this.connectToContract()
         const ethersOverrides = await getEthersOverrides(this.rpcProviderSource, this.config)
         await waitForTx(this.streamRegistryContract!.updateStreamMetadata(
