--- conflicted
+++ resolved
@@ -174,21 +174,13 @@
             ...config.cache,
             cacheKey: ([streamId]) => formCacheKeyPrefix(streamId)
         })
-<<<<<<< HEAD
         this.publisherCache = new CachingMap((streamId: StreamID, userId: UserID) => {
-=======
-        this.isStreamPublisher_cached = new CachingMap((streamId: StreamID, userId: UserID) => {
->>>>>>> 755dcd25
             return this.isStreamPublisherOrSubscriber_nonCached(streamId, userId, StreamPermission.PUBLISH)
         }, {
             ...config.cache,
             cacheKey: ([streamId, userId]) =>`${formCacheKeyPrefix(streamId)}${userId}`
         })
-<<<<<<< HEAD
         this.subscriberCache = new CachingMap((streamId: StreamID, userId: UserID) => {
-=======
-        this.isStreamSubscriber_cached = new CachingMap((streamId: StreamID, userId: UserID) => {
->>>>>>> 755dcd25
             return this.isStreamPublisherOrSubscriber_nonCached(streamId, userId, StreamPermission.SUBSCRIBE)
         }, {
             ...config.cache,
@@ -525,38 +517,16 @@
     // Caching
     // --------------------------------------------------------------------------------------------
 
-<<<<<<< HEAD
-    async getStreamMetadata(streamId: StreamID, allowCached = true): Promise<StreamMetadata> {
-        if (!allowCached) {
-            invalidateCache(this.metadataCache, streamId)
-        }
+    getStreamMetadata(streamId: StreamID): Promise<StreamMetadata> {
         return this.metadataCache.get(streamId)
     }
 
-    isStreamPublisher(streamId: StreamID, userId: UserID, allowCached = true): Promise<boolean> {
-        if (allowCached) {
-            invalidateCache(this.publisherCache, streamId)
-        }
+    isStreamPublisher(streamId: StreamID, userId: UserID): Promise<boolean> {
         return this.publisherCache.get(streamId, userId)
     }
 
-    isStreamSubscriber(streamId: StreamID, userId: UserID, allowCached = true): Promise<boolean> {
-        if (allowCached) {
-            invalidateCache(this.subscriberCache, streamId)
-        }
-        return this.subscriberCache.get(streamId, userId)
-=======
-    getStreamMetadata(streamId: StreamID): Promise<StreamMetadata> {
-        return this.getStreamMetadata_cached.get(streamId)
-    }
-
-    isStreamPublisher(streamId: StreamID, userId: UserID): Promise<boolean> {
-        return this.isStreamPublisher_cached.get(streamId, userId)
-    }
-
     isStreamSubscriber(streamId: StreamID, userId: UserID): Promise<boolean> {
-        return this.isStreamSubscriber_cached.get(streamId, userId)
->>>>>>> 755dcd25
+        return this.publisherCache.get(streamId, userId)
     }
 
     hasPublicSubscribePermission(streamId: StreamID): Promise<boolean> {
