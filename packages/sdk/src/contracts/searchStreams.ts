import { ChangeFieldType } from './../types'
import { GraphQLQuery, HexString, Logger, StreamID, TheGraphClient, toStreamID, toUserId, UserID } from '@streamr/utils'
import { Stream } from '../Stream'
import { ChainPermissions, PUBLIC_PERMISSION_USER_ID, StreamPermission, convertChainPermissionsToStreamPermissions } from '../permission'
import { filter, map, unique } from '../utils/GeneratorUtils'
import { StreamQueryResult } from './StreamRegistry'

export interface SearchStreamsPermissionFilter {
    user: HexString
    /*
     * If possible, prefer allOf to anyOf because the query performance is better
     */
    allOf?: StreamPermission[]
    anyOf?: StreamPermission[]
    allowPublic: boolean
}

export type InternalSearchStreamsPermissionFilter = ChangeFieldType<SearchStreamsPermissionFilter, 'user', UserID>

export interface SearchStreamsOrderBy {
    field: 'id' | 'createdAt' | 'updatedAt'
    direction: 'asc' | 'desc'
}

export type SearchStreamsResultItem = {
    id: string
    stream: StreamQueryResult
} & ChainPermissions

export const toInternalSearchStreamsPermissionFilter = (filter: SearchStreamsPermissionFilter): InternalSearchStreamsPermissionFilter => {
    return {
        ...filter,
        user: toUserId(filter.user)
    }
}

export const searchStreams = (
    term: string | undefined,
    permissionFilter: InternalSearchStreamsPermissionFilter | undefined,
    orderBy: SearchStreamsOrderBy,
    theGraphClient: TheGraphClient,
    parseStream: (id: StreamID, metadata: string) => Stream,
    logger: Logger,
): AsyncGenerator<Stream> => {
    if ((term === undefined) && (permissionFilter === undefined)) {
        throw new Error('Requires a search term or a permission filter')
    }
    logger.debug('Search for streams', { term, permissionFilter })
    return map(
        fetchSearchStreamsResultFromTheGraph(term, permissionFilter, orderBy, theGraphClient),
        (item: SearchStreamsResultItem) => parseStream(toStreamID(item.stream.id), item.stream.metadata),
        (err: Error, item: SearchStreamsResultItem) => {
            logger.debug('Omit stream from search result (invalid data)', {
                streamId: item.stream.id,
                reason: err?.message
            })
        }
    )
}

async function* fetchSearchStreamsResultFromTheGraph(
    term: string | undefined,
    permissionFilter: InternalSearchStreamsPermissionFilter | undefined,
    orderBy: SearchStreamsOrderBy,
    theGraphClient: TheGraphClient,
): AsyncGenerator<SearchStreamsResultItem> {
    const backendResults = theGraphClient.queryEntities<SearchStreamsResultItem>(
        (lastId: string, pageSize: number) => buildQuery(term, permissionFilter, orderBy, lastId, pageSize)
    )
    /*
     * There can be orphaned permission entities if a stream is deleted (currently
     * we don't remove the assigned permissions, see ETH-222)
     * TODO remove the filtering when ETH-222 has been implemented
     */
    const withoutOrphaned = filter(backendResults, (p) => p.stream !== null)
    /*
     * As we query via permissions entity, any stream can appear multiple times (once per
     * permission user) if we don't do have exactly one userId in the GraphQL query.
     * That is the case if no permission filter is defined at all, or if permission.allowPublic
     * is true (then it appears twice: once for the user, and once for the public address).
     */
    const withoutDuplicates = unique(withoutOrphaned, (p) => p.stream.id)

    if (permissionFilter !== undefined) {
        /*
         * There are situations where the The Graph may contain empty assignments (all boolean flags false,
         * and all expirations in the past). E.g.:
         * - if we granted some permissions to a user, but then removed all those permissions
         * - if we granted an expirable permission (subscribe or publish), and it has now expired
         * We don't want to return empty assignments to the user, because from user's perspective those are
         * non-existing assignments.
         * -> Here we filter out the empty assignments by defining a fallback value for anyOf filter
         */
        const anyOf = permissionFilter.anyOf ?? Object.values(StreamPermission) as StreamPermission[]
        yield* filter(withoutDuplicates, (item: SearchStreamsResultItem) => {
            const actual = convertChainPermissionsToStreamPermissions(item)
            return anyOf.some((p) => actual.includes(p))
        })
    } else {
        yield* withoutDuplicates
    }
}

/*
 * Note that we query the results via permissions entity even if there is no permission filter
 * defined. It is maybe possible to optimize the non-permission related queries by searching over
 * the Stream entity. To support that we'd need to add a new field to The Graph (e.g. "idAsString"),
 * as we can't do substring filtering by Stream id field (there is no "id_contains" because
 * ID type is not a string)
 */
const buildQuery = (
    term: string | undefined,
    permissionFilter: InternalSearchStreamsPermissionFilter | undefined,
    orderBy: SearchStreamsOrderBy,
    lastId: string,
    pageSize: number
): GraphQLQuery => {
    const variables: Record<string, any> = {
        stream_contains: term,
        id_gt: lastId
    }
    if (permissionFilter !== undefined) {
<<<<<<< HEAD
        variables.userId_in = [toUserId(permissionFilter.user)]
=======
        variables.userAddress_in = [permissionFilter.user]
>>>>>>> 62c42065
        if (permissionFilter.allowPublic) {
            variables.userId_in.push(PUBLIC_PERMISSION_USER_ID)
        }
        if (permissionFilter.allOf !== undefined) {
            const now = String(Math.round(Date.now() / 1000))
            variables.canEdit = permissionFilter.allOf.includes(StreamPermission.EDIT) ? true : undefined
            variables.canDelete = permissionFilter.allOf.includes(StreamPermission.DELETE) ? true : undefined
            variables.publishExpiration_gt = permissionFilter.allOf.includes(StreamPermission.PUBLISH) ? now : undefined
            variables.subscribeExpiration_gt = permissionFilter.allOf.includes(StreamPermission.SUBSCRIBE) ? now : undefined
            variables.canGrant = permissionFilter.allOf.includes(StreamPermission.GRANT) ? true : undefined
        }
    }
    const query = `
        query (
            $stream_contains: String,
            $userId_in: [Bytes!]
            $canEdit: Boolean
            $canDelete: Boolean
            $publishExpiration_gt: BigInt
            $subscribeExpiration_gt: BigInt
            $canGrant: Boolean
            $id_gt: String
        ) {
            streamPermissions (
                first: ${pageSize},
                orderBy: "stream__${orderBy.field}",
                orderDirection: "${orderBy.direction}", 
                ${TheGraphClient.createWhereClause(variables)}
            ) {
                id
                stream {
                    id
                    metadata
                }
                canEdit
                canDelete
                publishExpiration
                subscribeExpiration
                canGrant
            }
        }`
    return { query, variables }
}<|MERGE_RESOLUTION|>--- conflicted
+++ resolved
@@ -120,11 +120,7 @@
         id_gt: lastId
     }
     if (permissionFilter !== undefined) {
-<<<<<<< HEAD
-        variables.userId_in = [toUserId(permissionFilter.user)]
-=======
-        variables.userAddress_in = [permissionFilter.user]
->>>>>>> 62c42065
+        variables.userId_in = [permissionFilter.user]
         if (permissionFilter.allowPublic) {
             variables.userId_in.push(PUBLIC_PERMISSION_USER_ID)
         }
