--- conflicted
+++ resolved
@@ -14,11 +14,7 @@
 import { ChainEventPoller } from './ChainEventPoller'
 import { ContractFactory } from './ContractFactory'
 import { initContractEventGateway, waitForTx } from './contract'
-<<<<<<< HEAD
-import { Mapping } from '../utils/Mapping'
-=======
 import { createCacheMap, Mapping } from '../utils/Mapping'
->>>>>>> 9a312608
 
 export interface StorageNodeAssignmentEvent {
     readonly streamId: StreamID
@@ -49,11 +45,7 @@
     private readonly config: Pick<StrictStreamrClientConfig, 'contracts' | '_timeouts'>
     private readonly authentication: Authentication
     private readonly logger: Logger
-<<<<<<< HEAD
-    private readonly storageNodesCache: Mapping<[string | typeof GET_ALL_STORAGE_NODES], EthereumAddress[]>
-=======
     private readonly storageNodesCache: Mapping<StreamID | typeof GET_ALL_STORAGE_NODES, EthereumAddress[]>
->>>>>>> 9a312608
 
     constructor(
         streamIdBuilder: StreamIDBuilder,
@@ -86,13 +78,8 @@
             )
         }), config.contracts.pollInterval)
         this.initStreamAssignmentEventListeners(eventEmitter, chainEventPoller, loggerFactory)
-<<<<<<< HEAD
-        this.storageNodesCache = new Mapping({
-            valueFactory: (query: string | typeof GET_ALL_STORAGE_NODES) => {
-=======
         this.storageNodesCache = createCacheMap({
             valueFactory: (query) => {
->>>>>>> 9a312608
                 return this.getStorageNodes_nonCached(query)
             },
             ...config.cache
@@ -203,15 +190,6 @@
     }
 
     async getStorageNodes(streamIdOrPath?: string): Promise<EthereumAddress[]> {
-<<<<<<< HEAD
-        return this.storageNodesCache.get(streamIdOrPath ?? GET_ALL_STORAGE_NODES)
-    }
-
-    private async getStorageNodes_nonCached(query: string | typeof GET_ALL_STORAGE_NODES): Promise<EthereumAddress[]> {
-        let queryResults: NodeQueryResult[]
-        if (query !== GET_ALL_STORAGE_NODES) {
-            const streamId = await this.streamIdBuilder.toStreamID(query)
-=======
         const query = (streamIdOrPath !== undefined) ? await this.streamIdBuilder.toStreamID(streamIdOrPath) : GET_ALL_STORAGE_NODES
         return this.storageNodesCache.get(query)
     }
@@ -220,7 +198,6 @@
         let queryResults: NodeQueryResult[]
         if (query !== GET_ALL_STORAGE_NODES) {
             const streamId = query
->>>>>>> 9a312608
             this.logger.debug('Get storage nodes of stream', { streamId })
             queryResults = await collect(this.theGraphClient.queryEntities<NodeQueryResult>(
                 (lastId: string, pageSize: number) => {
