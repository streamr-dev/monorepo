--- conflicted
+++ resolved
@@ -111,11 +111,7 @@
                 StreamPartIDUtils.getStreamPartition(streamPartId),
                 Date.now(),
                 0,
-<<<<<<< HEAD
-                erc1271contract ?? await this.authentication.getAddress(),
-=======
                 erc1271contract === undefined ? await this.authentication.getUserId() : toUserId(erc1271contract),
->>>>>>> 0a4128e5
                 createRandomMsgChainId()
             ),
             content: convertGroupKeyRequestToBytes(requestContent),
