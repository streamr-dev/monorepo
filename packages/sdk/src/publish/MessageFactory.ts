--- conflicted
+++ resolved
@@ -30,7 +30,6 @@
     groupKeyQueue: GroupKeyQueue
     signatureValidator: SignatureValidator
     messageSigner: MessageSigner
-    cacheMaxSize: number
 }
 
 export class MessageFactory {
@@ -54,18 +53,10 @@
         this.groupKeyQueue = opts.groupKeyQueue
         this.signatureValidator = opts.signatureValidator
         this.messageSigner = opts.messageSigner
-<<<<<<< HEAD
-        this.defaultMessageChainIds = new Mapping({
-            valueFactory: async (_partition: number) => {
-                return createRandomMsgChainId()
-            },
-            maxSize: opts.cacheMaxSize
-=======
         this.defaultMessageChainIds = createLazyMap<number, string>({
             valueFactory: async () => {
                 return createRandomMsgChainId()
             }
->>>>>>> 9a312608
         })
     }
 
