import 'reflect-metadata'
import './utils/PatchTsyringe'

import { DhtAddress } from '@streamr/dht'
import { ProxyDirection } from '@streamr/trackerless-network'
import { DEFAULT_PARTITION_COUNT, EthereumAddress, HexString, Logger, StreamID, TheGraphClient, toEthereumAddress, toUserId } from '@streamr/utils'
import type { Overrides } from 'ethers'
import EventEmitter from 'eventemitter3'
import merge from 'lodash/merge'
import omit from 'lodash/omit'
import { container as rootContainer } from 'tsyringe'
import { PublishMetadata, Publisher } from '../src/publish/Publisher'
import { Authentication, AuthenticationInjectionToken, SignerWithProvider, createAuthentication } from './Authentication'
import {
    ConfigInjectionToken,
    NetworkPeerDescriptor,
    StreamrClientConfig,
    StrictStreamrClientConfig,
    createStrictConfig,
    redactConfig
} from './Config'
import { DestroySignal } from './DestroySignal'
import { Message, convertStreamMessageToMessage } from './Message'
import { MetricsPublisher } from './MetricsPublisher'
import { NetworkNodeFacade } from './NetworkNodeFacade'
import { RpcProviderSource } from './RpcProviderSource'
import { Stream } from './Stream'
import { StreamIDBuilder } from './StreamIDBuilder'
import { StreamMetadata, getPartitionCount } from './StreamMetadata'
import { StreamrClientError } from './StreamrClientError'
import { ContractFactory } from './contracts/ContractFactory'
import { Operator } from './contracts/Operator'
import { OperatorRegistry } from './contracts/OperatorRegistry'
import { StorageNodeMetadata, StorageNodeRegistry } from './contracts/StorageNodeRegistry'
import { StreamRegistry } from './contracts/StreamRegistry'
import { StreamStorageRegistry } from './contracts/StreamStorageRegistry'
import { SearchStreamsOrderBy, SearchStreamsPermissionFilter, toInternalSearchStreamsPermissionFilter } from './contracts/searchStreams'
import { GroupKey } from './encryption/GroupKey'
import { LocalGroupKeyStore, UpdateEncryptionKeyOptions } from './encryption/LocalGroupKeyStore'
import { PublisherKeyExchange } from './encryption/PublisherKeyExchange'
import { generateEthereumAccount as _generateEthereumAccount, getEthersOverrides as _getEthersOverrides } from './ethereumUtils'
import { StreamrClientEventEmitter, StreamrClientEvents } from './events'
import { PermissionAssignment, PermissionQuery, toInternalPermissionAssignment, toInternalPermissionQuery } from './permission'
import { MessageListener, MessageStream } from './subscribe/MessageStream'
import { ResendOptions, Resends, toInternalResendOptions } from './subscribe/Resends'
import { Subscriber } from './subscribe/Subscriber'
import { Subscription, SubscriptionEvents } from './subscribe/Subscription'
import { initResendSubscription } from './subscribe/resendSubscription'
import { waitForStorage } from './subscribe/waitForStorage'
import { StreamDefinition } from './types'
import { LoggerFactory } from './utils/LoggerFactory'
import { pOnce } from './utils/promises'
import { convertPeerDescriptorToNetworkPeerDescriptor, createTheGraphClient } from './utils/utils'
import { addStreamToStorageNode } from './utils/addStreamToStorageNode'
import { map } from './utils/GeneratorUtils'

// TODO: this type only exists to enable tsdoc to generate proper documentation
export type SubscribeOptions = StreamDefinition & ExtraSubscribeOptions

// TODO: this type only exists to enable tsdoc to generate proper documentation
export interface ExtraSubscribeOptions {
    resend?: ResendOptions

    /**
     * Subscribe raw with validation, permission checking, ordering, gap filling,
     * and decryption _disabled_.
     */
    raw?: boolean

    /**
     * Subscribe on behalf of a contract implementing the [ERC-1271](https://eips.ethereum.org/EIPS/eip-1271) standard.
     * The streamr client wallet address must be an authorized signer for the contract.
     */
    erc1271Contract?: HexString
}

const logger = new Logger(module)

/**
 * The main API used to interact with Streamr.
 *
 * @category Important
 */
export class StreamrClient {
    static readonly generateEthereumAccount = _generateEthereumAccount

    public readonly id: string
    private readonly publisher: Publisher
    private readonly subscriber: Subscriber
    private readonly resends: Resends
    private readonly node: NetworkNodeFacade
    private readonly rpcProviderSource: RpcProviderSource
    private readonly streamRegistry: StreamRegistry
    private readonly streamStorageRegistry: StreamStorageRegistry
    private readonly storageNodeRegistry: StorageNodeRegistry
    private readonly operatorRegistry: OperatorRegistry
    private readonly contractFactory: ContractFactory
    private readonly localGroupKeyStore: LocalGroupKeyStore
    private readonly theGraphClient: TheGraphClient
    private readonly streamIdBuilder: StreamIDBuilder
    private readonly config: StrictStreamrClientConfig
    private readonly authentication: Authentication
    private readonly eventEmitter: StreamrClientEventEmitter
    private readonly destroySignal: DestroySignal
    private readonly loggerFactory: LoggerFactory

    constructor(
        config: StreamrClientConfig = {},
        /** @internal */
        parentContainer = rootContainer
    ) {
        const strictConfig = createStrictConfig(config)
        const authentication = createAuthentication(strictConfig)
        redactConfig(strictConfig)
        const container = parentContainer.createChildContainer()
        container.register(AuthenticationInjectionToken, { useValue: authentication })
        container.register(ConfigInjectionToken, { useValue: strictConfig })
        const theGraphClient = createTheGraphClient(container.resolve<StreamrClientEventEmitter>(StreamrClientEventEmitter), strictConfig)
        container.register(TheGraphClient, { useValue: theGraphClient })
        this.id = strictConfig.id
        this.config = strictConfig
        this.authentication = authentication
        this.theGraphClient = theGraphClient
        this.publisher = container.resolve<Publisher>(Publisher)
        this.subscriber = container.resolve<Subscriber>(Subscriber)
        this.resends = container.resolve<Resends>(Resends)
        this.node = container.resolve<NetworkNodeFacade>(NetworkNodeFacade)
        this.rpcProviderSource = container.resolve(RpcProviderSource)
        this.streamRegistry = container.resolve<StreamRegistry>(StreamRegistry)
        this.streamStorageRegistry = container.resolve<StreamStorageRegistry>(StreamStorageRegistry)
        this.storageNodeRegistry = container.resolve<StorageNodeRegistry>(StorageNodeRegistry)
        this.operatorRegistry = container.resolve<OperatorRegistry>(OperatorRegistry)
        this.contractFactory = container.resolve<ContractFactory>(ContractFactory)
        this.localGroupKeyStore = container.resolve<LocalGroupKeyStore>(LocalGroupKeyStore)
        this.streamIdBuilder = container.resolve<StreamIDBuilder>(StreamIDBuilder)
        this.eventEmitter = container.resolve<StreamrClientEventEmitter>(StreamrClientEventEmitter)
        this.destroySignal = container.resolve<DestroySignal>(DestroySignal)
        this.loggerFactory = container.resolve<LoggerFactory>(LoggerFactory)
        container.resolve<PublisherKeyExchange>(PublisherKeyExchange) // side effect: activates publisher key exchange
        container.resolve<MetricsPublisher>(MetricsPublisher) // side effect: activates metrics publisher
    }

    // --------------------------------------------------------------------------------------------
    // Publish
    // --------------------------------------------------------------------------------------------

    /**
     * Publishes a message to a stream partition in the network.
     *
     * @category Important
     *
     * @param streamDefinition - the stream or stream partition to publish the message to
     * @param content - the content (the payload) of the message (must be JSON serializable)
     * @param metadata - provide additional metadata to be included in the message or to control the publishing process
     * @returns the published message (note: the field {@link Message.content} is encrypted if the stream is private)
     */
    async publish(
        streamDefinition: StreamDefinition,
        content: unknown,
        metadata?: PublishMetadata
    ): Promise<Message> {
        const result = await this.publisher.publish(streamDefinition, content, metadata)
        this.eventEmitter.emit('messagePublished', result)
        return convertStreamMessageToMessage(result)
    }

    /**
     * Manually updates the encryption key used when publishing messages to a given stream.
     */
    async updateEncryptionKey(opts: UpdateEncryptionKeyOptions): Promise<void> {
        if (opts.streamId === undefined) {
            throw new Error('streamId required')
        }
        if (opts.key !== undefined && this.config.encryption.litProtocolEnabled) {
            throw new StreamrClientError('cannot pass "key" when Lit Protocol is enabled', 'UNSUPPORTED_OPERATION')
        }
        const streamId = await this.streamIdBuilder.toStreamID(opts.streamId)
        const queue = await this.publisher.getGroupKeyQueue(streamId)
        if (opts.distributionMethod === 'rotate') {
            await queue.rotate(opts.key)
        } else if (opts.distributionMethod === 'rekey') {
            await queue.rekey(opts.key)
        } else {
            throw new Error(`assertion failed: distribution method ${opts.distributionMethod}`)
        }
    }

    /**
     * Adds an encryption key for a given publisher to the key store.
     *
     * @remarks Keys will be added to the store automatically by the client as encountered. This method can be used to
     * manually add some known keys into the store.
     */
    async addEncryptionKey(key: GroupKey, publisherId: HexString): Promise<void> {
        await this.localGroupKeyStore.set(key.id, toUserId(publisherId), key.data)
    }

    // --------------------------------------------------------------------------------------------
    // Subscribe
    // --------------------------------------------------------------------------------------------

    /**
     * Subscribes to a stream partition in the network.
     *
     * @category Important
     *
     * @param options - the stream or stream partition to subscribe to,
     * additionally a resend can be performed by providing resend options
     * @param onMessage - callback will be invoked for each message received in subscription
     * @returns a {@link Subscription} that can be used to manage the subscription etc.
     */
    async subscribe(
        options: SubscribeOptions,
        onMessage?: MessageListener
    ): Promise<Subscription> {
        if ((options.raw === true) && (options.resend !== undefined)) {
            throw new Error('Raw subscriptions are not supported for resend')
        }
        const streamPartId = await this.streamIdBuilder.toStreamPartID(options)
        const eventEmitter = new EventEmitter<SubscriptionEvents>()
        const sub = new Subscription(
            streamPartId,
            options.raw ?? false,
            options.erc1271Contract !== undefined ? toEthereumAddress(options.erc1271Contract) : undefined,
            eventEmitter,
            this.loggerFactory
        )
        if (options.resend !== undefined) {
            initResendSubscription(
                sub,
                options.resend,
                this.resends,
                (streamId: StreamID) => this.streamStorageRegistry.getStorageNodes(streamId),
                this.config,
                eventEmitter,
                this.loggerFactory
            )
        }
        await this.subscriber.add(sub)
        if (onMessage !== undefined) {
            sub.useLegacyOnMessageHandler(onMessage)
        }
        this.eventEmitter.emit('streamPartSubscribed', undefined)
        return sub
    }

    /**
     * Unsubscribes from streams or stream partitions in the network.
     *
     * @remarks no-op if subscription does not exist
     *
     * @category Important
     *
     * @param streamDefinitionOrSubscription - leave as `undefined` to unsubscribe from all existing subscriptions.
     */
    async unsubscribe(streamDefinitionOrSubscription?: StreamDefinition | Subscription): Promise<unknown> {
        if (streamDefinitionOrSubscription instanceof Subscription) {
            const sub = streamDefinitionOrSubscription
            return this.subscriber.remove(sub)
        } else {
            const subs = await this.getSubscriptions(streamDefinitionOrSubscription)
            return Promise.allSettled(subs.map((sub) => this.subscriber.remove(sub)))
        }
    }

    /**
     * Returns a list of subscriptions matching the given criteria.
     *
     * @category Important
     *
     * @param streamDefinition - leave as `undefined` to get all subscriptions
     */
    async getSubscriptions(streamDefinition?: StreamDefinition): Promise<Subscription[]> {
        const matcher = (streamDefinition !== undefined)
            ? await this.streamIdBuilder.getMatcher(streamDefinition)
            : () => true
        return this.subscriber.getSubscriptions().filter((s) => matcher(s.streamPartId))
    }

    // --------------------------------------------------------------------------------------------
    // Resend
    // --------------------------------------------------------------------------------------------

    /**
     * Performs a resend of stored historical data.
     *
     * @category Important
     *
     * @param streamDefinition - the stream partition for which data should be resent
     * @param options - defines the kind of resend that should be performed
     * @param onMessage - callback will be invoked for each message retrieved
     * @returns a {@link MessageStream} that provides an alternative way of iterating messages. Rejects if the stream is
     * not stored (i.e. is not assigned to a storage node).
     */
    async resend(
        streamDefinition: StreamDefinition,
        options: ResendOptions,
        onMessage?: MessageListener
    ): Promise<MessageStream> {
        const streamPartId = await this.streamIdBuilder.toStreamPartID(streamDefinition)
        const getStorageNodes = (streamId: StreamID) => this.streamStorageRegistry.getStorageNodes(streamId)
        const pipeline = await this.resends.resend(streamPartId, toInternalResendOptions(options), getStorageNodes)
        const messageStream = new MessageStream(pipeline)
        if (onMessage !== undefined) {
            messageStream.useLegacyOnMessageHandler(onMessage)
        }
        return messageStream
    }

    /**
     * Waits for a message to be stored by a storage node.
     *
     * @param message - the message to be awaited for
     * @param options - additional options for controlling waiting and message matching
     * @returns rejects if message was found in storage before timeout
     */
    waitForStorage(message: Message, options?: {
        /**
         * Determines how often should storage node be polled.
         */
        interval?: number
        /**
         * Timeout after which to give up if message was not seen.
         */
        timeout?: number

        /**
         * Controls size of internal resend used in polling.
         */
        count?: number

        /**
         * Used to set a custom message equality operator.
         * @param msgTarget - message being waited for (i.e. `message`)
         * @param msgGot - candidate message polled from storage node
         * @internal
         */
        messageMatchFn?: (msgTarget: Message, msgGot: Message) => boolean
    }): Promise<void> {
        const defaultOptions = {
            // eslint-disable-next-line no-underscore-dangle
            interval: this.config._timeouts.storageNode.retryInterval,
            // eslint-disable-next-line no-underscore-dangle
            timeout: this.config._timeouts.storageNode.timeout,
            count: 100
        }
        return waitForStorage(message, merge(defaultOptions, options), this.resends, this.streamStorageRegistry)
    }

    // --------------------------------------------------------------------------------------------
    // Stream management
    // --------------------------------------------------------------------------------------------

    /**
     * Gets a stream.
     *
     * @category Important
     *
     * @returns rejects if the stream is not found
     */
    async getStream(streamIdOrPath: string): Promise<Stream> {
        const streamId = await this.streamIdBuilder.toStreamID(streamIdOrPath)
<<<<<<< HEAD
        // Check if the stream exists by querying its metadata. Throws an error if no metadata is found,
        // indicating the stream doesn't exist. As a side-effect this populates StreamRegistry's metadata
        // cache for future use, such as stream.getPartitionCount() calls.
        await this.streamRegistry.getStreamMetadata(streamId, false)
        return new Stream(streamId, this)
=======
        const metadata = await this.streamRegistry.getStreamMetadata(streamId)
        return new Stream(streamId, metadata, this)
>>>>>>> 755dcd25
    }

    /**
     * Creates a new stream.
     *
     * @category Important
     *
     * @param propsOrStreamIdOrPath - the stream id to be used for the new stream, and optionally, any
     * associated metadata
     *
     * @remarks when creating a stream with an ENS domain, the returned promise can take several minutes to settle
     */
    async createStream(propsOrStreamIdOrPath: StreamMetadata & { id: string } | string): Promise<Stream> {
        const props = typeof propsOrStreamIdOrPath === 'object' ? propsOrStreamIdOrPath : { id: propsOrStreamIdOrPath }
        const streamId = await this.streamIdBuilder.toStreamID(props.id)
        const metadata = merge({ partitions: DEFAULT_PARTITION_COUNT }, omit(props, 'id') )
        await this.streamRegistry.createStream(streamId, metadata)
        return new Stream(streamId, this)
    }

    /**
     * Gets a stream, creating one if it does not exist.
     *
     * @category Important
     *
     * @param props - the stream id to get or create. Field `partitions` is only used if creating the stream.
     *
     * @remarks when creating a stream with an ENS domain, the returned promise can take several minutes to settle
     */
    async getOrCreateStream(props: { id: string, partitions?: number }): Promise<Stream> {
        try {
            return await this.getStream(props.id)
        } catch (err: any) {
            if (err.code === 'STREAM_NOT_FOUND') {
                return this.createStream(props)
            }
            throw err
        }
    }

    /**
     * Returns the metadata of a stream.
     */
    async getStreamMetadata(streamIdOrPath: string): Promise<StreamMetadata> {
        const streamId = await this.streamIdBuilder.toStreamID(streamIdOrPath)
        return this.streamRegistry.getStreamMetadata(streamId)
    }

    /**
     * Updates the metadata of a stream.
     */
    async setStreamMetadata(streamIdOrPath: string, metadata: StreamMetadata): Promise<void> {
        const streamId = await this.streamIdBuilder.toStreamID(streamIdOrPath)
        await this.streamRegistry.setStreamMetadata(streamId, metadata)
    }

    /**
     * Deletes a stream.
     */
    deleteStream(streamIdOrPath: string): Promise<void> {
        return this.streamRegistry.deleteStream(streamIdOrPath)
    }

    /**
     * Searches for streams based on given criteria.
     *
     * @param term - a search term that should be part of the stream id of a result
     * @param permissionFilter - permissions that should be in effect for a result
     * @param orderBy - the default is ascending order by stream id field
     */
    searchStreams(
        term: string | undefined,
        permissionFilter: SearchStreamsPermissionFilter | undefined,
        orderBy: SearchStreamsOrderBy = { field: 'id', direction: 'asc' }
    ): AsyncIterable<Stream> {
        logger.debug('Search for streams', { term, permissionFilter })
        if ((term === undefined) && (permissionFilter === undefined)) {
            throw new Error('Requires a search term or a permission filter')
        }
        const streamIds = this.streamRegistry.searchStreams(
            term,
            (permissionFilter !== undefined) ? toInternalSearchStreamsPermissionFilter(permissionFilter) : undefined,
            orderBy
        )
        return map(streamIds, (id) => new Stream(id, this))
    }

    // --------------------------------------------------------------------------------------------
    // Permissions
    // --------------------------------------------------------------------------------------------

    /**
     * Gets all user ids that have {@link StreamPermission.PUBLISH} permission to the stream.
     */
    getStreamPublishers(streamIdOrPath: string): AsyncIterable<HexString> {
        return this.streamRegistry.getStreamPublishers(streamIdOrPath)
    }

    /**
     * Gets all user ids that have {@link StreamPermission.SUBSCRIBE} permission to the stream.
     */
    getStreamSubscribers(streamIdOrPath: string): AsyncIterable<HexString> {
        return this.streamRegistry.getStreamSubscribers(streamIdOrPath)
    }

    /**
     * Checks whether the given permission is in effect.
     */
    hasPermission(query: PermissionQuery): Promise<boolean> {
        return this.streamRegistry.hasPermission(toInternalPermissionQuery(query))
    }

    /**
     * Returns the list of all permissions in effect for a given stream.
     */
    getPermissions(streamIdOrPath: string): Promise<PermissionAssignment[]> {
        return this.streamRegistry.getPermissions(streamIdOrPath)
    }

    /**
     * Grants permissions on a given stream.
     */
    grantPermissions(streamIdOrPath: string, ...assignments: PermissionAssignment[]): Promise<void> {
        return this.streamRegistry.grantPermissions(streamIdOrPath, ...assignments.map(toInternalPermissionAssignment))
    }

    /**
     * Revokes permissions on a given stream.
     */
    revokePermissions(streamIdOrPath: string, ...assignments: PermissionAssignment[]): Promise<void> {
        return this.streamRegistry.revokePermissions(streamIdOrPath, ...assignments.map(toInternalPermissionAssignment))
    }

    /**
     * Sets a list of permissions to be in effect.
     *
     * @remarks Can be used to set the permissions of multiple streams in one transaction. Great for doing bulk
     * operations and saving gas costs. Notice that the behaviour is overwriting, therefore any existing permissions not
     * defined will be removed (per stream).
     */
    setPermissions(...items: {
        streamId: string
        assignments: PermissionAssignment[]
    }[]): Promise<void> {
        return this.streamRegistry.setPermissions(...items.map((item) => (
            { ...item, assignments: item.assignments.map(toInternalPermissionAssignment) }
        )))
    }

    /**
     * Checks whether a given ethereum address has {@link StreamPermission.PUBLISH} permission to a stream.
     */
    async isStreamPublisher(streamIdOrPath: string, userId: HexString): Promise<boolean> {
        const streamId = await this.streamIdBuilder.toStreamID(streamIdOrPath)
        return this.streamRegistry.isStreamPublisher(streamId, toUserId(userId))
    }

    /**
     * Checks whether a given ethereum address has {@link StreamPermission.SUBSCRIBE} permission to a stream.
     */
    async isStreamSubscriber(streamIdOrPath: string, userId: HexString): Promise<boolean> {
        const streamId = await this.streamIdBuilder.toStreamID(streamIdOrPath)
        return this.streamRegistry.isStreamSubscriber(streamId, toUserId(userId))
    }

    // --------------------------------------------------------------------------------------------
    // Storage
    // --------------------------------------------------------------------------------------------

    /**
     * Assigns a stream to a storage node.
     *
     * @param opts - control how long to wait for storage node to pick up on assignment
     * @returns If opts.wait=true, the promise resolves when the storage node acknowledges the assignment and
     * is therefore ready to store published messages. If we don't receive the acknowledgment within the `timeout`,
     * the promise rejects, but the assignment may still succeed later.
     */
    async addStreamToStorageNode(
        streamIdOrPath: string,
        storageNodeAddress: HexString,
        opts: { wait: boolean, timeout?: number } = { wait: false }
    ): Promise<void> {
        const streamId = await this.streamIdBuilder.toStreamID(streamIdOrPath)
        await addStreamToStorageNode(
            streamId,
            toEthereumAddress(storageNodeAddress),
            opts,
            getPartitionCount(await this.streamRegistry.getStreamMetadata(streamId)),
            this.subscriber,
            this.streamRegistry,
            this.streamStorageRegistry,
            this.loggerFactory,
            this.config
        )
    }

    /**
     * Unassigns a stream from a storage node.
     */
    async removeStreamFromStorageNode(streamIdOrPath: string, storageNodeAddress: HexString): Promise<void> {
        return this.streamStorageRegistry.removeStreamFromStorageNode(streamIdOrPath, toEthereumAddress(storageNodeAddress))
    }

    /**
     * Checks whether a stream is assigned to a storage node.
     */
    async isStoredStream(streamIdOrPath: string, storageNodeAddress: HexString): Promise<boolean> {
        return this.streamStorageRegistry.isStoredStream(streamIdOrPath, toEthereumAddress(storageNodeAddress))
    }

    /**
     * Gets all streams assigned to a storage node.
     *
     * @returns a list of {@link Stream} as well as `blockNumber` of result (i.e. blockchain state)
     */
    async getStoredStreams(storageNodeAddress: HexString): Promise<{ streams: Stream[], blockNumber: number }> {
        const queryResult = await this.streamStorageRegistry.getStoredStreams(toEthereumAddress(storageNodeAddress))
        for (const stream of queryResult.streams) {
            this.streamRegistry.populateMetadataCache(stream.id, stream.metadata)
        }
        return {
            streams: queryResult.streams.map((item) => new Stream(item.id, this)),
            blockNumber: queryResult.blockNumber
        }
    }

    /**
     * Gets a list of storage nodes.
     *
     * @param streamIdOrPath - if a stream is given, returns the list of storage nodes the stream has been assigned to;
     * leave as `undefined` to return all storage nodes
     */
    async getStorageNodes(streamIdOrPath?: string): Promise<HexString[]> {
        return this.streamStorageRegistry.getStorageNodes(streamIdOrPath)
    }

    /**
     * Sets the metadata of a storage node in the storage node registry.
     *
     * @remarks Acts on behalf of the wallet associated with the current {@link StreamrClient} instance.
     *
     * @param metadata - if `undefined`, removes the storage node from the registry
     */
    setStorageNodeMetadata(metadata: StorageNodeMetadata | undefined): Promise<void> {
        return this.storageNodeRegistry.setStorageNodeMetadata(metadata)
    }

    /**
     * Gets the metadata of a storage node from the storage node registry.
     *
     * @returns rejects if the storage node is not found
     */
    async getStorageNodeMetadata(storageNodeAddress: HexString): Promise<StorageNodeMetadata> {
        return this.storageNodeRegistry.getStorageNodeMetadata(toEthereumAddress(storageNodeAddress))
    }

    // --------------------------------------------------------------------------------------------
    // Authentication
    // --------------------------------------------------------------------------------------------

    /**
     * Gets the Signer associated with the current {@link StreamrClient} instance.
     */
    getSigner(): Promise<SignerWithProvider> {
        return this.authentication.getTransactionSigner(this.rpcProviderSource)
    }

    /**
     * Gets the user id (i.e. Ethereum address) of the wallet associated with the current {@link StreamrClient} instance.
     */
    async getUserId(): Promise<HexString> {
        return await this.authentication.getUserId()
    }

    /**
     * Alias to {@link getUserId|getUserId()}
     */
    getAddress(): Promise<HexString> {
        return this.getUserId()
    }

    // --------------------------------------------------------------------------------------------
    // Network node
    // --------------------------------------------------------------------------------------------

    /**
     * @deprecated This in an internal method
     */
    getNode(): NetworkNodeFacade {
        return this.node
    }

    async inspect(node: NetworkPeerDescriptor, streamDefinition: StreamDefinition): Promise<boolean> {
        const streamPartId = await this.streamIdBuilder.toStreamPartID(streamDefinition)
        // TODO: right now if the node is not joined to the stream partition, the below will return false instantly.
        // It would be better if it actually joined the stream partition for us (and maybe left when we are done?).
        return this.node.inspect(node, streamPartId)
    }

    async setProxies(
        streamDefinition: StreamDefinition,
        nodes: NetworkPeerDescriptor[],
        direction: ProxyDirection,
        connectionCount?: number
    ): Promise<void> {
        const streamPartId = await this.streamIdBuilder.toStreamPartID(streamDefinition)
        await this.node.setProxies(streamPartId, nodes, direction, connectionCount)
    }

    /**
     * Used to set known entry points for a stream partition. If entry points are not set they
     * will be automatically discovered from the Streamr Network.
    */
    async setStreamPartitionEntryPoints(streamDefinition: StreamDefinition, entryPoints: NetworkPeerDescriptor[]): Promise<void> {
        const streamPartId = await this.streamIdBuilder.toStreamPartID(streamDefinition)
        await this.node.setStreamPartEntryPoints(streamPartId, entryPoints)
    }

    // --------------------------------------------------------------------------------------------
    // Lifecycle
    // --------------------------------------------------------------------------------------------

    /**
     * Used to manually initialize the network stack and connect to the network.
     *
     * @remarks Connecting is handled automatically by the client. Generally this method need not be called by the user.
     */
    connect(): Promise<void> {
        // eslint-disable-next-line no-underscore-dangle
        return this._connect()
    }

    private _connect = pOnce(async () => {
        await this.node.startNode()
    })

    /**
     * Destroys an instance of a {@link StreamrClient} by disconnecting from peers, clearing any pending tasks, and
     * freeing up resources. This should be called once a user is done with the instance.
     *
     * @remarks As the name implies, the client instance (or any streams or subscriptions returned by it) should _not_
     * be used after calling this method.
     */
    destroy(): Promise<void> {
        // eslint-disable-next-line no-underscore-dangle
        return this._destroy()
    }

    private _destroy = pOnce(async () => {
        this.eventEmitter.removeAllListeners()
        // eslint-disable-next-line no-underscore-dangle
        this._connect.reset() // reset connect (will error on next call)
        const tasks = [
            this.destroySignal.destroy().then(() => undefined),
            this.unsubscribe()
        ]

        await Promise.allSettled(tasks)
        await Promise.all(tasks)
    })

    async getPeerDescriptor(): Promise<NetworkPeerDescriptor> {
        return convertPeerDescriptorToNetworkPeerDescriptor(await this.node.getPeerDescriptor())
    }

    /**
     * Get the network-level node id of the client.
     */
    async getNodeId(): Promise<DhtAddress> {
        return this.node.getNodeId()
    }

    /**
     * Get diagnostic info about the underlying network. Useful for debugging issues.
     *
     * @remarks returned object's structure can change without semver considerations
     */
    async getDiagnosticInfo(): Promise<Record<string, unknown>> {
        return this.node.getDiagnosticInfo()
    }

    /**
     * @deprecated This in an internal method
     */
    getConfig(): StrictStreamrClientConfig {
        return this.config
    }

    /**
     * Get overrides for transaction options. Use as a parameter when submitting
     * transactions via ethers library.
     */
    getEthersOverrides(): Promise<Overrides> {
        return _getEthersOverrides(this.rpcProviderSource, this.config)
    }

    /**
     * @deprecated This in an internal method
     * @hidden
     */
    getOperator(operatorContractAddress: EthereumAddress): Operator {
        return new Operator(
            operatorContractAddress,
            this.contractFactory,
            this.rpcProviderSource,
            this.theGraphClient,
            this.authentication,
            this.destroySignal,
            this.loggerFactory,
            () => this.getEthersOverrides(),
            this.config.contracts.pollInterval
        )
    }

    /** 
     * Discover operators that have been recently online on a given stream.
     *
     * The API may change soon (NET-1374).
     * 
     * @internal
     */
    findOperators(streamId: StreamID): Promise<NetworkPeerDescriptor[]> {
        return this.operatorRegistry.findOperatorsOnStream(streamId, 10, 1)
    } 

    // --------------------------------------------------------------------------------------------
    // Events
    // --------------------------------------------------------------------------------------------

    /**
     * Adds an event listener to the client.
     * @param eventName - event name, see {@link StreamrClientEvents} for options
     * @param listener - the callback function
     */
    on<T extends keyof StreamrClientEvents>(eventName: T, listener: StreamrClientEvents[T]): void {
        this.eventEmitter.on(eventName, listener as any)
    }

    /**
     * Adds an event listener to the client that is invoked only once.
     * @param eventName - event name, see {@link StreamrClientEvents} for options
     * @param listener - the callback function
     */
    once<T extends keyof StreamrClientEvents>(eventName: T, listener: StreamrClientEvents[T]): void {
        this.eventEmitter.once(eventName, listener as any)
    }

    /**
     * Removes an event listener from the client.
     * @param eventName - event name, see {@link StreamrClientEvents} for options
     * @param listener - the callback function to remove
     */
    off<T extends keyof StreamrClientEvents>(eventName: T, listener: StreamrClientEvents[T]): void {
        this.eventEmitter.off(eventName, listener as any)
    }
}<|MERGE_RESOLUTION|>--- conflicted
+++ resolved
@@ -360,16 +360,11 @@
      */
     async getStream(streamIdOrPath: string): Promise<Stream> {
         const streamId = await this.streamIdBuilder.toStreamID(streamIdOrPath)
-<<<<<<< HEAD
         // Check if the stream exists by querying its metadata. Throws an error if no metadata is found,
         // indicating the stream doesn't exist. As a side-effect this populates StreamRegistry's metadata
         // cache for future use, such as stream.getPartitionCount() calls.
-        await this.streamRegistry.getStreamMetadata(streamId, false)
+        await this.streamRegistry.getStreamMetadata(streamId)
         return new Stream(streamId, this)
-=======
-        const metadata = await this.streamRegistry.getStreamMetadata(streamId)
-        return new Stream(streamId, metadata, this)
->>>>>>> 755dcd25
     }
 
     /**
