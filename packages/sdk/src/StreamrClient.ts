import 'reflect-metadata'
import './utils/PatchTsyringe'

import { DhtAddress } from '@streamr/dht'
import { ProxyDirection } from '@streamr/trackerless-network'
<<<<<<< HEAD
import { EthereumAddress, HexString, StreamID, TheGraphClient, toEthereumAddress, toUserId } from '@streamr/utils'
=======
import { DEFAULT_PARTITION_COUNT, EthereumAddress, StreamID, TheGraphClient, toEthereumAddress, UserID } from '@streamr/utils'
>>>>>>> 1743bad1
import type { Overrides } from 'ethers'
import EventEmitter from 'eventemitter3'
import merge from 'lodash/merge'
import omit from 'lodash/omit'
import { container as rootContainer } from 'tsyringe'
import { PublishMetadata, Publisher } from '../src/publish/Publisher'
import { Authentication, AuthenticationInjectionToken, SignerWithProvider, createAuthentication } from './Authentication'
import {
    ConfigInjectionToken,
    NetworkPeerDescriptor,
    StreamrClientConfig,
    StrictStreamrClientConfig,
    createStrictConfig,
    redactConfig
} from './Config'
import { DestroySignal } from './DestroySignal'
import { Message, convertStreamMessageToMessage } from './Message'
import { MetricsPublisher } from './MetricsPublisher'
import { NetworkNodeFacade } from './NetworkNodeFacade'
import { RpcProviderSource } from './RpcProviderSource'
import { Stream, StreamMetadata } from './Stream'
import { StreamIDBuilder } from './StreamIDBuilder'
import { StreamrClientError } from './StreamrClientError'
import { ContractFactory } from './contracts/ContractFactory'
import { Operator } from './contracts/Operator'
import { OperatorRegistry } from './contracts/OperatorRegistry'
import { StorageNodeMetadata, StorageNodeRegistry } from './contracts/StorageNodeRegistry'
import { StreamRegistry } from './contracts/StreamRegistry'
import { StreamStorageRegistry } from './contracts/StreamStorageRegistry'
import { SearchStreamsOrderBy, SearchStreamsPermissionFilter, toInternalSearchStreamsPermissionFilter } from './contracts/searchStreams'
import { GroupKey } from './encryption/GroupKey'
import { LocalGroupKeyStore, UpdateEncryptionKeyOptions } from './encryption/LocalGroupKeyStore'
import { PublisherKeyExchange } from './encryption/PublisherKeyExchange'
import { generateEthereumAccount as _generateEthereumAccount, getEthersOverrides as _getEthersOverrides } from './ethereumUtils'
import { StreamrClientEventEmitter, StreamrClientEvents } from './events'
import { PermissionAssignment, PermissionQuery, toInternalPermissionAssignment, toInternalPermissionQuery } from './permission'
import { MessageListener, MessageStream } from './subscribe/MessageStream'
import { ResendOptions, Resends, toInternalResendOptions } from './subscribe/Resends'
import { Subscriber } from './subscribe/Subscriber'
import { Subscription, SubscriptionEvents } from './subscribe/Subscription'
import { initResendSubscription } from './subscribe/resendSubscription'
import { waitForStorage } from './subscribe/waitForStorage'
import { StreamDefinition } from './types'
import { LoggerFactory } from './utils/LoggerFactory'
import { pOnce } from './utils/promises'
import { convertPeerDescriptorToNetworkPeerDescriptor, createTheGraphClient } from './utils/utils'

// TODO: this type only exists to enable tsdoc to generate proper documentation
export type SubscribeOptions = StreamDefinition & ExtraSubscribeOptions

// TODO: this type only exists to enable tsdoc to generate proper documentation
export interface ExtraSubscribeOptions {
    resend?: ResendOptions

    /**
     * Subscribe raw with validation, permission checking, ordering, gap filling,
     * and decryption _disabled_.
     */
    raw?: boolean

    /**
     * Subscribe on behalf of a contract implementing the [ERC-1271](https://eips.ethereum.org/EIPS/eip-1271) standard.
     * The streamr client wallet address must be an authorized signer for the contract.
     */
    erc1271Contract?: string
}

/**
 * The main API used to interact with Streamr.
 *
 * @category Important
 */
export class StreamrClient {
    static readonly generateEthereumAccount = _generateEthereumAccount

    public readonly id: string
    private readonly publisher: Publisher
    private readonly subscriber: Subscriber
    private readonly resends: Resends
    private readonly node: NetworkNodeFacade
    private readonly rpcProviderSource: RpcProviderSource
    private readonly streamRegistry: StreamRegistry
    private readonly streamStorageRegistry: StreamStorageRegistry
    private readonly storageNodeRegistry: StorageNodeRegistry
    private readonly operatorRegistry: OperatorRegistry
    private readonly contractFactory: ContractFactory
    private readonly localGroupKeyStore: LocalGroupKeyStore
    private readonly theGraphClient: TheGraphClient
    private readonly streamIdBuilder: StreamIDBuilder
    private readonly config: StrictStreamrClientConfig
    private readonly authentication: Authentication
    private readonly eventEmitter: StreamrClientEventEmitter
    private readonly destroySignal: DestroySignal
    private readonly loggerFactory: LoggerFactory

    constructor(
        config: StreamrClientConfig = {},
        /** @internal */
        parentContainer = rootContainer
    ) {
        const strictConfig = createStrictConfig(config)
        const authentication = createAuthentication(strictConfig)
        redactConfig(strictConfig)
        const container = parentContainer.createChildContainer()
        container.register(AuthenticationInjectionToken, { useValue: authentication })
        container.register(ConfigInjectionToken, { useValue: strictConfig })
        const theGraphClient = createTheGraphClient(container.resolve<StreamrClientEventEmitter>(StreamrClientEventEmitter), strictConfig)
        container.register(TheGraphClient, { useValue: theGraphClient })
        this.id = strictConfig.id
        this.config = strictConfig
        this.authentication = authentication
        this.theGraphClient = theGraphClient
        this.publisher = container.resolve<Publisher>(Publisher)
        this.subscriber = container.resolve<Subscriber>(Subscriber)
        this.resends = container.resolve<Resends>(Resends)
        this.node = container.resolve<NetworkNodeFacade>(NetworkNodeFacade)
        this.rpcProviderSource = container.resolve(RpcProviderSource)
        this.streamRegistry = container.resolve<StreamRegistry>(StreamRegistry)
        this.streamStorageRegistry = container.resolve<StreamStorageRegistry>(StreamStorageRegistry)
        this.storageNodeRegistry = container.resolve<StorageNodeRegistry>(StorageNodeRegistry)
        this.operatorRegistry = container.resolve<OperatorRegistry>(OperatorRegistry)
        this.contractFactory = container.resolve<ContractFactory>(ContractFactory)
        this.localGroupKeyStore = container.resolve<LocalGroupKeyStore>(LocalGroupKeyStore)
        this.streamIdBuilder = container.resolve<StreamIDBuilder>(StreamIDBuilder)
        this.eventEmitter = container.resolve<StreamrClientEventEmitter>(StreamrClientEventEmitter)
        this.destroySignal = container.resolve<DestroySignal>(DestroySignal)
        this.loggerFactory = container.resolve<LoggerFactory>(LoggerFactory)
        container.resolve<PublisherKeyExchange>(PublisherKeyExchange) // side effect: activates publisher key exchange
        container.resolve<MetricsPublisher>(MetricsPublisher) // side effect: activates metrics publisher
    }

    // --------------------------------------------------------------------------------------------
    // Publish
    // --------------------------------------------------------------------------------------------

    /**
     * Publishes a message to a stream partition in the network.
     *
     * @category Important
     *
     * @param streamDefinition - the stream or stream partition to publish the message to
     * @param content - the content (the payload) of the message (must be JSON serializable)
     * @param metadata - provide additional metadata to be included in the message or to control the publishing process
     * @returns the published message (note: the field {@link Message.content} is encrypted if the stream is private)
     */
    async publish(
        streamDefinition: StreamDefinition,
        content: unknown,
        metadata?: PublishMetadata
    ): Promise<Message> {
        const result = await this.publisher.publish(streamDefinition, content, metadata)
        this.eventEmitter.emit('messagePublished', result)
        return convertStreamMessageToMessage(result)
    }

    /**
     * Manually updates the encryption key used when publishing messages to a given stream.
     */
    async updateEncryptionKey(opts: UpdateEncryptionKeyOptions): Promise<void> {
        if (opts.streamId === undefined) {
            throw new Error('streamId required')
        }
        if (opts.key !== undefined && this.config.encryption.litProtocolEnabled) {
            throw new StreamrClientError('cannot pass "key" when Lit Protocol is enabled', 'UNSUPPORTED_OPERATION')
        }
        const streamId = await this.streamIdBuilder.toStreamID(opts.streamId)
        const queue = await this.publisher.getGroupKeyQueue(streamId)
        if (opts.distributionMethod === 'rotate') {
            await queue.rotate(opts.key)
        } else if (opts.distributionMethod === 'rekey') {
            await queue.rekey(opts.key)
        } else {
            throw new Error(`assertion failed: distribution method ${opts.distributionMethod}`)
        }
    }

    /**
     * Adds an encryption key for a given publisher to the key store.
     *
     * @remarks Keys will be added to the store automatically by the client as encountered. This method can be used to
     * manually add some known keys into the store.
     */
    async addEncryptionKey(key: GroupKey, publisherId: HexString): Promise<void> {
        await this.localGroupKeyStore.set(key.id, toUserId(publisherId), key.data)
    }

    // --------------------------------------------------------------------------------------------
    // Subscribe
    // --------------------------------------------------------------------------------------------

    /**
     * Subscribes to a stream partition in the network.
     *
     * @category Important
     *
     * @param options - the stream or stream partition to subscribe to,
     * additionally a resend can be performed by providing resend options
     * @param onMessage - callback will be invoked for each message received in subscription
     * @returns a {@link Subscription} that can be used to manage the subscription etc.
     */
    async subscribe(
        options: SubscribeOptions,
        onMessage?: MessageListener
    ): Promise<Subscription> {
        if ((options.raw === true) && (options.resend !== undefined)) {
            throw new Error('Raw subscriptions are not supported for resend')
        }
        const streamPartId = await this.streamIdBuilder.toStreamPartID(options)
        const eventEmitter = new EventEmitter<SubscriptionEvents>()
        const sub = new Subscription(
            streamPartId,
            options.raw ?? false,
            options.erc1271Contract !== undefined ? toEthereumAddress(options.erc1271Contract) : undefined,
            eventEmitter,
            this.loggerFactory
        )
        if (options.resend !== undefined) {
            initResendSubscription(
                sub,
                options.resend,
                this.resends,
                (streamId: StreamID) => this.streamStorageRegistry.getStorageNodes(streamId),
                this.config,
                eventEmitter,
                this.loggerFactory
            )
        }
        await this.subscriber.add(sub)
        if (onMessage !== undefined) {
            sub.useLegacyOnMessageHandler(onMessage)
        }
        this.eventEmitter.emit('streamPartSubscribed', undefined)
        return sub
    }

    /**
     * Unsubscribes from streams or stream partitions in the network.
     *
     * @remarks no-op if subscription does not exist
     *
     * @category Important
     *
     * @param streamDefinitionOrSubscription - leave as `undefined` to unsubscribe from all existing subscriptions.
     */
    async unsubscribe(streamDefinitionOrSubscription?: StreamDefinition | Subscription): Promise<unknown> {
        if (streamDefinitionOrSubscription instanceof Subscription) {
            const sub = streamDefinitionOrSubscription
            return this.subscriber.remove(sub)
        } else {
            const subs = await this.getSubscriptions(streamDefinitionOrSubscription)
            return Promise.allSettled(subs.map((sub) => this.subscriber.remove(sub)))
        }
    }

    /**
     * Returns a list of subscriptions matching the given criteria.
     *
     * @category Important
     *
     * @param streamDefinition - leave as `undefined` to get all subscriptions
     */
    async getSubscriptions(streamDefinition?: StreamDefinition): Promise<Subscription[]> {
        const matcher = (streamDefinition !== undefined)
            ? await this.streamIdBuilder.getMatcher(streamDefinition)
            : () => true
        return this.subscriber.getSubscriptions().filter((s) => matcher(s.streamPartId))
    }

    // --------------------------------------------------------------------------------------------
    // Resend
    // --------------------------------------------------------------------------------------------

    /**
     * Performs a resend of stored historical data.
     *
     * @category Important
     *
     * @param streamDefinition - the stream partition for which data should be resent
     * @param options - defines the kind of resend that should be performed
     * @param onMessage - callback will be invoked for each message retrieved
     * @returns a {@link MessageStream} that provides an alternative way of iterating messages. Rejects if the stream is
     * not stored (i.e. is not assigned to a storage node).
     */
    async resend(
        streamDefinition: StreamDefinition,
        options: ResendOptions,
        onMessage?: MessageListener
    ): Promise<MessageStream> {
        const streamPartId = await this.streamIdBuilder.toStreamPartID(streamDefinition)
        const getStorageNodes = (streamId: StreamID) => this.streamStorageRegistry.getStorageNodes(streamId)
        const pipeline = await this.resends.resend(streamPartId, toInternalResendOptions(options), getStorageNodes)
        const messageStream = new MessageStream(pipeline)
        if (onMessage !== undefined) {
            messageStream.useLegacyOnMessageHandler(onMessage)
        }
        return messageStream
    }

    /**
     * Waits for a message to be stored by a storage node.
     *
     * @param message - the message to be awaited for
     * @param options - additional options for controlling waiting and message matching
     * @returns rejects if message was found in storage before timeout
     */
    waitForStorage(message: Message, options?: {
        /**
         * Determines how often should storage node be polled.
         */
        interval?: number
        /**
         * Timeout after which to give up if message was not seen.
         */
        timeout?: number

        /**
         * Controls size of internal resend used in polling.
         */
        count?: number

        /**
         * Used to set a custom message equality operator.
         * @param msgTarget - message being waited for (i.e. `message`)
         * @param msgGot - candidate message polled from storage node
         * @internal
         */
        messageMatchFn?: (msgTarget: Message, msgGot: Message) => boolean
    }): Promise<void> {
        const defaultOptions = {
            // eslint-disable-next-line no-underscore-dangle
            interval: this.config._timeouts.storageNode.retryInterval,
            // eslint-disable-next-line no-underscore-dangle
            timeout: this.config._timeouts.storageNode.timeout,
            count: 100
        }
        return waitForStorage(message, merge(defaultOptions, options), this.resends, this.streamStorageRegistry)
    }

    // --------------------------------------------------------------------------------------------
    // Stream management
    // --------------------------------------------------------------------------------------------

    /**
     * Gets a stream.
     *
     * @category Important
     *
     * @returns rejects if the stream is not found
     */
    async getStream(streamIdOrPath: string): Promise<Stream> {
        const streamId = await this.streamIdBuilder.toStreamID(streamIdOrPath)
        return this.streamRegistry.getStream(streamId, false)
    }

    /**
     * Creates a new stream.
     *
     * @category Important
     *
     * @param propsOrStreamIdOrPath - the stream id to be used for the new stream, and optionally, any
     * associated metadata
     *
     * @remarks when creating a stream with an ENS domain, the returned promise can take several minutes to settle
     */
    async createStream(propsOrStreamIdOrPath: Partial<StreamMetadata> & { id: string } | string): Promise<Stream> {
        const props = typeof propsOrStreamIdOrPath === 'object' ? propsOrStreamIdOrPath : { id: propsOrStreamIdOrPath }
        const streamId = await this.streamIdBuilder.toStreamID(props.id)
        return this.streamRegistry.createStream(streamId, merge({ partitions: DEFAULT_PARTITION_COUNT }, omit(props, 'id') ))
    }

    /**
     * Gets a stream, creating one if it does not exist.
     *
     * @category Important
     *
     * @param props - the stream id to get or create. Field `partitions` is only used if creating the stream.
     *
     * @remarks when creating a stream with an ENS domain, the returned promise can take several minutes to settle
     */
    async getOrCreateStream(props: { id: string, partitions?: number }): Promise<Stream> {
        try {
            return await this.getStream(props.id)
        } catch (err: any) {
            if (err.code === 'STREAM_NOT_FOUND') {
                return this.createStream(props)
            }
            throw err
        }
    }

    /**
     * Updates the metadata of a stream.
     *
     * @param props - the stream id and the metadata fields to be updated
     */
    async updateStream(props: Partial<StreamMetadata> & { id: string }): Promise<Stream> {
        const streamId = await this.streamIdBuilder.toStreamID(props.id)
        return this.streamRegistry.updateStream(streamId, omit(props, 'id'))
    }

    /**
     * Deletes a stream.
     */
    deleteStream(streamIdOrPath: string): Promise<void> {
        return this.streamRegistry.deleteStream(streamIdOrPath)
    }

    /**
     * Searches for streams based on given criteria.
     *
     * @param term - a search term that should be part of the stream id of a result
     * @param permissionFilter - permissions that should be in effect for a result
     * @param orderBy - the default is ascending order by stream id field
     */
    searchStreams(
        term: string | undefined,
        permissionFilter: SearchStreamsPermissionFilter | undefined,
        orderBy: SearchStreamsOrderBy = { field: 'id', direction: 'asc' }
    ): AsyncIterable<Stream> {
        return this.streamRegistry.searchStreams(
            term,
            (permissionFilter !== undefined) ? toInternalSearchStreamsPermissionFilter(permissionFilter) : undefined,
            orderBy
        )
    }

    // --------------------------------------------------------------------------------------------
    // Permissions
    // --------------------------------------------------------------------------------------------

    /**
     * Gets all user ids that have {@link StreamPermission.PUBLISH} permission to the stream.
     */
    getStreamPublishers(streamIdOrPath: string): AsyncIterable<HexString> {
        return this.streamRegistry.getStreamPublishers(streamIdOrPath)
    }

    /**
     * Gets all user ids that have {@link StreamPermission.SUBSCRIBE} permission to the stream.
     */
    getStreamSubscribers(streamIdOrPath: string): AsyncIterable<HexString> {
        return this.streamRegistry.getStreamSubscribers(streamIdOrPath)
    }

    /**
     * Checks whether the given permission is in effect.
     */
    hasPermission(query: PermissionQuery): Promise<boolean> {
        return this.streamRegistry.hasPermission(toInternalPermissionQuery(query))
    }

    /**
     * Returns the list of all permissions in effect for a given stream.
     */
    getPermissions(streamIdOrPath: string): Promise<PermissionAssignment[]> {
        return this.streamRegistry.getPermissions(streamIdOrPath)
    }

    /**
     * Grants permissions on a given stream.
     */
    grantPermissions(streamIdOrPath: string, ...assignments: PermissionAssignment[]): Promise<void> {
        return this.streamRegistry.grantPermissions(streamIdOrPath, ...assignments.map(toInternalPermissionAssignment))
    }

    /**
     * Revokes permissions on a given stream.
     */
    revokePermissions(streamIdOrPath: string, ...assignments: PermissionAssignment[]): Promise<void> {
        return this.streamRegistry.revokePermissions(streamIdOrPath, ...assignments.map(toInternalPermissionAssignment))
    }

    /**
     * Sets a list of permissions to be in effect.
     *
     * @remarks Can be used to set the permissions of multiple streams in one transaction. Great for doing bulk
     * operations and saving gas costs. Notice that the behaviour is overwriting, therefore any existing permissions not
     * defined will be removed (per stream).
     */
    setPermissions(...items: {
        streamId: string
        assignments: PermissionAssignment[]
    }[]): Promise<void> {
        return this.streamRegistry.setPermissions(...items.map((item) => (
            { ...item, assignments: item.assignments.map(toInternalPermissionAssignment) }
        )))
    }

    /**
     * Checks whether a given ethereum address has {@link StreamPermission.PUBLISH} permission to a stream.
     */
    async isStreamPublisher(streamIdOrPath: string, userId: HexString): Promise<boolean> {
        const streamId = await this.streamIdBuilder.toStreamID(streamIdOrPath)
        return this.streamRegistry.isStreamPublisher(streamId, toUserId(userId), false)
    }

    /**
     * Checks whether a given ethereum address has {@link StreamPermission.SUBSCRIBE} permission to a stream.
     */
    async isStreamSubscriber(streamIdOrPath: string, userId: HexString): Promise<boolean> {
        const streamId = await this.streamIdBuilder.toStreamID(streamIdOrPath)
        return this.streamRegistry.isStreamSubscriber(streamId, toUserId(userId), false)
    }

    // --------------------------------------------------------------------------------------------
    // Storage
    // --------------------------------------------------------------------------------------------

    /**
     * Assigns a stream to a storage node.
     */
    async addStreamToStorageNode(streamIdOrPath: string, storageNodeAddress: string): Promise<void> {
        return this.streamStorageRegistry.addStreamToStorageNode(streamIdOrPath, toEthereumAddress(storageNodeAddress))
    }

    /**
     * Unassigns a stream from a storage node.
     */
    async removeStreamFromStorageNode(streamIdOrPath: string, storageNodeAddress: string): Promise<void> {
        return this.streamStorageRegistry.removeStreamFromStorageNode(streamIdOrPath, toEthereumAddress(storageNodeAddress))
    }

    /**
     * Checks whether a stream is assigned to a storage node.
     */
    async isStoredStream(streamIdOrPath: string, storageNodeAddress: string): Promise<boolean> {
        return this.streamStorageRegistry.isStoredStream(streamIdOrPath, toEthereumAddress(storageNodeAddress))
    }

    /**
     * Gets all streams assigned to a storage node.
     *
     * @returns a list of {@link Stream} as well as `blockNumber` of result (i.e. blockchain state)
     */
    async getStoredStreams(storageNodeAddress: string): Promise<{ streams: Stream[], blockNumber: number }> {
        return this.streamStorageRegistry.getStoredStreams(toEthereumAddress(storageNodeAddress))
    }

    /**
     * Gets a list of storage nodes.
     *
     * @param streamIdOrPath - if a stream is given, returns the list of storage nodes the stream has been assigned to;
     * leave as `undefined` to return all storage nodes
     */
    async getStorageNodes(streamIdOrPath?: string): Promise<EthereumAddress[]> {
        return this.streamStorageRegistry.getStorageNodes(streamIdOrPath)
    }

    /**
     * Sets the metadata of a storage node in the storage node registry.
     *
     * @remarks Acts on behalf of the wallet associated with the current {@link StreamrClient} instance.
     *
     * @param metadata - if `undefined`, removes the storage node from the registry
     */
    setStorageNodeMetadata(metadata: StorageNodeMetadata | undefined): Promise<void> {
        return this.storageNodeRegistry.setStorageNodeMetadata(metadata)
    }

    /**
     * Gets the metadata of a storage node from the storage node registry.
     *
     * @returns rejects if the storage node is not found
     */
    async getStorageNodeMetadata(nodeAddress: string): Promise<StorageNodeMetadata> {
        return this.storageNodeRegistry.getStorageNodeMetadata(toEthereumAddress(nodeAddress))
    }

    // --------------------------------------------------------------------------------------------
    // Authentication
    // --------------------------------------------------------------------------------------------

    /**
     * Gets the Signer associated with the current {@link StreamrClient} instance.
     */
    getSigner(): Promise<SignerWithProvider> {
        return this.authentication.getTransactionSigner(this.rpcProviderSource)
    }

    /**
     * Gets the user id (e.g. Ethereum address) of the wallet associated with the current {@link StreamrClient} instance.
     */
    async getUserId(): Promise<HexString> {
        return await this.authentication.getUserId()
    }

    // --------------------------------------------------------------------------------------------
    // Network node
    // --------------------------------------------------------------------------------------------

    /**
     * @deprecated This in an internal method
     */
    getNode(): NetworkNodeFacade {
        return this.node
    }

    async inspect(node: NetworkPeerDescriptor, streamDefinition: StreamDefinition): Promise<boolean> {
        const streamPartId = await this.streamIdBuilder.toStreamPartID(streamDefinition)
        // TODO: right now if the node is not joined to the stream partition, the below will return false instantly.
        // It would be better if it actually joined the stream partition for us (and maybe left when we are done?).
        return this.node.inspect(node, streamPartId)
    }

    async setProxies(
        streamDefinition: StreamDefinition,
        nodes: NetworkPeerDescriptor[],
        direction: ProxyDirection,
        connectionCount?: number
    ): Promise<void> {
        const streamPartId = await this.streamIdBuilder.toStreamPartID(streamDefinition)
        await this.node.setProxies(streamPartId, nodes, direction, connectionCount)
    }

    /**
     * Used to set known entry points for a stream partition. If entry points are not set they
     * will be automatically discovered from the Streamr Network.
    */
    async setStreamPartitionEntryPoints(streamDefinition: StreamDefinition, entryPoints: NetworkPeerDescriptor[]): Promise<void> {
        const streamPartId = await this.streamIdBuilder.toStreamPartID(streamDefinition)
        await this.node.setStreamPartEntryPoints(streamPartId, entryPoints)
    }

    // --------------------------------------------------------------------------------------------
    // Lifecycle
    // --------------------------------------------------------------------------------------------

    /**
     * Used to manually initialize the network stack and connect to the network.
     *
     * @remarks Connecting is handled automatically by the client. Generally this method need not be called by the user.
     */
    connect(): Promise<void> {
        // eslint-disable-next-line no-underscore-dangle
        return this._connect()
    }

    private _connect = pOnce(async () => {
        await this.node.startNode()
    })

    /**
     * Destroys an instance of a {@link StreamrClient} by disconnecting from peers, clearing any pending tasks, and
     * freeing up resources. This should be called once a user is done with the instance.
     *
     * @remarks As the name implies, the client instance (or any streams or subscriptions returned by it) should _not_
     * be used after calling this method.
     */
    destroy(): Promise<void> {
        // eslint-disable-next-line no-underscore-dangle
        return this._destroy()
    }

    private _destroy = pOnce(async () => {
        this.eventEmitter.removeAllListeners()
        // eslint-disable-next-line no-underscore-dangle
        this._connect.reset() // reset connect (will error on next call)
        const tasks = [
            this.destroySignal.destroy().then(() => undefined),
            this.unsubscribe()
        ]

        await Promise.allSettled(tasks)
        await Promise.all(tasks)
    })

    async getPeerDescriptor(): Promise<NetworkPeerDescriptor> {
        return convertPeerDescriptorToNetworkPeerDescriptor(await this.node.getPeerDescriptor())
    }

    /**
     * Get the network-level node id of the client.
     */
    async getNodeId(): Promise<DhtAddress> {
        return this.node.getNodeId()
    }

    /**
     * Get diagnostic info about the underlying network. Useful for debugging issues.
     *
     * @remark returned object's structure can change without semver considerations
     */
    async getDiagnosticInfo(): Promise<Record<string, unknown>> {
        return this.node.getDiagnosticInfo()
    }

    /**
     * @deprecated This in an internal method
     */
    getConfig(): StrictStreamrClientConfig {
        return this.config
    }

    /**
     * Get overrides for transaction options. Use as a parameter when submitting
     * transactions via ethers library.
     */
    getEthersOverrides(): Promise<Overrides> {
        return _getEthersOverrides(this.rpcProviderSource, this.config)
    }

    /**
     * @deprecated This in an internal method
     * @hidden
     */
    getOperator(operatorContractAddress: EthereumAddress): Operator {
        return new Operator(
            operatorContractAddress,
            this.contractFactory,
            this.rpcProviderSource,
            this.theGraphClient,
            this.authentication,
            this.destroySignal,
            this.loggerFactory,
            () => this.getEthersOverrides(),
            this.config.contracts.pollInterval
        )
    }

    /* 
     * Discover operators that have been recently online on a given stream
     */
    findOperators(streamId: StreamID): Promise<NetworkPeerDescriptor[]> {
        return this.operatorRegistry.findOperatorsOnStream(streamId, 10, 1)
    } 

    // --------------------------------------------------------------------------------------------
    // Events
    // --------------------------------------------------------------------------------------------

    /**
     * Adds an event listener to the client.
     * @param eventName - event name, see {@link StreamrClientEvents} for options
     * @param listener - the callback function
     */
    on<T extends keyof StreamrClientEvents>(eventName: T, listener: StreamrClientEvents[T]): void {
        this.eventEmitter.on(eventName, listener as any)
    }

    /**
     * Adds an event listener to the client that is invoked only once.
     * @param eventName - event name, see {@link StreamrClientEvents} for options
     * @param listener - the callback function
     */
    once<T extends keyof StreamrClientEvents>(eventName: T, listener: StreamrClientEvents[T]): void {
        this.eventEmitter.once(eventName, listener as any)
    }

    /**
     * Removes an event listener from the client.
     * @param eventName - event name, see {@link StreamrClientEvents} for options
     * @param listener - the callback function to remove
     */
    off<T extends keyof StreamrClientEvents>(eventName: T, listener: StreamrClientEvents[T]): void {
        this.eventEmitter.off(eventName, listener as any)
    }
}<|MERGE_RESOLUTION|>--- conflicted
+++ resolved
@@ -3,11 +3,7 @@
 
 import { DhtAddress } from '@streamr/dht'
 import { ProxyDirection } from '@streamr/trackerless-network'
-<<<<<<< HEAD
-import { EthereumAddress, HexString, StreamID, TheGraphClient, toEthereumAddress, toUserId } from '@streamr/utils'
-=======
-import { DEFAULT_PARTITION_COUNT, EthereumAddress, StreamID, TheGraphClient, toEthereumAddress, UserID } from '@streamr/utils'
->>>>>>> 1743bad1
+import { DEFAULT_PARTITION_COUNT, EthereumAddress, HexString, StreamID, TheGraphClient, toEthereumAddress, toUserId } from '@streamr/utils'
 import type { Overrides } from 'ethers'
 import EventEmitter from 'eventemitter3'
 import merge from 'lodash/merge'
