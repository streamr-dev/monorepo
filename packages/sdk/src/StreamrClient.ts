import 'reflect-metadata'
import './utils/PatchTsyringe'

import { DhtAddress } from '@streamr/dht'
import { ProxyDirection } from '@streamr/trackerless-network'
import { EthereumAddress, StreamID, TheGraphClient, toEthereumAddress } from '@streamr/utils'
import type { Overrides } from 'ethers'
import EventEmitter from 'eventemitter3'
import merge from 'lodash/merge'
import omit from 'lodash/omit'
import { container as rootContainer } from 'tsyringe'
import { PublishMetadata, Publisher } from '../src/publish/Publisher'
import { Authentication, AuthenticationInjectionToken, SignerWithProvider, createAuthentication } from './Authentication'
import {
    ConfigInjectionToken,
    NetworkPeerDescriptor,
    StreamrClientConfig,
    StrictStreamrClientConfig,
    createStrictConfig,
    redactConfig
} from './Config'
import { DestroySignal } from './DestroySignal'
import { Message, convertStreamMessageToMessage } from './Message'
import { MetricsPublisher } from './MetricsPublisher'
import { NetworkNodeFacade } from './NetworkNodeFacade'
import { RpcProviderSource } from './RpcProviderSource'
import { Stream, StreamMetadata } from './Stream'
import { StreamIDBuilder } from './StreamIDBuilder'
import { StreamrClientError } from './StreamrClientError'
import { ContractFactory } from './contracts/ContractFactory'
import { Operator } from './contracts/Operator'
import { OperatorRegistry } from './contracts/OperatorRegistry'
import { StorageNodeMetadata, StorageNodeRegistry } from './contracts/StorageNodeRegistry'
import { StreamRegistry } from './contracts/StreamRegistry'
import { StreamStorageRegistry } from './contracts/StreamStorageRegistry'
import { SearchStreamsOrderBy, SearchStreamsPermissionFilter } from './contracts/searchStreams'
import { GroupKey } from './encryption/GroupKey'
import { LocalGroupKeyStore, UpdateEncryptionKeyOptions } from './encryption/LocalGroupKeyStore'
import { PublisherKeyExchange } from './encryption/PublisherKeyExchange'
import { generateEthereumAccount as _generateEthereumAccount, getEthersOverrides as _getEthersOverrides } from './ethereumUtils'
import { StreamrClientEventEmitter, StreamrClientEvents } from './events'
import { PermissionAssignment, PermissionQuery } from './permission'
import { MessageListener, MessageStream } from './subscribe/MessageStream'
import { ResendOptions, Resends } from './subscribe/Resends'
import { Subscriber } from './subscribe/Subscriber'
import { Subscription, SubscriptionEvents } from './subscribe/Subscription'
import { initResendSubscription } from './subscribe/resendSubscription'
import { waitForStorage } from './subscribe/waitForStorage'
import { StreamDefinition } from './types'
import { LoggerFactory } from './utils/LoggerFactory'
import { pOnce } from './utils/promises'
import { convertPeerDescriptorToNetworkPeerDescriptor, createTheGraphClient } from './utils/utils'

// TODO: this type only exists to enable tsdoc to generate proper documentation
export type SubscribeOptions = StreamDefinition & ExtraSubscribeOptions

// TODO: this type only exists to enable tsdoc to generate proper documentation
export interface ExtraSubscribeOptions {
    resend?: ResendOptions

    /**
     * Subscribe raw with validation, permission checking, ordering, gap filling,
     * and decryption _disabled_.
     */
    raw?: boolean

    /**
     * Subscribe on behalf of a contract implementing the [ERC-1271](https://eips.ethereum.org/EIPS/eip-1271) standard.
     * The streamr client wallet address must be an authorized signer for the contract.
     */
    erc1271Contract?: string
}

/**
 * The main API used to interact with Streamr.
 *
 * @category Important
 */
export class StreamrClient {
    static readonly generateEthereumAccount = _generateEthereumAccount

    public readonly id: string
    private readonly publisher: Publisher
    private readonly subscriber: Subscriber
    private readonly resends: Resends
    private readonly node: NetworkNodeFacade
    private readonly rpcProviderSource: RpcProviderSource
    private readonly streamRegistry: StreamRegistry
    private readonly streamStorageRegistry: StreamStorageRegistry
    private readonly storageNodeRegistry: StorageNodeRegistry
    private readonly operatorRegistry: OperatorRegistry
    private readonly contractFactory: ContractFactory
    private readonly localGroupKeyStore: LocalGroupKeyStore
    private readonly theGraphClient: TheGraphClient
    private readonly streamIdBuilder: StreamIDBuilder
    private readonly config: StrictStreamrClientConfig
    private readonly authentication: Authentication
    private readonly eventEmitter: StreamrClientEventEmitter
    private readonly destroySignal: DestroySignal
    private readonly loggerFactory: LoggerFactory

    constructor(
        config: StreamrClientConfig = {},
        /** @internal */
        parentContainer = rootContainer
    ) {
        const strictConfig = createStrictConfig(config)
        const authentication = createAuthentication(strictConfig)
        redactConfig(strictConfig)
        const container = parentContainer.createChildContainer()
        container.register(AuthenticationInjectionToken, { useValue: authentication })
        container.register(ConfigInjectionToken, { useValue: strictConfig })
        const theGraphClient = createTheGraphClient(container.resolve<StreamrClientEventEmitter>(StreamrClientEventEmitter), strictConfig)
        container.register(TheGraphClient, { useValue: theGraphClient })
        this.id = strictConfig.id
        this.config = strictConfig
        this.authentication = authentication
        this.theGraphClient = theGraphClient
        this.publisher = container.resolve<Publisher>(Publisher)
        this.subscriber = container.resolve<Subscriber>(Subscriber)
        this.resends = container.resolve<Resends>(Resends)
        this.node = container.resolve<NetworkNodeFacade>(NetworkNodeFacade)
        this.rpcProviderSource = container.resolve(RpcProviderSource)
        this.streamRegistry = container.resolve<StreamRegistry>(StreamRegistry)
        this.streamStorageRegistry = container.resolve<StreamStorageRegistry>(StreamStorageRegistry)
        this.storageNodeRegistry = container.resolve<StorageNodeRegistry>(StorageNodeRegistry)
        this.operatorRegistry = container.resolve<OperatorRegistry>(OperatorRegistry)
        this.contractFactory = container.resolve<ContractFactory>(ContractFactory)
        this.localGroupKeyStore = container.resolve<LocalGroupKeyStore>(LocalGroupKeyStore)
        this.streamIdBuilder = container.resolve<StreamIDBuilder>(StreamIDBuilder)
        this.eventEmitter = container.resolve<StreamrClientEventEmitter>(StreamrClientEventEmitter)
        this.destroySignal = container.resolve<DestroySignal>(DestroySignal)
        this.loggerFactory = container.resolve<LoggerFactory>(LoggerFactory)
        container.resolve<PublisherKeyExchange>(PublisherKeyExchange) // side effect: activates publisher key exchange
        container.resolve<MetricsPublisher>(MetricsPublisher) // side effect: activates metrics publisher
    }

    // --------------------------------------------------------------------------------------------
    // Publish
    // --------------------------------------------------------------------------------------------

    /**
     * Publishes a message to a stream partition in the network.
     *
     * @category Important
     *
     * @param streamDefinition - the stream or stream partition to publish the message to
     * @param content - the content (the payload) of the message (must be JSON serializable)
     * @param metadata - provide additional metadata to be included in the message or to control the publishing process
     * @returns the published message (note: the field {@link Message.content} is encrypted if the stream is private)
     */
    async publish(
        streamDefinition: StreamDefinition,
        content: unknown,
        metadata?: PublishMetadata
    ): Promise<Message> {
        const result = await this.publisher.publish(streamDefinition, content, metadata)
        this.eventEmitter.emit('messagePublished', result)
        return convertStreamMessageToMessage(result)
    }

    /**
     * Manually updates the encryption key used when publishing messages to a given stream.
     */
    async updateEncryptionKey(opts: UpdateEncryptionKeyOptions): Promise<void> {
        if (opts.streamId === undefined) {
            throw new Error('streamId required')
        }
        if (opts.key !== undefined && this.config.encryption.litProtocolEnabled) {
            throw new StreamrClientError('cannot pass "key" when Lit Protocol is enabled', 'UNSUPPORTED_OPERATION')
        }
        const streamId = await this.streamIdBuilder.toStreamID(opts.streamId)
        const queue = await this.publisher.getGroupKeyQueue(streamId)
        if (opts.distributionMethod === 'rotate') {
            await queue.rotate(opts.key)
        } else if (opts.distributionMethod === 'rekey') {
            await queue.rekey(opts.key)
        } else {
            throw new Error(`assertion failed: distribution method ${opts.distributionMethod}`)
        }
    }

    /**
     * Adds an encryption key for a given publisher to the key store.
     *
     * @remarks Keys will be added to the store automatically by the client as encountered. This method can be used to
     * manually add some known keys into the store.
     */
    async addEncryptionKey(key: GroupKey, publisherId: EthereumAddress): Promise<void> {
        await this.localGroupKeyStore.set(key.id, publisherId, key.data)
    }

    // --------------------------------------------------------------------------------------------
    // Subscribe
    // --------------------------------------------------------------------------------------------

    /**
     * Subscribes to a stream partition in the network.
     *
     * @category Important
     *
     * @param options - the stream or stream partition to subscribe to,
     * additionally a resend can be performed by providing resend options
     * @param onMessage - callback will be invoked for each message received in subscription
     * @returns a {@link Subscription} that can be used to manage the subscription etc.
     */
    async subscribe(
        options: SubscribeOptions,
        onMessage?: MessageListener
    ): Promise<Subscription> {
        if ((options.raw === true) && (options.resend !== undefined)) {
            throw new Error('Raw subscriptions are not supported for resend')
        }
        const streamPartId = await this.streamIdBuilder.toStreamPartID(options)
        const eventEmitter = new EventEmitter<SubscriptionEvents>()
        const sub = new Subscription(
            streamPartId,
            options.raw ?? false,
            options.erc1271Contract !== undefined ? toEthereumAddress(options.erc1271Contract) : undefined,
            eventEmitter,
            this.loggerFactory
        )
        if (options.resend !== undefined) {
            initResendSubscription(
                sub,
                options.resend,
                this.resends,
                (streamId: StreamID) => this.streamStorageRegistry.getStorageNodes(streamId),
                this.config,
                eventEmitter,
                this.loggerFactory
            )
        }
        await this.subscriber.add(sub)
        if (onMessage !== undefined) {
            sub.useLegacyOnMessageHandler(onMessage)
        }
        this.eventEmitter.emit('streamPartSubscribed', undefined)
        return sub
    }

    /**
     * Unsubscribes from streams or stream partitions in the network.
     *
     * @remarks no-op if subscription does not exist
     *
     * @category Important
     *
     * @param streamDefinitionOrSubscription - leave as `undefined` to unsubscribe from all existing subscriptions.
     */
    async unsubscribe(streamDefinitionOrSubscription?: StreamDefinition | Subscription): Promise<unknown> {
        if (streamDefinitionOrSubscription instanceof Subscription) {
            const sub = streamDefinitionOrSubscription
            return this.subscriber.remove(sub)
        } else {
            const subs = await this.getSubscriptions(streamDefinitionOrSubscription)
            return Promise.allSettled(subs.map((sub) => this.subscriber.remove(sub)))
        }
    }

    /**
     * Returns a list of subscriptions matching the given criteria.
     *
     * @category Important
     *
     * @param streamDefinition - leave as `undefined` to get all subscriptions
     */
    async getSubscriptions(streamDefinition?: StreamDefinition): Promise<Subscription[]> {
        const matcher = (streamDefinition !== undefined)
            ? await this.streamIdBuilder.getMatcher(streamDefinition)
            : () => true
        return this.subscriber.getSubscriptions().filter((s) => matcher(s.streamPartId))
    }

    // --------------------------------------------------------------------------------------------
    // Resend
    // --------------------------------------------------------------------------------------------

    /**
     * Performs a resend of stored historical data.
     *
     * @category Important
     *
     * @param streamDefinition - the stream partition for which data should be resent
     * @param options - defines the kind of resend that should be performed
     * @param onMessage - callback will be invoked for each message retrieved
     * @returns a {@link MessageStream} that provides an alternative way of iterating messages. Rejects if the stream is
     * not stored (i.e. is not assigned to a storage node).
     */
    async resend(
        streamDefinition: StreamDefinition,
        options: ResendOptions,
        onMessage?: MessageListener
    ): Promise<MessageStream> {
        const streamPartId = await this.streamIdBuilder.toStreamPartID(streamDefinition)
        const getStorageNodes = (streamId: StreamID) => this.streamStorageRegistry.getStorageNodes(streamId)
        const pipeline = await this.resends.resend(streamPartId, options, getStorageNodes)
        const messageStream = new MessageStream(pipeline)
        if (onMessage !== undefined) {
            messageStream.useLegacyOnMessageHandler(onMessage)
        }
        return messageStream
    }

    /**
     * Waits for a message to be stored by a storage node.
     *
     * @param message - the message to be awaited for
     * @param options - additional options for controlling waiting and message matching
     * @returns rejects if message was found in storage before timeout
     */
    waitForStorage(message: Message, options?: {
        /**
         * Determines how often should storage node be polled.
         */
        interval?: number
        /**
         * Timeout after which to give up if message was not seen.
         */
        timeout?: number

        /**
         * Controls size of internal resend used in polling.
         */
        count?: number

        /**
         * Used to set a custom message equality operator.
         * @param msgTarget - message being waited for (i.e. `message`)
         * @param msgGot - candidate message polled from storage node
         * @internal
         */
        messageMatchFn?: (msgTarget: Message, msgGot: Message) => boolean
    }): Promise<void> {
        const defaultOptions = {
            // eslint-disable-next-line no-underscore-dangle
            interval: this.config._timeouts.storageNode.retryInterval,
            // eslint-disable-next-line no-underscore-dangle
            timeout: this.config._timeouts.storageNode.timeout,
            count: 100
        }
        return waitForStorage(message, merge(defaultOptions, options), this.resends, this.streamStorageRegistry)
    }

    // --------------------------------------------------------------------------------------------
    // Stream management
    // --------------------------------------------------------------------------------------------

    /**
     * Gets a stream.
     *
     * @category Important
     *
     * @returns rejects if the stream is not found
     */
    async getStream(streamIdOrPath: string): Promise<Stream> {
        const streamId = await this.streamIdBuilder.toStreamID(streamIdOrPath)
        return this.streamRegistry.getStream(streamId, false)
    }

    /**
     * Creates a new stream.
     *
     * @category Important
     *
     * @param propsOrStreamIdOrPath - the stream id to be used for the new stream, and optionally, any
     * associated metadata
     *
     * @remarks when creating a stream with an ENS domain, the returned promise can take several minutes to settle
     */
    async createStream(propsOrStreamIdOrPath: Partial<StreamMetadata> & { id: string } | string): Promise<Stream> {
        const props = typeof propsOrStreamIdOrPath === 'object' ? propsOrStreamIdOrPath : { id: propsOrStreamIdOrPath }
        const streamId = await this.streamIdBuilder.toStreamID(props.id)
        return this.streamRegistry.createStream(streamId, merge({ partitions: 1 }, omit(props, 'id') ))
    }

    /**
     * Gets a stream, creating one if it does not exist.
     *
     * @category Important
     *
     * @param props - the stream id to get or create. Field `partitions` is only used if creating the stream.
     *
     * @remarks when creating a stream with an ENS domain, the returned promise can take several minutes to settle
     */
    async getOrCreateStream(props: { id: string, partitions?: number }): Promise<Stream> {
        try {
            return await this.getStream(props.id)
        } catch (err: any) {
            if (err.code === 'STREAM_NOT_FOUND') {
                return this.createStream(props)
            }
            throw err
        }
    }

    /**
     * Updates the metadata of a stream.
     *
     * @param props - the stream id and the metadata fields to be updated
     */
    async updateStream(props: Partial<StreamMetadata> & { id: string }): Promise<Stream> {
        const streamId = await this.streamIdBuilder.toStreamID(props.id)
        return this.streamRegistry.updateStream(streamId, omit(props, 'id'))
    }

    /**
     * Deletes a stream.
     */
    deleteStream(streamIdOrPath: string): Promise<void> {
        return this.streamRegistry.deleteStream(streamIdOrPath)
    }

    /**
     * Searches for streams based on given criteria.
     *
     * @param term - a search term that should be part of the stream id of a result
     * @param permissionFilter - permissions that should be in effect for a result
     * @param orderBy - the default is ascending order by stream id field
     */
    searchStreams(
        term: string | undefined,
        permissionFilter: SearchStreamsPermissionFilter | undefined,
        orderBy: SearchStreamsOrderBy = { field: 'id', direction: 'asc' }
    ): AsyncIterable<Stream> {
        return this.streamRegistry.searchStreams(term, permissionFilter, orderBy)
    }

    // --------------------------------------------------------------------------------------------
    // Permissions
    // --------------------------------------------------------------------------------------------

    /**
     * Gets all ethereum addresses that have {@link StreamPermission.PUBLISH} permission to the stream.
     */
    getStreamPublishers(streamIdOrPath: string): AsyncIterable<EthereumAddress> {
        return this.streamRegistry.getStreamPublishers(streamIdOrPath)
    }

    /**
     * Gets all ethereum addresses that have {@link StreamPermission.SUBSCRIBE} permission to the stream.
     */
    getStreamSubscribers(streamIdOrPath: string): AsyncIterable<EthereumAddress> {
        return this.streamRegistry.getStreamSubscribers(streamIdOrPath)
    }

    /**
     * Checks whether the given permission is in effect.
     */
    hasPermission(query: PermissionQuery): Promise<boolean> {
        return this.streamRegistry.hasPermission(query)
    }

    /**
     * Returns the list of all permissions in effect for a given stream.
     */
    getPermissions(streamIdOrPath: string): Promise<PermissionAssignment[]> {
        return this.streamRegistry.getPermissions(streamIdOrPath)
    }

    /**
     * Grants permissions on a given stream.
     */
    grantPermissions(streamIdOrPath: string, ...assignments: PermissionAssignment[]): Promise<void> {
        return this.streamRegistry.grantPermissions(streamIdOrPath, ...assignments)
    }

    /**
     * Revokes permissions on a given stream.
     */
    revokePermissions(streamIdOrPath: string, ...assignments: PermissionAssignment[]): Promise<void> {
        return this.streamRegistry.revokePermissions(streamIdOrPath, ...assignments)
    }

    /**
     * Sets a list of permissions to be in effect.
     *
     * @remarks Can be used to set the permissions of multiple streams in one transaction. Great for doing bulk
     * operations and saving gas costs. Notice that the behaviour is overwriting, therefore any existing permissions not
     * defined will be removed (per stream).
     */
    setPermissions(...items: {
        streamId: string
        assignments: PermissionAssignment[]
    }[]): Promise<void> {
        return this.streamRegistry.setPermissions(...items)
    }

    /**
     * Checks whether a given ethereum address has {@link StreamPermission.PUBLISH} permission to a stream.
     */
    async isStreamPublisher(streamIdOrPath: string, userAddress: string): Promise<boolean> {
        const streamId = await this.streamIdBuilder.toStreamID(streamIdOrPath)
        return this.streamRegistry.isStreamPublisher(streamId, toEthereumAddress(userAddress), false)
    }

    /**
     * Checks whether a given ethereum address has {@link StreamPermission.SUBSCRIBE} permission to a stream.
     */
    async isStreamSubscriber(streamIdOrPath: string, userAddress: string): Promise<boolean> {
        const streamId = await this.streamIdBuilder.toStreamID(streamIdOrPath)
        return this.streamRegistry.isStreamSubscriber(streamId, toEthereumAddress(userAddress), false)
    }

    // --------------------------------------------------------------------------------------------
    // Storage
    // --------------------------------------------------------------------------------------------

    /**
     * Assigns a stream to a storage node.
     */
    async addStreamToStorageNode(streamIdOrPath: string, storageNodeAddress: string): Promise<void> {
        return this.streamStorageRegistry.addStreamToStorageNode(streamIdOrPath, toEthereumAddress(storageNodeAddress))
    }

    /**
     * Unassigns a stream from a storage node.
     */
    async removeStreamFromStorageNode(streamIdOrPath: string, storageNodeAddress: string): Promise<void> {
        return this.streamStorageRegistry.removeStreamFromStorageNode(streamIdOrPath, toEthereumAddress(storageNodeAddress))
    }

    /**
     * Checks whether a stream is assigned to a storage node.
     */
    async isStoredStream(streamIdOrPath: string, storageNodeAddress: string): Promise<boolean> {
        return this.streamStorageRegistry.isStoredStream(streamIdOrPath, toEthereumAddress(storageNodeAddress))
    }

    /**
     * Gets all streams assigned to a storage node.
     *
     * @returns a list of {@link Stream} as well as `blockNumber` of result (i.e. blockchain state)
     */
    async getStoredStreams(storageNodeAddress: string): Promise<{ streams: Stream[], blockNumber: number }> {
        return this.streamStorageRegistry.getStoredStreams(toEthereumAddress(storageNodeAddress))
    }

    /**
     * Gets a list of storage nodes.
     *
     * @param streamIdOrPath - if a stream is given, returns the list of storage nodes the stream has been assigned to;
     * leave as `undefined` to return all storage nodes
     */
    async getStorageNodes(streamIdOrPath?: string): Promise<EthereumAddress[]> {
        return this.streamStorageRegistry.getStorageNodes(streamIdOrPath)
    }

    /**
     * Sets the metadata of a storage node in the storage node registry.
     *
     * @remarks Acts on behalf of the wallet associated with the current {@link StreamrClient} instance.
     *
     * @param metadata - if `undefined`, removes the storage node from the registry
     */
    setStorageNodeMetadata(metadata: StorageNodeMetadata | undefined): Promise<void> {
        return this.storageNodeRegistry.setStorageNodeMetadata(metadata)
    }

    /**
     * Gets the metadata of a storage node from the storage node registry.
     *
     * @returns rejects if the storage node is not found
     */
    async getStorageNodeMetadata(nodeAddress: string): Promise<StorageNodeMetadata> {
        return this.storageNodeRegistry.getStorageNodeMetadata(toEthereumAddress(nodeAddress))
    }

    // --------------------------------------------------------------------------------------------
    // Authentication
    // --------------------------------------------------------------------------------------------

    /**
     * Gets the Signer associated with the current {@link StreamrClient} instance.
     */
    getSigner(): Promise<SignerWithProvider> {
        return this.authentication.getTransactionSigner(this.rpcProviderSource)
    }

    /**
     * Gets the Ethereum address of the wallet associated with the current {@link StreamrClient} instance.
     */
    getAddress(): Promise<EthereumAddress> {
        return this.authentication.getAddress()
    }

    // --------------------------------------------------------------------------------------------
    // Network node
    // --------------------------------------------------------------------------------------------

    /**
     * @deprecated This in an internal method
     */
    getNode(): NetworkNodeFacade {
        return this.node
    }

    async inspect(node: NetworkPeerDescriptor, streamDefinition: StreamDefinition): Promise<boolean> {
        const streamPartId = await this.streamIdBuilder.toStreamPartID(streamDefinition)
        // TODO: right now if the node is not joined to the stream partition, the below will return false instantly.
        // It would be better if it actually joined the stream partition for us (and maybe left when we are done?).
        return this.node.inspect(node, streamPartId)
    }

    async setProxies(
        streamDefinition: StreamDefinition,
        nodes: NetworkPeerDescriptor[],
        direction: ProxyDirection,
        connectionCount?: number
    ): Promise<void> {
        const streamPartId = await this.streamIdBuilder.toStreamPartID(streamDefinition)
        await this.node.setProxies(streamPartId, nodes, direction, connectionCount)
    }

    /**
     * Used to set known entry points for a stream partition. If entry points are not set they
     * will be automatically discovered from the Streamr Network.
    */
    async setStreamPartitionEntryPoints(streamDefinition: StreamDefinition, entryPoints: NetworkPeerDescriptor[]): Promise<void> {
        const streamPartId = await this.streamIdBuilder.toStreamPartID(streamDefinition)
        await this.node.setStreamPartEntryPoints(streamPartId, entryPoints)
    }

    // --------------------------------------------------------------------------------------------
    // Lifecycle
    // --------------------------------------------------------------------------------------------

    /**
     * Used to manually initialize the network stack and connect to the network.
     *
     * @remarks Connecting is handled automatically by the client. Generally this method need not be called by the user.
     */
    connect(): Promise<void> {
        // eslint-disable-next-line no-underscore-dangle
        return this._connect()
    }

    private _connect = pOnce(async () => {
        await this.node.startNode()
    })

    /**
     * Destroys an instance of a {@link StreamrClient} by disconnecting from peers, clearing any pending tasks, and
     * freeing up resources. This should be called once a user is done with the instance.
     *
     * @remarks As the name implies, the client instance (or any streams or subscriptions returned by it) should _not_
     * be used after calling this method.
     */
    destroy(): Promise<void> {
        // eslint-disable-next-line no-underscore-dangle
        return this._destroy()
    }

    private _destroy = pOnce(async () => {
        this.eventEmitter.removeAllListeners()
        // eslint-disable-next-line no-underscore-dangle
        this._connect.reset() // reset connect (will error on next call)
        const tasks = [
            this.destroySignal.destroy().then(() => undefined),
            this.unsubscribe()
        ]

        await Promise.allSettled(tasks)
        await Promise.all(tasks)
    })

    async getPeerDescriptor(): Promise<NetworkPeerDescriptor> {
        return convertPeerDescriptorToNetworkPeerDescriptor(await this.node.getPeerDescriptor())
    }

    /**
     * Get the network-level node id of the client.
     */
    async getNodeId(): Promise<DhtAddress> {
        return this.node.getNodeId()
    }

    /**
     * Get diagnostic info about the underlying network. Useful for debugging issues.
     *
     * @remark returned object's structure can change without semver considerations
     */
    async getDiagnosticInfo(): Promise<Record<string, unknown>> {
        return this.node.getDiagnosticInfo()
    }

    /**
     * @deprecated This in an internal method
     */
    getConfig(): StrictStreamrClientConfig {
        return this.config
    }

    /**
     * Get overrides for transaction options. Use as a parameter when submitting
     * transactions via ethers library.
     */
    getEthersOverrides(): Promise<Overrides> {
        return _getEthersOverrides(this.rpcProviderSource, this.config)
    }

    /**
     * @deprecated This in an internal method
     * @hidden
     */
    getOperator(operatorContractAddress: EthereumAddress): Operator {
        return new Operator(
            operatorContractAddress,
            this.contractFactory,
            this.rpcProviderSource,
            this.theGraphClient,
            this.authentication,
            this.destroySignal,
            this.loggerFactory,
            () => this.getEthersOverrides(),
            this.config.contracts.pollInterval
        )
    }

    /* 
     * Discover operators that have been recently online on a given stream
     */
<<<<<<< HEAD

=======
>>>>>>> 01f500bb
    findOperators(streamId: StreamID): Promise<NetworkPeerDescriptor[]> {
        return this.operatorRegistry.findOperatorsOnStream(streamId, 10, 1)
    } 

    // --------------------------------------------------------------------------------------------
    // Events
    // --------------------------------------------------------------------------------------------

    /**
     * Adds an event listener to the client.
     * @param eventName - event name, see {@link StreamrClientEvents} for options
     * @param listener - the callback function
     */
    on<T extends keyof StreamrClientEvents>(eventName: T, listener: StreamrClientEvents[T]): void {
        this.eventEmitter.on(eventName, listener as any)
    }

    /**
     * Adds an event listener to the client that is invoked only once.
     * @param eventName - event name, see {@link StreamrClientEvents} for options
     * @param listener - the callback function
     */
    once<T extends keyof StreamrClientEvents>(eventName: T, listener: StreamrClientEvents[T]): void {
        this.eventEmitter.once(eventName, listener as any)
    }

    /**
     * Removes an event listener from the client.
     * @param eventName - event name, see {@link StreamrClientEvents} for options
     * @param listener - the callback function to remove
     */
    off<T extends keyof StreamrClientEvents>(eventName: T, listener: StreamrClientEvents[T]): void {
        this.eventEmitter.off(eventName, listener as any)
    }
}<|MERGE_RESOLUTION|>--- conflicted
+++ resolved
@@ -720,10 +720,6 @@
     /* 
      * Discover operators that have been recently online on a given stream
      */
-<<<<<<< HEAD
-
-=======
->>>>>>> 01f500bb
     findOperators(streamId: StreamID): Promise<NetworkPeerDescriptor[]> {
         return this.operatorRegistry.findOperatorsOnStream(streamId, 10, 1)
     } 
