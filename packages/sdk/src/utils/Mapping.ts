--- conflicted
+++ resolved
@@ -76,15 +76,10 @@
                 } finally {
                     this.pendingPromises.delete(lookupKey)
                 }
-<<<<<<< HEAD
                 item = { key, value }
-                this.delegate.set(lookupKey, item)
-=======
-                valueWrapper = { value }
                 if (this.opts.isCacheableValue(value)) {
-                    this.delegate.set(key, valueWrapper)
+                    this.delegate.set(lookupKey, item)
                 }
->>>>>>> a11607bf
             }
             return item.value
         }
