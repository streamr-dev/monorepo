--- conflicted
+++ resolved
@@ -120,49 +120,6 @@
     }
 
     /**
-<<<<<<< HEAD
-=======
-     * Attempts to detect and update the {@link StreamMetadata.config} metadata of the stream by performing a resend.
-     *
-     * @remarks Only works on stored streams.
-     *
-     * @returns be mindful that in the case of there being zero messages stored, the returned promise will resolve even
-     * though fields were not updated
-     */
-    async detectFields(): Promise<void> {
-        // Get last message of the stream to be used for field detecting
-        const sub = await this.client.resend(
-            toStreamPartID(this.id, DEFAULT_PARTITION),
-            {
-                last: 1
-            }
-        )
-
-        const receivedMsgs = await collect(sub)
-
-        if (!receivedMsgs.length) { return }
-
-        const lastMessage = receivedMsgs[0].content
-
-        const fields = Object.entries(lastMessage as any).map(([name, value]) => {
-            const type = getFieldType(value)
-            return !!type && {
-                name,
-                type,
-            }
-        }).filter(Boolean) as Field[] // see https://github.com/microsoft/TypeScript/issues/30621
-
-        // Save field config back to the stream
-        const merged = flatMerge(this.getMetadata(), {
-            config: {
-                fields
-            }
-        })
-        await this.setMetadata(merged)
-    }
-
-    /**
->>>>>>> f5a326e3
      * Returns the partitions of the stream.
      */
     getStreamParts(): StreamPartID[] {
