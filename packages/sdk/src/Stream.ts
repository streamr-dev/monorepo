--- conflicted
+++ resolved
@@ -1,9 +1,6 @@
 import {
-<<<<<<< HEAD
+    DEFAULT_PARTITION_COUNT,
     HexString,
-=======
-    DEFAULT_PARTITION_COUNT,
->>>>>>> c7dcf7f4
     StreamID,
     StreamPartID,
     collect,
@@ -22,12 +19,12 @@
 import { StreamRegistry } from './contracts/StreamRegistry'
 import { StreamStorageRegistry } from './contracts/StreamStorageRegistry'
 import { StreamrClientEventEmitter } from './events'
-import { 
+import {
     PermissionAssignment,
     PublicPermissionQuery,
+    UserPermissionQuery,
     toInternalPermissionAssignment,
-    toInternalPermissionQuery,
-    UserPermissionQuery
+    toInternalPermissionQuery
 } from './permission'
 import { Resends } from './subscribe/Resends'
 import { Subscriber } from './subscribe/Subscriber'
