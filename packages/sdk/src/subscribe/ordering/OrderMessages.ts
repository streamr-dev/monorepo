--- conflicted
+++ resolved
@@ -60,16 +60,10 @@
         getStorageNodes: (streamId: StreamID) => Promise<EthereumAddress[]>,
         onUnfillableGap: ((gap: Gap) => void),
         resends: Resends,
-        // eslint-disable-next-line max-len
-        config: Pick<StrictStreamrClientConfig, 'gapFillTimeout' | 'retryResendAfter' | 'maxGapRequests' | 'gapFill' | 'gapFillStrategy'> & { cache: { maxSize: number } }
+        config: Pick<StrictStreamrClientConfig, 'gapFillTimeout' | 'retryResendAfter' | 'maxGapRequests' | 'gapFill' | 'gapFillStrategy'>
     ) {
-<<<<<<< HEAD
-        this.chains = new Mapping({
-            valueFactory: async (publisherId: UserID, msgChainId: string) => {
-=======
         this.chains = createLazyMap({
             valueFactory: async ([publisherId, msgChainId]) => {
->>>>>>> 9a312608
                 const chain = createMessageChain(
                     {
                         streamPartId, 
@@ -84,12 +78,7 @@
                 )
                 chain.on('orderedMessageAdded', (msg: StreamMessage) => this.onOrdered(msg))
                 return chain
-<<<<<<< HEAD
-            },
-            maxSize: config.cache.maxSize
-=======
             }
->>>>>>> 9a312608
         })
     }
 
