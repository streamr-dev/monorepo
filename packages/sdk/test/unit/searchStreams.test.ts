--- conflicted
+++ resolved
@@ -2,10 +2,6 @@
 
 import { randomEthereumAddress } from '@streamr/test-utils'
 import { StreamID, TheGraphClient, collect, toStreamID } from '@streamr/utils'
-<<<<<<< HEAD
-import { StreamMetadata } from '../../src/StreamMetadata'
-=======
->>>>>>> 2746ccb9
 import { SearchStreamsResultItem, searchStreams } from '../../src/contracts/searchStreams'
 import { mockLoggerFactory } from '../test-utils/utils'
 
@@ -49,43 +45,11 @@
             undefined,
             orderBy,
             theGraphClient as any,
-            undefined as any,
+            { createStream: () => {} } as any,
             mockLoggerFactory().createLogger(module),
         ))
 
         const graphQLquery = ((theGraphClient as any).queryEntities as jest.Mock).mock.calls[0][0]()
         expect(graphQLquery.query).toMatch(new RegExp(`orderBy: "stream__${orderBy.field}",\\s*orderDirection: "${orderBy.direction}"`))
     })
-<<<<<<< HEAD
-
-    it('invalid metadata', async () => {
-        const stream1 = toStreamID('/1', MOCK_USER)
-        const stream2 = toStreamID('/2', MOCK_USER)
-        const stream3 = toStreamID('/3', MOCK_USER)
-        const stream4 = toStreamID('/4', MOCK_USER)
-        const theGraphClient = createMockTheGraphClient([
-            createMockResultItem(stream1, JSON.stringify({ partitions: 11 })),
-            createMockResultItem(stream2, 'invalid-json'),
-            createMockResultItem(stream3, JSON.stringify({ partitions: 150 })),
-            createMockResultItem(stream4, JSON.stringify({ partitions: 44 }))
-        ])
-        const createStream = (id: StreamID, metadata: StreamMetadata) => ({ id, getPartitionCount: () => metadata.partitions })
-
-        const streams = await collect(searchStreams(
-            '/',
-            undefined,
-            { field: 'id', direction: 'asc' },
-            theGraphClient as any,
-            { createStream } as any,
-            mockLoggerFactory().createLogger(module),
-        ))
-
-        expect(streams).toHaveLength(2)
-        expect(streams[0].id).toBe(stream1)
-        expect(streams[0].getPartitionCount()).toBe(11)
-        expect(streams[1].id).toBe(stream4)
-        expect(streams[1].getPartitionCount()).toBe(44)
-    })
-=======
->>>>>>> 2746ccb9
 })