import 'reflect-metadata'

import { randomEthereumAddress } from '@streamr/test-utils'
import { UserID } from '@streamr/trackerless-network'
import { toStreamID } from '@streamr/utils'
import range from 'lodash/range'
import { GroupKey } from '../../src/encryption/GroupKey'
import { LocalGroupKeyStore } from '../../src/encryption/LocalGroupKeyStore'
import { getLocalGroupKeyStore, randomUserId } from '../test-utils/utils'

describe('LocalGroupKeyStore', () => {
    
    let ownerId: UserID
    let publisherId: UserID
    let store: LocalGroupKeyStore
    let store2: LocalGroupKeyStore

    beforeEach(() => {
<<<<<<< HEAD
        clientId = randomUserId()
        publisherId = randomUserId()
        store = getLocalGroupKeyStore(clientId)
=======
        ownerId = randomEthereumAddress()
        publisherId = randomEthereumAddress()
        store = getLocalGroupKeyStore(ownerId)
>>>>>>> 25cac9db
    })

    afterEach(async () => {
        // @ts-expect-error doesn't want us to unassign, but it's ok
        store = undefined // eslint-disable-line require-atomic-updates
        // @ts-expect-error doesn't want us to unassign, but it's ok
        store2 = undefined // eslint-disable-line require-atomic-updates
    })

    it('can get and set', async () => {
        const groupKey = GroupKey.generate()
        expect(await store.get(groupKey.id, publisherId)).toBeUndefined()

        await store.set(groupKey.id, publisherId, groupKey.data)
        expect(await store.get(groupKey.id, publisherId)).toEqual(groupKey)
    })

    it('key lookup is publisher specific', async () => {
        const groupKey = GroupKey.generate()
        await store.set(groupKey.id, publisherId, groupKey.data)
        expect(await store.get(groupKey.id, publisherId)).toEqual(groupKey)
        expect(await store.get(groupKey.id, randomUserId())).toBeUndefined()
    })

<<<<<<< HEAD
    it('key stores are clientId specific', async () => {
        const clientId2 = randomUserId()
        store2 = getLocalGroupKeyStore(clientId2)
=======
    it('key stores are ownerId specific', async () => {
        const ownerId2 = randomEthereumAddress()
        store2 = getLocalGroupKeyStore(ownerId2)
>>>>>>> 25cac9db

        const groupKey = GroupKey.generate()
        await store.set(groupKey.id, publisherId, groupKey.data)
        expect(await store2.get(groupKey.id, publisherId)).toBeUndefined()
        expect(await store.get(groupKey.id, publisherId)).toEqual(groupKey)
    })

    it('can read previously persisted data', async () => {
        const groupKey = GroupKey.generate()
        await store.set(groupKey.id, publisherId, groupKey.data)

        const store2 = getLocalGroupKeyStore(ownerId)
        expect(await store2.get(groupKey.id, publisherId)).toEqual(groupKey)
    })

    it('add multiple keys in parallel', async () => {
        const assignments = range(10).map(() => {
            return { key: GroupKey.generate(), publisherId: randomUserId() }
        })
        await Promise.all(assignments.map(({ key, publisherId }) => store.set(key.id, publisherId, key.data)))
        for (const assignment of assignments) {
            expect(await store.get(assignment.key.id, assignment.publisherId)).toEqual(assignment.key)
        }
    })

    describe('latest encryptionKey id', () => {
        const streamId = toStreamID('/foobar', randomEthereumAddress())
        it('add and get key', async () => {
            await store.setLatestEncryptionKeyId('keyId', publisherId, streamId)
            expect(await store.getLatestEncryptionKeyId(publisherId, streamId)).toEqual('keyId')
            expect(await store.getLatestEncryptionKeyId(randomUserId(), streamId)).toBeUndefined()
            expect(await store.getLatestEncryptionKeyId(publisherId, toStreamID('foobar'))).toBeUndefined()
        })
    })
})<|MERGE_RESOLUTION|>--- conflicted
+++ resolved
@@ -16,15 +16,9 @@
     let store2: LocalGroupKeyStore
 
     beforeEach(() => {
-<<<<<<< HEAD
-        clientId = randomUserId()
+        ownerId = randomUserId()
         publisherId = randomUserId()
-        store = getLocalGroupKeyStore(clientId)
-=======
-        ownerId = randomEthereumAddress()
-        publisherId = randomEthereumAddress()
         store = getLocalGroupKeyStore(ownerId)
->>>>>>> 25cac9db
     })
 
     afterEach(async () => {
@@ -49,15 +43,9 @@
         expect(await store.get(groupKey.id, randomUserId())).toBeUndefined()
     })
 
-<<<<<<< HEAD
-    it('key stores are clientId specific', async () => {
-        const clientId2 = randomUserId()
-        store2 = getLocalGroupKeyStore(clientId2)
-=======
     it('key stores are ownerId specific', async () => {
-        const ownerId2 = randomEthereumAddress()
+        const ownerId2 = randomUserId()
         store2 = getLocalGroupKeyStore(ownerId2)
->>>>>>> 25cac9db
 
         const groupKey = GroupKey.generate()
         await store.set(groupKey.id, publisherId, groupKey.data)
