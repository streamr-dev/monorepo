import { fastWallet, fetchPrivateKeyWithGas, randomUserId } from '@streamr/test-utils'
import { toUserId } from '@streamr/utils'
import { randomBytes } from 'crypto'
import { Wallet } from 'ethers'
<<<<<<< HEAD

import { fastWallet, fetchPrivateKeyWithGas, randomUserId } from '@streamr/test-utils'
import { toUserId } from '@streamr/utils'
=======
>>>>>>> 6b73740f
import { Stream } from '../../src/Stream'
import { StreamrClient } from '../../src/StreamrClient'
import { StreamPermission } from '../../src/permission'
import { createRelativeTestStreamId } from '../test-utils/utils'
<<<<<<< HEAD
import { randomBytes } from 'crypto'
=======
>>>>>>> 6b73740f

const TIMEOUT = 40000

describe('Stream permissions', () => {

    let client: StreamrClient
    let stream: Stream
    let otherUser: Wallet

    beforeAll(async () => {
        const wallet = new Wallet(await fetchPrivateKeyWithGas())
        otherUser = fastWallet()
        client = new StreamrClient({
            environment: 'dev2',
            auth: {
                privateKey: wallet.privateKey,
            }
        })
    }, TIMEOUT)

    afterAll(async () => {
        await client?.destroy()
    })

    beforeEach(async () => {
        stream = await client.createStream({
            id: createRelativeTestStreamId(module)
        })
    }, TIMEOUT)

    describe('happy path', () => {
        it('direct permissions', async () => {
            await stream.grantPermissions({
                user: otherUser.address,
                permissions: [StreamPermission.PUBLISH, StreamPermission.EDIT],
            })
            expect(await stream.hasPermission({
                permission: StreamPermission.PUBLISH,
                user: otherUser.address,
                allowPublic: false
            })).toBe(true)
            expect(await stream.hasPermission({
                permission: StreamPermission.EDIT,
                user: otherUser.address,
                allowPublic: false
            })).toBe(true)
            await stream.revokePermissions({
                user: otherUser.address,
                permissions: [StreamPermission.PUBLISH, StreamPermission.EDIT],
            })
            expect(await stream.hasPermission({
                permission: StreamPermission.PUBLISH,
                user: otherUser.address,
                allowPublic: false
            })).toBe(false)
            expect(await stream.hasPermission({
                permission: StreamPermission.EDIT,
                user: otherUser.address,
                allowPublic: false
            })).toBe(false)
        }, TIMEOUT)

        it('public permissions', async () => {
            await stream.grantPermissions({
                public: true,
                permissions: [StreamPermission.PUBLISH, StreamPermission.SUBSCRIBE],
            })
            expect(await stream.hasPermission({
                permission: StreamPermission.PUBLISH,
                user: otherUser.address,
                allowPublic: true
            })).toBe(true)
            expect(await stream.hasPermission({
                permission: StreamPermission.SUBSCRIBE,
                user: otherUser.address,
                allowPublic: true
            })).toBe(true)
            expect(await stream.hasPermission({
                permission: StreamPermission.PUBLISH,
                user: otherUser.address,
                allowPublic: false
            })).toBe(false)
            expect(await stream.hasPermission({
                permission: StreamPermission.SUBSCRIBE,
                user: otherUser.address,
                allowPublic: false
            })).toBe(false)
            await stream.revokePermissions({
                public: true,
                permissions: [StreamPermission.PUBLISH, StreamPermission.SUBSCRIBE],
            })
            expect(await stream.hasPermission({
                permission: StreamPermission.PUBLISH,
                user: otherUser.address,
                allowPublic: true
            })).toBe(false)
            expect(await stream.hasPermission({
                permission: StreamPermission.SUBSCRIBE,
                user: otherUser.address,
                allowPublic: true
            })).toBe(false)
        }, TIMEOUT)
    })

    it('get permissions', async () => {
        await stream.grantPermissions({ public: true, permissions: [StreamPermission.PUBLISH] })
        const permissions = await stream.getPermissions()
        const owner = await client.getUserId()
        return expect(permissions).toIncludeSameMembers([{
            user: owner,
            permissions: [
                StreamPermission.EDIT,
                StreamPermission.DELETE,
                StreamPermission.PUBLISH,
                StreamPermission.SUBSCRIBE,
                StreamPermission.GRANT
            ]
        }, {
            public: true,
            permissions: [StreamPermission.PUBLISH]
        }])
    }, TIMEOUT)

    it('no permissions initially for other users', async () => {
        expect(await stream.hasPermission({
            user: otherUser.address,
            permission: StreamPermission.SUBSCRIBE,
            allowPublic: false
        })).toBe(false)
        expect(await stream.hasPermission({
            public: true,
            permission: StreamPermission.SUBSCRIBE
        })).toBe(false)
    }, TIMEOUT)

    it('can revoke non-existing permissions', async () => {
        await stream.revokePermissions({
            user: otherUser.address,
            permissions: [StreamPermission.SUBSCRIBE]
        })
        await stream.revokePermissions({
            public: true,
            permissions: [StreamPermission.SUBSCRIBE]
        })
    }, TIMEOUT)

    it('set permissions', async () => {
        const otherStream = await client.createStream({
            id: createRelativeTestStreamId(module)
        })
        const user1 = randomUserId()
        const user2 = randomUserId()
        await stream.grantPermissions({
            user: user1,
            permissions: [StreamPermission.PUBLISH]
        })
        await stream.grantPermissions({
            user: user2,
            permissions: [StreamPermission.SUBSCRIBE]
        })
        await client.setPermissions({
            streamId: stream.id,
            assignments: [
                {
                    user: user1,
                    permissions: [StreamPermission.SUBSCRIBE]
                }, {
                    user: user2,
                    permissions: []
                }
            ]
        }, {
            streamId: otherStream.id,
            assignments: [
                {
                    public: true,
                    permissions: [StreamPermission.PUBLISH]
                }
            ]
        })
        expect(await stream.hasPermission({ permission: StreamPermission.PUBLISH, allowPublic: false, user: user1 })).toBe(false)
        expect(await stream.hasPermission({ permission: StreamPermission.SUBSCRIBE, allowPublic: false, user: user1 })).toBe(true)
        expect(await stream.hasPermission({ permission: StreamPermission.PUBLISH, allowPublic: false, user: user2 })).toBe(false)
        expect(await stream.hasPermission({ permission: StreamPermission.SUBSCRIBE, allowPublic: false, user: user2 })).toBe(false)
        expect(await otherStream.hasPermission(
            { permission: StreamPermission.PUBLISH, allowPublic: true, user: randomUserId() }
        )).toBe(true)
    }, TIMEOUT)

    it('grant same permission multiple times', async () => {
        await stream.grantPermissions({
            user: otherUser.address,
            permissions: [StreamPermission.SUBSCRIBE]
        })
        const previousPermissions = await stream.getPermissions()
        await stream.grantPermissions({
            user: otherUser.address,
            permissions: [StreamPermission.SUBSCRIBE]
        })
        const permissions = await stream.getPermissions()
        expect(permissions).toEqual(previousPermissions)
    }, TIMEOUT)

    it('granting publish permission enables publishing (invalidates isStreamPublisher cache)', async () => {
        const otherUserClient = new StreamrClient({
            environment: 'dev2',
            auth: {
                privateKey: otherUser.privateKey,
            }
        }) 
        const message = {
            foo: Date.now()
        }
        const errorSnippet = `You don't have permission to publish to this stream. Using address: ${toUserId(otherUser.address)}`
        await expect(() => otherUserClient.publish(stream.id, message)).rejects.toThrow(errorSnippet)
        await client.grantPermissions(stream.id, {
            user: otherUser.address,
            permissions: [StreamPermission.PUBLISH]
        })
        await expect(otherUserClient.publish(stream.id, message)).resolves.toBeDefined()
        await otherUserClient.destroy()
    }, TIMEOUT)

<<<<<<< HEAD
    describe('validation', () => {

        it('unsupported type for public permission', async () => {
            await expect(() => client.grantPermissions(stream.id, {
                public: true,
                permissions: [StreamPermission.PUBLISH, StreamPermission.GRANT]
            })).rejects.toThrowStreamrError({
                message: 'Public permission is not supported for permission types: GRANT',
                code: 'UNSUPPORTED_OPERATION'
            })
        })
    
        it('unsupported type for non-Ethereum user', async () => {
            await expect(() => client.grantPermissions(stream.id, {
                user: toUserId(randomBytes(50)),
                permissions: [StreamPermission.EDIT, StreamPermission.GRANT]
            })).rejects.toThrowStreamrError({
                message: 'Non-Ethereum user id is not supported for permission types: EDIT, GRANT',
                code: 'UNSUPPORTED_OPERATION'
            })
=======
    it('unsupported type for non-Ethereum user', async () => {
        await expect(() => client.grantPermissions(stream.id, {
            user: toUserId(randomBytes(50)),
            permissions: [StreamPermission.EDIT, StreamPermission.GRANT]
        })).rejects.toThrowStreamrError({
            message: 'Non-Ethereum user id is not supported for permission types: EDIT, GRANT',
            code: 'UNSUPPORTED_OPERATION'
>>>>>>> 6b73740f
        })
    })
})<|MERGE_RESOLUTION|>--- conflicted
+++ resolved
@@ -2,20 +2,10 @@
 import { toUserId } from '@streamr/utils'
 import { randomBytes } from 'crypto'
 import { Wallet } from 'ethers'
-<<<<<<< HEAD
-
-import { fastWallet, fetchPrivateKeyWithGas, randomUserId } from '@streamr/test-utils'
-import { toUserId } from '@streamr/utils'
-=======
->>>>>>> 6b73740f
 import { Stream } from '../../src/Stream'
 import { StreamrClient } from '../../src/StreamrClient'
 import { StreamPermission } from '../../src/permission'
 import { createRelativeTestStreamId } from '../test-utils/utils'
-<<<<<<< HEAD
-import { randomBytes } from 'crypto'
-=======
->>>>>>> 6b73740f
 
 const TIMEOUT = 40000
 
@@ -239,7 +229,6 @@
         await otherUserClient.destroy()
     }, TIMEOUT)
 
-<<<<<<< HEAD
     describe('validation', () => {
 
         it('unsupported type for public permission', async () => {
@@ -260,15 +249,6 @@
                 message: 'Non-Ethereum user id is not supported for permission types: EDIT, GRANT',
                 code: 'UNSUPPORTED_OPERATION'
             })
-=======
-    it('unsupported type for non-Ethereum user', async () => {
-        await expect(() => client.grantPermissions(stream.id, {
-            user: toUserId(randomBytes(50)),
-            permissions: [StreamPermission.EDIT, StreamPermission.GRANT]
-        })).rejects.toThrowStreamrError({
-            message: 'Non-Ethereum user id is not supported for permission types: EDIT, GRANT',
-            code: 'UNSUPPORTED_OPERATION'
->>>>>>> 6b73740f
         })
     })
 })