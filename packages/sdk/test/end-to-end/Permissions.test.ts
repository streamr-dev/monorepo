--- conflicted
+++ resolved
@@ -161,21 +161,12 @@
         const user1 = randomUserId()
         const user2 = randomUserId()
         await stream.grantPermissions({
-<<<<<<< HEAD
-            user: toUserIdRaw(user1),
+            user: user1,
             permissions: [StreamPermission.PUBLISH]
         })
         await stream.grantPermissions({
-            user: toUserIdRaw(user2),
-            permissions: [StreamPermission.SUBSCRIBE]
-=======
-            user: user1,
-            permissions: [StreamPermission.GRANT]
-        })
-        await stream.grantPermissions({
             user: user2,
-            permissions: [StreamPermission.EDIT]
->>>>>>> 62c42065
+            permissions: [StreamPermission.SUBSCRIBE]
         })
         await client.setPermissions({
             streamId: stream.id,
@@ -197,17 +188,10 @@
                 }
             ]
         })
-<<<<<<< HEAD
-        expect(await stream.hasPermission({ permission: StreamPermission.PUBLISH, allowPublic: false, user: toUserIdRaw(user1) })).toBe(false)
-        expect(await stream.hasPermission({ permission: StreamPermission.SUBSCRIBE, allowPublic: false, user: toUserIdRaw(user1) })).toBe(true)
-        expect(await stream.hasPermission({ permission: StreamPermission.PUBLISH, allowPublic: false, user: toUserIdRaw(user2) })).toBe(false)
-        expect(await stream.hasPermission({ permission: StreamPermission.SUBSCRIBE, allowPublic: false, user: toUserIdRaw(user2) })).toBe(false)
-=======
+        expect(await stream.hasPermission({ permission: StreamPermission.PUBLISH, allowPublic: false, user: user1 })).toBe(false)
         expect(await stream.hasPermission({ permission: StreamPermission.SUBSCRIBE, allowPublic: false, user: user1 })).toBe(true)
-        expect(await stream.hasPermission({ permission: StreamPermission.GRANT, allowPublic: false, user: user1 })).toBe(false)
+        expect(await stream.hasPermission({ permission: StreamPermission.PUBLISH, allowPublic: false, user: user2 })).toBe(false)
         expect(await stream.hasPermission({ permission: StreamPermission.SUBSCRIBE, allowPublic: false, user: user2 })).toBe(false)
-        expect(await stream.hasPermission({ permission: StreamPermission.EDIT, allowPublic: false, user: user2 })).toBe(false)
->>>>>>> 62c42065
         expect(await otherStream.hasPermission(
             { permission: StreamPermission.PUBLISH, allowPublic: true, user: randomUserId() }
         )).toBe(true)
@@ -249,7 +233,7 @@
 
     it('unsupported permission type', async () => {
         await expect(() => client.grantPermissions(stream.id, {
-            user: randomBytes(50),
+            user: toUserId(randomBytes(50)),
             permissions: [StreamPermission.EDIT]
         })).rejects.toThrowStreamrError({
             message: 'Non-Ethereum address is not supported for permission types: edit',
