import { Wallet } from 'ethers'

import { fastWallet, fetchPrivateKeyWithGas, randomUserId } from '@streamr/test-utils'
import { toUserId } from '@streamr/utils'
import { Stream } from '../../src/Stream'
import { StreamrClient } from '../../src/StreamrClient'
import { StreamPermission } from '../../src/permission'
import { createRelativeTestStreamId } from '../test-utils/utils'
<<<<<<< HEAD
import { randomBytes } from 'crypto'
=======
>>>>>>> 85a9e03b

const TIMEOUT = 40000

describe('Stream permissions', () => {

    let client: StreamrClient
    let stream: Stream
    let otherUser: Wallet

    beforeAll(async () => {
        const wallet = new Wallet(await fetchPrivateKeyWithGas())
        otherUser = fastWallet()
        client = new StreamrClient({
            environment: 'dev2',
            auth: {
                privateKey: wallet.privateKey,
            }
        })
    }, TIMEOUT)

    afterAll(async () => {
        await client?.destroy()
    })

    beforeEach(async () => {
        stream = await client.createStream({
            id: createRelativeTestStreamId(module)
        })
    }, TIMEOUT)

    describe('happy path', () => {
        it('direct permissions', async () => {
            await stream.grantPermissions({
                user: otherUser.address,
                permissions: [StreamPermission.PUBLISH, StreamPermission.EDIT],
            })
            expect(await stream.hasPermission({
                permission: StreamPermission.PUBLISH,
                user: otherUser.address,
                allowPublic: false
            })).toBe(true)
            expect(await stream.hasPermission({
                permission: StreamPermission.EDIT,
                user: otherUser.address,
                allowPublic: false
            })).toBe(true)
            await stream.revokePermissions({
                user: otherUser.address,
                permissions: [StreamPermission.PUBLISH, StreamPermission.EDIT],
            })
            expect(await stream.hasPermission({
                permission: StreamPermission.PUBLISH,
                user: otherUser.address,
                allowPublic: false
            })).toBe(false)
            expect(await stream.hasPermission({
                permission: StreamPermission.EDIT,
                user: otherUser.address,
                allowPublic: false
            })).toBe(false)
        }, TIMEOUT)

        it('public permissions', async () => {
            await stream.grantPermissions({
                public: true,
                permissions: [StreamPermission.PUBLISH, StreamPermission.SUBSCRIBE],
            })
            expect(await stream.hasPermission({
                permission: StreamPermission.PUBLISH,
                user: otherUser.address,
                allowPublic: true
            })).toBe(true)
            expect(await stream.hasPermission({
                permission: StreamPermission.SUBSCRIBE,
                user: otherUser.address,
                allowPublic: true
            })).toBe(true)
            expect(await stream.hasPermission({
                permission: StreamPermission.PUBLISH,
                user: otherUser.address,
                allowPublic: false
            })).toBe(false)
            expect(await stream.hasPermission({
                permission: StreamPermission.SUBSCRIBE,
                user: otherUser.address,
                allowPublic: false
            })).toBe(false)
            await stream.revokePermissions({
                public: true,
                permissions: [StreamPermission.PUBLISH, StreamPermission.SUBSCRIBE],
            })
            expect(await stream.hasPermission({
                permission: StreamPermission.PUBLISH,
                user: otherUser.address,
                allowPublic: true
            })).toBe(false)
            expect(await stream.hasPermission({
                permission: StreamPermission.SUBSCRIBE,
                user: otherUser.address,
                allowPublic: true
            })).toBe(false)
        }, TIMEOUT)
    })

    it('get permissions', async () => {
        await stream.grantPermissions({ public: true, permissions: [StreamPermission.PUBLISH] })
        const permissions = await stream.getPermissions()
        const owner = await client.getUserId()
        return expect(permissions).toIncludeSameMembers([{
            user: owner,
            permissions: [
                StreamPermission.EDIT,
                StreamPermission.DELETE,
                StreamPermission.PUBLISH,
                StreamPermission.SUBSCRIBE,
                StreamPermission.GRANT
            ]
        }, {
            public: true,
            permissions: [StreamPermission.PUBLISH]
        }])
    }, TIMEOUT)

    it('no permissions initially for other users', async () => {
        expect(await stream.hasPermission({
            user: otherUser.address,
            permission: StreamPermission.SUBSCRIBE,
            allowPublic: false
        })).toBe(false)
        expect(await stream.hasPermission({
            public: true,
            permission: StreamPermission.SUBSCRIBE
        })).toBe(false)
    }, TIMEOUT)

    it('can revoke non-existing permissions', async () => {
        await stream.revokePermissions({
            user: otherUser.address,
            permissions: [StreamPermission.SUBSCRIBE]
        })
        await stream.revokePermissions({
            public: true,
            permissions: [StreamPermission.SUBSCRIBE]
        })
    }, TIMEOUT)

    it('set permissions', async () => {
        const otherStream = await client.createStream({
            id: createRelativeTestStreamId(module)
        })
        const user1 = randomUserId()
        const user2 = randomUserId()
        await stream.grantPermissions({
            user: user1,
            permissions: [StreamPermission.PUBLISH]
        })
        await stream.grantPermissions({
            user: user2,
            permissions: [StreamPermission.SUBSCRIBE]
        })
        await client.setPermissions({
            streamId: stream.id,
            assignments: [
                {
                    user: user1,
                    permissions: [StreamPermission.SUBSCRIBE]
                }, {
                    user: user2,
                    permissions: []
                }
            ]
        }, {
            streamId: otherStream.id,
            assignments: [
                {
                    public: true,
                    permissions: [StreamPermission.PUBLISH]
                }
            ]
        })
        expect(await stream.hasPermission({ permission: StreamPermission.PUBLISH, allowPublic: false, user: user1 })).toBe(false)
        expect(await stream.hasPermission({ permission: StreamPermission.SUBSCRIBE, allowPublic: false, user: user1 })).toBe(true)
        expect(await stream.hasPermission({ permission: StreamPermission.PUBLISH, allowPublic: false, user: user2 })).toBe(false)
        expect(await stream.hasPermission({ permission: StreamPermission.SUBSCRIBE, allowPublic: false, user: user2 })).toBe(false)
        expect(await otherStream.hasPermission(
            { permission: StreamPermission.PUBLISH, allowPublic: true, user: randomUserId() }
        )).toBe(true)
    }, TIMEOUT)

    it('grant same permission multiple times', async () => {
        await stream.grantPermissions({
            user: otherUser.address,
            permissions: [StreamPermission.SUBSCRIBE]
        })
        const previousPermissions = await stream.getPermissions()
        await stream.grantPermissions({
            user: otherUser.address,
            permissions: [StreamPermission.SUBSCRIBE]
        })
        const permissions = await stream.getPermissions()
        expect(permissions).toEqual(previousPermissions)
    }, TIMEOUT)

    it('granting publish permission enables publishing (invalidates isStreamPublisher cache)', async () => {
        const otherUserClient = new StreamrClient({
            environment: 'dev2',
            auth: {
                privateKey: otherUser.privateKey,
            }
        }) 
        const message = {
            foo: Date.now()
        }
        const errorSnippet = `You don't have permission to publish to this stream. Using address: ${toUserId(otherUser.address)}`
        await expect(() => otherUserClient.publish(stream.id, message)).rejects.toThrow(errorSnippet)
        await client.grantPermissions(stream.id, {
            user: otherUser.address,
            permissions: [StreamPermission.PUBLISH]
        })
        await expect(otherUserClient.publish(stream.id, message)).resolves.toBeDefined()
        await otherUserClient.destroy()
    }, TIMEOUT)

    it('unsupported type for non-Ethereum user', async () => {
        await expect(() => client.grantPermissions(stream.id, {
            user: toUserId(randomBytes(50)),
            permissions: [StreamPermission.EDIT, StreamPermission.GRANT]
        })).rejects.toThrowStreamrError({
            message: 'Non-Ethereum user id is not supported for permission types: EDIT, GRANT',
            code: 'UNSUPPORTED_OPERATION'
        })
    })
})<|MERGE_RESOLUTION|>--- conflicted
+++ resolved
@@ -1,15 +1,11 @@
-import { Wallet } from 'ethers'
-
 import { fastWallet, fetchPrivateKeyWithGas, randomUserId } from '@streamr/test-utils'
 import { toUserId } from '@streamr/utils'
+import { randomBytes } from 'crypto'
+import { Wallet } from 'ethers'
 import { Stream } from '../../src/Stream'
 import { StreamrClient } from '../../src/StreamrClient'
 import { StreamPermission } from '../../src/permission'
 import { createRelativeTestStreamId } from '../test-utils/utils'
-<<<<<<< HEAD
-import { randomBytes } from 'crypto'
-=======
->>>>>>> 85a9e03b
 
 const TIMEOUT = 40000
 
