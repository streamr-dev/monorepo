--- conflicted
+++ resolved
@@ -35,13 +35,7 @@
         }
     })
 
-<<<<<<< HEAD
-    // client.on('error', (err) => writable.emit('error', err))
-    // disconnect client when upstream pipe ends and data flushed
-    writable.once('finish', () => client.disconnect())
-=======
     // destroy client when upstream pipe ends and data flushed
     writable.once('finish', () => client.destroy())
->>>>>>> 55800725
     return writable
 }