--- conflicted
+++ resolved
@@ -33,7 +33,7 @@
 }
 
 export function formStreamrOptionsWithEnv(
-    { dev, stg, privateKey }: EnvironmentOptions & AuthenticationOptions
+    { dev, stg, httpUrl, privateKey }: EnvironmentOptions & AuthenticationOptions
 ): StreamrClientOptions {
     const options: StreamrClientOptions = {}
 
@@ -43,11 +43,20 @@
     }
 
     if (dev) {
-        options.storageNodeRegistry = {
-            contractAddress: '0xbAA81A0179015bE47Ad439566374F2Bae098686F',
-            jsonRpcProvider: 'http://127.0.0.1:8546',
-        }
+        options.restUrl = 'http://localhost/api/v1'
+        options.storageNodeRegistry = [{
+            // "broker-node-storage-1" on Docker environment
+            address: '0xde1112f631486CfC759A50196853011528bC5FA0',
+            url: 'http://10.200.10.1:8891'
+        }]
+    } else if (stg) {
+        options.restUrl = 'https://staging.streamr.com/api/v1/'
     }
+
+    if (httpUrl) {
+        options.restUrl = httpUrl
+    }
+
     if (privateKey) {
         options.auth = {
             privateKey
@@ -68,12 +77,8 @@
     }
 }
 
-<<<<<<< HEAD
 // eslint-disable-next-line @typescript-eslint/explicit-module-boundary-types
-export const getStreamId = (streamIdOrPath: string|undefined, options: any): string|undefined => {
-=======
 export const getStreamId = (streamIdOrPath: string|undefined, options: any): string | undefined => {
->>>>>>> 5905c61a
     if (streamIdOrPath === undefined) {
         return undefined
     }
