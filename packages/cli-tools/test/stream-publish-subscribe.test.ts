--- conflicted
+++ resolved
@@ -76,12 +76,7 @@
                 streamPartition: 0,
                 timestamp: expect.any(Number),
                 sequenceNumber: 0,
-<<<<<<< HEAD
-                publisherId: new Wallet(publisherPrivateKey).address.toLowerCase(),
-=======
-                publisherId: expect.stringMatching(/0x[0-9a-zA-Z]+/),
->>>>>>> d71cb051
-                msgChainId: expect.stringMatching(/[0-9a-zA-Z]+/)
+                publisherId: new Wallet(publisherPrivateKey).address.toLowerCase()
             }
         })
     })
