--- conflicted
+++ resolved
@@ -28,13 +28,8 @@
   "dependencies": {
     "@ethersproject/wallet": "^5.5.0",
     "@snapshot-labs/snapshot.js": "^0.10.1",
-<<<<<<< HEAD
     "@streamr/utils": "100.0.0-testnet-three.5",
-    "commander": "^11.1.0",
-=======
-    "@streamr/utils": "100.0.0-testnet-three.3",
     "commander": "^12.0.0",
->>>>>>> 629bd0df
     "easy-table": "^1.1.1",
     "event-stream": "^4.0.1",
     "lodash": "^4.17.21",
