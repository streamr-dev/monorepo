--- conflicted
+++ resolved
@@ -27,13 +27,8 @@
   "license": "AGPL-3.0",
   "dependencies": {
     "@ethersproject/wallet": "^5.5.0",
-<<<<<<< HEAD
-    "@snapshot-labs/snapshot.js": "^0.5.8",
+    "@snapshot-labs/snapshot.js": "^0.6.2",
     "@streamr/utils": "0.0.1-tatum.2",
-=======
-    "@snapshot-labs/snapshot.js": "^0.6.2",
-    "@streamr/utils": "8.5.5",
->>>>>>> 091a7342
     "commander": "^11.0.0",
     "easy-table": "^1.1.1",
     "event-stream": "^4.0.1",
@@ -41,15 +36,9 @@
     "streamr-client": "0.0.1-tatum.2"
   },
   "devDependencies": {
-<<<<<<< HEAD
     "@streamr/test-utils": "0.0.1-tatum.2",
-    "@types/event-stream": "^4.0.0",
-    "@types/lodash": "^4.14.198",
-=======
-    "@streamr/test-utils": "8.5.5",
     "@types/event-stream": "^4.0.2",
     "@types/lodash": "^4.14.199",
->>>>>>> 091a7342
     "@types/merge2": "^1.4.0",
     "merge2": "^1.4.1"
   }
