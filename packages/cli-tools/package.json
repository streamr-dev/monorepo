{
  "name": "@streamr/cli-tools",
  "version": "0.0.1-tatum.0",
  "description": "Command line tools for Streamr",
  "repository": {
    "type": "git",
    "url": "git+https://github.com/streamr-dev/network.git",
    "directory": "packages/cli-tools"
  },
  "bin": {
    "streamr": "dist/bin/streamr.js"
  },
  "scripts": {
    "build": "tsc -b tsconfig.json",
    "check": "tsc -p ./tsconfig.json --noEmit",
    "clean": "jest --clearCache || true; rm -rf dist *.tsbuildinfo node_modules/.cache || true",
    "eslint": "eslint --cache --cache-location=node_modules/.cache/.eslintcache/ '*/**/*.{js,ts}'",
    "test": "npm run build && jest --forceExit"
  },
  "keywords": [
    "streamr",
    "cli",
    "tool",
    "utility"
  ],
  "author": "Streamr Network AG <contact@streamr.com>",
  "license": "AGPL-3.0",
  "dependencies": {
    "@ethersproject/wallet": "^5.5.0",
<<<<<<< HEAD
    "@snapshot-labs/snapshot.js": "^0.5.6",
    "@streamr/utils": "0.0.1-tatum.0",
=======
    "@snapshot-labs/snapshot.js": "^0.5.8",
    "@streamr/utils": "8.5.5",
>>>>>>> ed2d726b
    "commander": "^11.0.0",
    "easy-table": "^1.1.1",
    "event-stream": "^4.0.1",
    "lodash": "^4.17.21",
    "streamr-client": "0.0.1-tatum.0"
  },
  "devDependencies": {
    "@streamr/test-utils": "0.0.1-tatum.0",
    "@types/event-stream": "^4.0.0",
    "@types/lodash": "^4.14.197",
    "@types/merge2": "^1.4.0",
    "merge2": "^1.4.1"
  }
}<|MERGE_RESOLUTION|>--- conflicted
+++ resolved
@@ -27,13 +27,8 @@
   "license": "AGPL-3.0",
   "dependencies": {
     "@ethersproject/wallet": "^5.5.0",
-<<<<<<< HEAD
-    "@snapshot-labs/snapshot.js": "^0.5.6",
+    "@snapshot-labs/snapshot.js": "^0.5.8",
     "@streamr/utils": "0.0.1-tatum.0",
-=======
-    "@snapshot-labs/snapshot.js": "^0.5.8",
-    "@streamr/utils": "8.5.5",
->>>>>>> ed2d726b
     "commander": "^11.0.0",
     "easy-table": "^1.1.1",
     "event-stream": "^4.0.1",
