--- conflicted
+++ resolved
@@ -1,10 +1,6 @@
 {
   "name": "@streamr/cli-tools",
-<<<<<<< HEAD
-  "version": "100.0.0-pretestnet.6",
-=======
   "version": "100.0.0-testnet-one.0",
->>>>>>> 52bfba4b
   "description": "Command line tools for Streamr",
   "repository": {
     "type": "git",
@@ -31,28 +27,16 @@
   "license": "AGPL-3.0",
   "dependencies": {
     "@ethersproject/wallet": "^5.5.0",
-<<<<<<< HEAD
-    "@snapshot-labs/snapshot.js": "^0.8.3",
-    "@streamr/utils": "100.0.0-pretestnet.6",
-=======
     "@snapshot-labs/snapshot.js": "^0.9.2",
     "@streamr/utils": "100.0.0-testnet-one.0",
->>>>>>> 52bfba4b
     "commander": "^11.1.0",
     "easy-table": "^1.1.1",
     "event-stream": "^4.0.1",
     "lodash": "^4.17.21",
-<<<<<<< HEAD
-    "streamr-client": "100.0.0-pretestnet.6"
-  },
-  "devDependencies": {
-    "@streamr/test-utils": "100.0.0-pretestnet.6",
-=======
     "streamr-client": "100.0.0-testnet-one.0"
   },
   "devDependencies": {
     "@streamr/test-utils": "100.0.0-testnet-one.0",
->>>>>>> 52bfba4b
     "@types/event-stream": "^4.0.4",
     "@types/lodash": "^4.14.201",
     "@types/merge2": "^1.4.4",
