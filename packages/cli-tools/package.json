--- conflicted
+++ resolved
@@ -28,13 +28,8 @@
   "dependencies": {
     "@ethersproject/wallet": "^5.5.0",
     "@snapshot-labs/snapshot.js": "^0.7.3",
-<<<<<<< HEAD
     "@streamr/utils": "0.0.1-tatum.6",
-    "commander": "^11.0.0",
-=======
-    "@streamr/utils": "8.5.5",
     "commander": "^11.1.0",
->>>>>>> 990531d8
     "easy-table": "^1.1.1",
     "event-stream": "^4.0.1",
     "lodash": "^4.17.21",
