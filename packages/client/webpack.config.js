--- conflicted
+++ resolved
@@ -118,24 +118,7 @@
                 // swap out ServerPersistence for BrowserPersistence
                 [path.resolve('./src/utils/persistence/ServerPersistence.ts')]: (
                     path.resolve('./src/utils/persistence/BrowserPersistence.ts')
-<<<<<<< HEAD
-                ),
-                'node-datachannel': false,
-                '@walletconnect/ethereum-provider': false, // This and below brought in by @litprotocol/client-node but not actually used by our use case...
-                '@walletconnect/universal-provider': false,
-                '@walletconnect/core': false,
-                '@walletconnect/sign-client': false,
-                '@walletconnect/logger': false,
-                '@walletconnect/utils': false,
-                '@walletconnect/time': false,
-                '@walletconnect/keyvaluestorage': false,
-                '@walletconnect/heartbeat': false,
-                '@walletconnect/environment': false,
-                'ipfs-http-client': false,
-                'jszip': false,
-=======
                 )
->>>>>>> f287a85e
             },
             fallback: {
                 module: false,
