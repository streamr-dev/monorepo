--- conflicted
+++ resolved
@@ -450,7 +450,6 @@
 
 ```                  
 
-<<<<<<< HEAD
 ### Stream Operations and Permissions 
 The matrix below outlines the role types and permissions for streams.
 
@@ -462,8 +461,7 @@
 | canSubscribe | Subscribe to stream|✔️| |✔️|✔️|
 | canGrant | Edit stream permissions| | | |✔️|
 
-> ⚠️ Permission snippets are [in this PR](https://github.com/streamr-dev/network-monorepo/pull/450). If it lands to main before this PR, please merge those snippets to this PR.
-=======
+
 | Name                                      | Description                                                                                                                                                                                                                                                                   |
 | :---------------------------------------- | :---------------------------------------------------------------------------------------------------------------------------------------------------------------------------------------------------------------------------------------------------------------------------- |
 | update()                                  | Updates the properties of this stream object by sending them to the API.                                                                                                                                                                                                      |
@@ -474,7 +472,6 @@
 | revokePermissions()                       | |
 | detectFields()                            | Updates the stream field config (schema) to match the latest data point in the stream.                                                                                                                                                                                        |
 | publish(message, timestamp, partitionKey) | Publishes a new message to this stream.                                                                                                                                                                                                                                       |
->>>>>>> 84eea435
 
 ## Data Unions
 
