import { EthereumAddress, toEthereumAddress } from '@streamr/utils'
import { Lifecycle, inject, scoped } from 'tsyringe'
import { Authentication, AuthenticationInjectionToken } from '../Authentication'
import { ConfigInjectionToken, StrictStreamrClientConfig } from '../Config'
import { ContractFactory } from '../ContractFactory'
import { getEthersOverrides } from '../ethereumUtils'
import { StreamrClientError } from '../StreamrClientError'
import type { NodeRegistry as NodeRegistryContract } from '../ethereumArtifacts/NodeRegistry'
import NodeRegistryArtifact from '../ethereumArtifacts/NodeRegistryAbi.json'
import { waitForTx } from './contract'
import { RpcProviderSource } from '../RpcProviderSource'

export interface StorageNodeMetadata {
    urls: string[]
}

/**
 * Store a mapping of storage node addresses <-> storage node URLs
 */
@scoped(Lifecycle.ContainerScoped)
export class StorageNodeRegistry {

    private nodeRegistryContract?: NodeRegistryContract
    private readonly nodeRegistryContractReadonly: NodeRegistryContract
    private readonly contractFactory: ContractFactory
    private readonly rpcProviderSource: RpcProviderSource
    private readonly config: Pick<StrictStreamrClientConfig, 'contracts' | '_timeouts'>
    private readonly authentication: Authentication

    constructor(
        contractFactory: ContractFactory,
        rpcProviderSource: RpcProviderSource,
        @inject(ConfigInjectionToken) config: Pick<StrictStreamrClientConfig, 'contracts' | '_timeouts'>,
        @inject(AuthenticationInjectionToken) authentication: Authentication,
    ) {
        this.contractFactory = contractFactory
        this.rpcProviderSource = rpcProviderSource
        this.config = config
        this.authentication = authentication
        this.nodeRegistryContractReadonly = this.contractFactory.createReadContract(
            toEthereumAddress(this.config.contracts.storageNodeRegistryChainAddress),
            NodeRegistryArtifact,
            rpcProviderSource.getProvider(),
            'storageNodeRegistry'
        ) as NodeRegistryContract
    }

    private async connectToContract() {
        if (!this.nodeRegistryContract) {
<<<<<<< HEAD
            const chainSigner = await this.authentication.getTransactionSigner(this.rpcProviderFactory)
=======
            const chainSigner = await this.authentication.getStreamRegistryChainSigner(this.rpcProviderSource)
>>>>>>> de09e729
            this.nodeRegistryContract = this.contractFactory.createWriteContract<NodeRegistryContract>(
                toEthereumAddress(this.config.contracts.storageNodeRegistryChainAddress),
                NodeRegistryArtifact,
                chainSigner,
                'storageNodeRegistry'
            )
        }
    }

    async setStorageNodeMetadata(metadata: StorageNodeMetadata | undefined): Promise<void> {
        await this.connectToContract()
        const ethersOverrides = await getEthersOverrides(this.rpcProviderSource, this.config)
        if (metadata !== undefined) {
            await waitForTx(this.nodeRegistryContract!.createOrUpdateNodeSelf(JSON.stringify(metadata), ethersOverrides))
        } else {
            await waitForTx(this.nodeRegistryContract!.removeNodeSelf(ethersOverrides))
        }
    }

    async getStorageNodeMetadata(nodeAddress: EthereumAddress): Promise<StorageNodeMetadata> {
        const [ resultNodeAddress, metadata ] = await this.nodeRegistryContractReadonly.getNode(nodeAddress)
        const NODE_NOT_FOUND = '0x0000000000000000000000000000000000000000'
        if (resultNodeAddress !== NODE_NOT_FOUND) {
            return JSON.parse(metadata)
        } else {
            throw new StreamrClientError('Node not found, id: ' + nodeAddress, 'NODE_NOT_FOUND')
        }
    }
}<|MERGE_RESOLUTION|>--- conflicted
+++ resolved
@@ -47,11 +47,7 @@
 
     private async connectToContract() {
         if (!this.nodeRegistryContract) {
-<<<<<<< HEAD
-            const chainSigner = await this.authentication.getTransactionSigner(this.rpcProviderFactory)
-=======
-            const chainSigner = await this.authentication.getStreamRegistryChainSigner(this.rpcProviderSource)
->>>>>>> de09e729
+            const chainSigner = await this.authentication.getTransactionSigner(this.rpcProviderSource)
             this.nodeRegistryContract = this.contractFactory.createWriteContract<NodeRegistryContract>(
                 toEthereumAddress(this.config.contracts.storageNodeRegistryChainAddress),
                 NodeRegistryArtifact,
