import { scoped, Lifecycle, inject } from 'tsyringe'
import { StreamrClientEventEmitter } from './events'
import { DestroySignal } from './DestroySignal'
import { MetricsReport } from 'streamr-network'
<<<<<<< HEAD
import { BrubeckNode } from './BrubeckNode'
=======
import { NetworkNodeFacade, getEthereumAddressFromNodeId } from './NetworkNodeFacade'
>>>>>>> 0ef8bb79
import { Publisher } from './publish/Publisher'
import { ConfigInjectionToken, MetricsPeriodConfig, StrictStreamrClientConfig } from './Config'
import { getEthereumAddressFromNodeId } from './utils/utils'

const DEFAULT_PERIODS = [ 
    {
        "duration": 5000,
        "streamId": "streamr.eth/metrics/nodes/firehose/sec"
    },
    {
        "duration": 60000,
        "streamId": "streamr.eth/metrics/nodes/firehose/min"
    },
    {
        "duration": 3600000,
        "streamId": "streamr.eth/metrics/nodes/firehose/hour"
    },
    {
        "duration": 86400000,
        "streamId": "streamr.eth/metrics/nodes/firehose/day"
    }
]

const getPeriodConfig = (rootConfig: StrictStreamrClientConfig): MetricsPeriodConfig[] => {
    switch (rootConfig.metrics) {
        case true:
            return DEFAULT_PERIODS
        case false:
            return []
        default:
            return rootConfig.metrics.periods
    }
}

@scoped(Lifecycle.ContainerScoped)
export class MetricsPublisher {

    private publisher: Publisher
    private node: NetworkNodeFacade
    private eventEmitter: StreamrClientEventEmitter
    private destroySignal: DestroySignal
    private periodConfigs: MetricsPeriodConfig[]
    private producers: { stop: () => void }[] = []

    constructor(
        @inject(Publisher) publisher: Publisher,
        @inject(NetworkNodeFacade) node: NetworkNodeFacade,
        @inject(StreamrClientEventEmitter) eventEmitter: StreamrClientEventEmitter,
        @inject(DestroySignal) destroySignal: DestroySignal,
        @inject(ConfigInjectionToken.Root) rootConfig: StrictStreamrClientConfig
    ) {
        this.publisher = publisher
        this.node = node
        this.eventEmitter = eventEmitter
        this.destroySignal = destroySignal
        this.periodConfigs = getPeriodConfig(rootConfig)
        if (this.periodConfigs.length > 0) {
            this.eventEmitter.on('publish', () => this.ensureStarted())
            this.eventEmitter.on('subscribe', () => this.ensureStarted())
            this.destroySignal.onDestroy.listen(() => this.stop())
        }
    }

    private async ensureStarted(): Promise<void> {
        if (this.producers.length === 0) {
            const node = await this.node.getNode()
            const metricsContext = node.getMetricsContext()
            const partitionKey = getEthereumAddressFromNodeId(node.getNodeId()).toLowerCase()
            this.producers = this.periodConfigs.map((config) => {
                return metricsContext.createReportProducer(async (report: MetricsReport) => {
                    await this.publish(report, config.streamId, partitionKey)
                }, config.duration)
            })    
        }
    }

    private async publish(report: MetricsReport, streamId: string, partitionKey: string): Promise<void> {
        try {
            await this.publisher.publish(streamId, report, {
                partitionKey
            })
        } catch (e: any) {
            console.warn(`Unable to publish metrics: ${e.message}`)
        }
    }

    stop(): void {
        this.producers.forEach((producer) => producer.stop())
        this.producers = []
    }
}<|MERGE_RESOLUTION|>--- conflicted
+++ resolved
@@ -2,11 +2,7 @@
 import { StreamrClientEventEmitter } from './events'
 import { DestroySignal } from './DestroySignal'
 import { MetricsReport } from 'streamr-network'
-<<<<<<< HEAD
-import { BrubeckNode } from './BrubeckNode'
-=======
-import { NetworkNodeFacade, getEthereumAddressFromNodeId } from './NetworkNodeFacade'
->>>>>>> 0ef8bb79
+import { NetworkNodeFacade } from './NetworkNodeFacade'
 import { Publisher } from './publish/Publisher'
 import { ConfigInjectionToken, MetricsPeriodConfig, StrictStreamrClientConfig } from './Config'
 import { getEthereumAddressFromNodeId } from './utils/utils'
