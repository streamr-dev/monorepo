--- conflicted
+++ resolved
@@ -7,13 +7,8 @@
 import { MetricsContext } from '@streamr/utils'
 import { uuid } from './utils/uuid'
 import { pOnce } from './utils/promises'
-<<<<<<< HEAD
 import { NetworkConfig, ConfigInjectionToken, TrackerRegistryContract } from './Config'
-import { StreamMessage, StreamPartID, ProxyDirection } from 'streamr-client-protocol'
-=======
-import { NetworkConfig, ConfigInjectionToken, TrackerRegistrySmartContract } from './Config'
 import { StreamMessage, StreamPartID, ProxyDirection } from '@streamr/protocol'
->>>>>>> 9d41dd2b
 import { DestroySignal } from './DestroySignal'
 import { EthereumConfig, getMainnetProvider } from './Ethereum'
 import { getTrackerRegistryFromContract } from './registry/getTrackerRegistryFromContract'
