/**
 * Wrap a network node.
 */
<<<<<<< HEAD
import { inject, Lifecycle, scoped } from 'tsyringe'
import EventEmitter from 'eventemitter3'
import {
    NetworkNode,
    NetworkOptions,
    ProxyDirection
} from '@streamr/trackerless-network'
import {
    PeerDescriptor,
    PeerID
} from '@streamr/dht'
import { MetricsContext } from '@streamr/utils'
import { uuid } from './utils/uuid'
import { pOnce } from './utils/promises'
import { entryPointTranslator } from './utils/utils'
import { ConfigInjectionToken, StrictStreamrClientConfig, JsonPeerDescriptor } from './Config'
import { StreamMessage, StreamPartID } from '@streamr/protocol'
import { DestroySignal } from './DestroySignal'
import { Authentication, AuthenticationInjectionToken } from './Authentication'
=======
import { createNetworkNode as _createNetworkNode, NetworkNodeOptions } from '@streamr/network-node'
import { ProxyDirection, StreamMessage, StreamPartID } from '@streamr/protocol'
import { MetricsContext } from '@streamr/utils'
import EventEmitter from 'eventemitter3'
import { inject, Lifecycle, scoped } from 'tsyringe'
import { Authentication, AuthenticationInjectionToken } from './Authentication'
import { ConfigInjectionToken, StrictStreamrClientConfig } from './Config'
import { DestroySignal } from './DestroySignal'
import { getTrackers } from './registry/trackerRegistry'
import { pOnce } from './utils/promises'
import { uuid } from './utils/uuid'
>>>>>>> 97d13477

// TODO should we make getNode() an internal method, and provide these all these services as client methods?
/** @deprecated This in an internal interface */
export interface NetworkNodeStub {
    getNodeId: () => string
    addMessageListener: (listener: (msg: StreamMessage) => void) => void
    removeMessageListener: (listener: (msg: StreamMessage) => void) => void
    subscribe: (streamPartId: StreamPartID, entryPointDescriptors: PeerDescriptor[]) => Promise<void>
    subscribeAndWaitForJoin: (streamPart: StreamPartID, entryPointDescriptors: PeerDescriptor[], timeout?: number) => Promise<number>
    waitForJoinAndPublish: (msg: StreamMessage, entryPointDescriptors: PeerDescriptor[], timeout?: number) => Promise<number>
    unsubscribe: (streamPartId: StreamPartID) => void
    publish: (streamMessage: StreamMessage, entryPointDescriptors: PeerDescriptor[]) => Promise<void>
    getStreamParts: () => StreamPartID[]
    getNeighbors: () => string[]
    getNeighborsForStreamPart: (streamPartId: StreamPartID) => ReadonlyArray<string>
    // getRtt: (nodeId: string) => number | undefined
    setExtraMetadata: (metadata: Record<string, unknown>) => void
    getMetricsContext: () => MetricsContext
    getDiagnosticInfo: () => Record<string, unknown>
    hasStreamPart: (streamPartId: StreamPartID) => boolean
    /** @internal */
    hasProxyConnection: (streamPartId: StreamPartID, contactNodeId: string, direction: ProxyDirection) => boolean
    /** @internal */
    start: (doJoin?: boolean) => Promise<void>
    /** @internal */
    stop: () => Promise<void>
    /** @internal */
    setProxies: (
        streamPartId: StreamPartID,
        peerDescriptors: PeerDescriptor[],
        direction: ProxyDirection,
        getUserId: () => Promise<string>,
        connectionCount?: number
    ) => Promise<void>
}

export interface Events {
    start: () => void
}

/**
 * The factory is used so that integration tests can replace the real network node with a fake instance
 */
/* eslint-disable class-methods-use-this */
@scoped(Lifecycle.ContainerScoped)
export class NetworkNodeFactory {
    createNetworkNode(opts: NetworkOptions): NetworkNodeStub {
        return new NetworkNode(opts)
    }
}

/**
 * Wrap a network node.
 * Lazily creates & starts node on first call to getNode().
 */
@scoped(Lifecycle.ContainerScoped)
export class NetworkNodeFacade {

    private cachedNode?: NetworkNodeStub
    private startNodeCalled = false
    private startNodeComplete = false
    private readonly networkNodeFactory: NetworkNodeFactory
    private readonly config: Pick<StrictStreamrClientConfig, 'network' | 'contracts'>
    private readonly authentication: Authentication
    private readonly eventEmitter: EventEmitter<Events>
    private readonly destroySignal: DestroySignal

    constructor(
        networkNodeFactory: NetworkNodeFactory,
        @inject(ConfigInjectionToken) config: Pick<StrictStreamrClientConfig, 'network' | 'contracts'>,
        @inject(AuthenticationInjectionToken) authentication: Authentication,
        destroySignal: DestroySignal
    ) {
        this.networkNodeFactory = networkNodeFactory
        this.config = config
        this.authentication = authentication
        this.eventEmitter = new EventEmitter<Events>()
        this.destroySignal = destroySignal
        destroySignal.onDestroy.listen(this.destroy)
    }

    private assertNotDestroyed(): void {
        this.destroySignal.assertNotDestroyed()
    }

    private async getNetworkOptions(): Promise<NetworkOptions> {
        let id = this.config.network!.networkNode!.id

        const entryPoints = this.getEntryPoints()

        const ownPeerDescriptor: PeerDescriptor | undefined = this.config.network.layer0!.peerDescriptor ? 
            this.jsonToPeerDescriptor(this.config.network.layer0!.peerDescriptor) : undefined

        if (id == null || id === '') {
            id = await this.generateId()
        } else {
            const ethereumAddress = await this.authentication.getAddress()
            if (!id.toLowerCase().startsWith(ethereumAddress)) {
                throw new Error(`given node id ${id} not compatible with authenticated wallet ${ethereumAddress}`)
            }
        }

        return {
            layer0: {
                ...this.config.network.layer0,
                entryPoints,
                peerDescriptor: ownPeerDescriptor
            },
            networkNode: {
                ...this.config.network.networkNode,
                id
            },
            metricsContext: new MetricsContext()
        }
    }

    private jsonToPeerDescriptor(jsonPeerDescriptor: JsonPeerDescriptor): PeerDescriptor {
        return {
            ...jsonPeerDescriptor,
            websocket: jsonPeerDescriptor.websocket,
            kademliaId: PeerID.fromString(jsonPeerDescriptor!.kademliaId).value,
            nodeName: jsonPeerDescriptor!.kademliaId,
        }
    }

    private async initNode(): Promise<NetworkNodeStub> {
        this.assertNotDestroyed()
        if (this.cachedNode) { return this.cachedNode }

        const node = this.networkNodeFactory.createNetworkNode(await this.getNetworkOptions())
        if (!this.destroySignal.isDestroyed()) {
            this.cachedNode = node
        }
        return node
    }

    private async generateId(): Promise<string> {
        const address = await this.authentication.getAddress()
        return `${address}#${uuid()}`
    }

    /**
     * Stop network node, or wait for it to stop if already stopping.
     * Subsequent calls to getNode/start will fail.
     */
    private destroy = pOnce(async () => {
        const network = this.cachedNode
        this.cachedNode = undefined
        // stop node only if started or in progress
        if (network && this.startNodeCalled) {
            if (!this.startNodeComplete) {
                // wait for start to finish before stopping node
                const startNodeTask = this.startNodeTask()
                this.startNodeTask.reset() // allow subsequent calls to fail
                await startNodeTask
            }
            await network.stop()
        }
        this.startNodeTask.reset() // allow subsequent calls to fail
    })

    /**
     * Start network node, or wait for it to start if already started.
     */
    private startNodeTask = pOnce(async (doJoin: boolean = true) => {
        this.startNodeCalled = true
        try {
            const node = await this.initNode()
            if (!this.destroySignal.isDestroyed()) {
                await node.start(doJoin)
            }

            if (this.destroySignal.isDestroyed()) {
                await node.stop()
            } else {
                this.eventEmitter.emit('start')
            }
            this.assertNotDestroyed()
            return node
        } finally {
            this.startNodeComplete = true
        }
    })

    startNode: () => Promise<unknown> = this.startNodeTask

    getNode: () => Promise<NetworkNodeStub> = this.startNodeTask

    async getNodeId(): Promise<string> {
        const node = await this.getNode()
        return node.getNodeId()
    }

    /**
     * Calls publish on node after starting it.
     * Basically a wrapper around: (await getNode()).publish(…)
     * but will be sync in case that node is already started.
     * Zalgo intentional. See below.
     */
    async publishToNode(streamMessage: StreamMessage, knownEntryPoints: PeerDescriptor[]): Promise<void> {
        // NOTE: function is intentionally not async for performance reasons.
        // Will call cachedNode.publish immediately if cachedNode is set.
        // Otherwise will wait for node to start.
        this.destroySignal.assertNotDestroyed()
        if (this.isStarting()) {
            // use .then instead of async/await so
            // this.cachedNode.publish call can be sync
            return this.startNodeTask().then((node) =>
                node.publish(streamMessage, knownEntryPoints)
            )
        }
        return this.cachedNode!.publish(streamMessage, knownEntryPoints)
    }
    
    async setProxies(
        streamPartId: StreamPartID,
        nodeDescriptors: JsonPeerDescriptor[],
        direction: ProxyDirection,
        connectionCount?: number
    ): Promise<void> {
        if (this.isStarting()) {
            await this.startNodeTask(false)
        }
        const peerDescriptors = nodeDescriptors.map(this.jsonToPeerDescriptor)
        await this.cachedNode!.setProxies(
            streamPartId,
            peerDescriptors,
            direction,
            () => this.authentication.getAddress(),
            connectionCount
        )
    }

    private isStarting(): boolean {
        return !this.cachedNode || !this.startNodeComplete
    }

    once<E extends keyof Events>(eventName: E, listener: Events[E]): void {
        this.eventEmitter.once(eventName, listener as any)
    }

    getEntryPoints(): PeerDescriptor[] {
        return entryPointTranslator(this.config.network.layer0!.entryPoints!)
    }
}
<|MERGE_RESOLUTION|>--- conflicted
+++ resolved
@@ -1,39 +1,19 @@
 /**
  * Wrap a network node.
  */
-<<<<<<< HEAD
+import { PeerDescriptor, PeerID } from '@streamr/dht'
+import { StreamMessage, StreamPartID } from '@streamr/protocol'
+import { NetworkNode, NetworkOptions, ProxyDirection } from '@streamr/trackerless-network'
+import { MetricsContext } from '@streamr/utils'
 import { inject, Lifecycle, scoped } from 'tsyringe'
 import EventEmitter from 'eventemitter3'
-import {
-    NetworkNode,
-    NetworkOptions,
-    ProxyDirection
-} from '@streamr/trackerless-network'
-import {
-    PeerDescriptor,
-    PeerID
-} from '@streamr/dht'
-import { MetricsContext } from '@streamr/utils'
-import { uuid } from './utils/uuid'
-import { pOnce } from './utils/promises'
-import { entryPointTranslator } from './utils/utils'
+import { Authentication, AuthenticationInjectionToken } from './Authentication'
 import { ConfigInjectionToken, StrictStreamrClientConfig, JsonPeerDescriptor } from './Config'
-import { StreamMessage, StreamPartID } from '@streamr/protocol'
 import { DestroySignal } from './DestroySignal'
-import { Authentication, AuthenticationInjectionToken } from './Authentication'
-=======
-import { createNetworkNode as _createNetworkNode, NetworkNodeOptions } from '@streamr/network-node'
-import { ProxyDirection, StreamMessage, StreamPartID } from '@streamr/protocol'
-import { MetricsContext } from '@streamr/utils'
-import EventEmitter from 'eventemitter3'
-import { inject, Lifecycle, scoped } from 'tsyringe'
-import { Authentication, AuthenticationInjectionToken } from './Authentication'
-import { ConfigInjectionToken, StrictStreamrClientConfig } from './Config'
-import { DestroySignal } from './DestroySignal'
-import { getTrackers } from './registry/trackerRegistry'
 import { pOnce } from './utils/promises'
 import { uuid } from './utils/uuid'
->>>>>>> 97d13477
+import { entryPointTranslator } from './utils/utils'
+
 
 // TODO should we make getNode() an internal method, and provide these all these services as client methods?
 /** @deprecated This in an internal interface */
