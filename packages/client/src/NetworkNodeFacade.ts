--- conflicted
+++ resolved
@@ -3,14 +3,8 @@
  */
 import { PeerDescriptor } from '@streamr/dht'
 import { StreamMessage, StreamPartID } from '@streamr/protocol'
-<<<<<<< HEAD
-import { NetworkNode, NetworkOptions, ProxyDirection, NodeId } from '@streamr/trackerless-network'
-import { MetricsContext } from '@streamr/utils'
-import { inject, Lifecycle, scoped } from 'tsyringe'
-=======
 import { createNetworkNode as createNetworkNode_, NetworkOptions, NodeID, ProxyDirection } from '@streamr/trackerless-network'
 import { EthereumAddress, MetricsContext } from '@streamr/utils'
->>>>>>> 2102ee5b
 import EventEmitter from 'eventemitter3'
 import { Lifecycle, inject, scoped } from 'tsyringe'
 import { Authentication, AuthenticationInjectionToken } from './Authentication'
@@ -47,12 +41,9 @@
         userId: EthereumAddress,
         connectionCount?: number
     ) => Promise<void>
-<<<<<<< HEAD
-    /** @internal */
-    findPeer: (id: NodeId) => Promise<PeerDescriptor | undefined>
-=======
+    /** @internal */
+    findPeer: (id: NodeID) => Promise<PeerDescriptor | undefined>
     isProxiedStreamPart(streamPartId: StreamPartID): boolean
->>>>>>> 2102ee5b
     setStreamPartEntryPoints: (streamPartId: StreamPartID, peerDescriptors: PeerDescriptor[]) => void
 }
 
