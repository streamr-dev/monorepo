/**
 * Wrap a network node.
 */
import { inject, Lifecycle, scoped } from 'tsyringe'
import EventEmitter from 'eventemitter3'
import { NetworkNodeOptions, createNetworkNode as _createNetworkNode } from 'streamr-network'
import { MetricsContext } from '@streamr/utils'
import { uuid } from './utils/uuid'
import { pOnce } from './utils/promises'
import { NetworkConfig, ConfigInjectionToken, TrackerRegistrySmartContract } from './Config'
import { StreamMessage, StreamPartID, ProxyDirection } from 'streamr-client-protocol'
import { DestroySignal } from './DestroySignal'
import { EthereumConfig, generateEthereumAccount, getMainnetProvider } from './Ethereum'
import { getTrackerRegistryFromContract } from './registry/getTrackerRegistryFromContract'
import { Authentication, AuthenticationInjectionToken } from './Authentication'
<<<<<<< HEAD
import { createSigners } from './utils/createSigners'
=======
import { toEthereumAddress } from '@streamr/utils'
>>>>>>> 9b300a82

// TODO should we make getNode() an internal method, and provide these all these services as client methods?
export interface NetworkNodeStub {
    getNodeId: () => string
    addMessageListener: (listener: (msg: StreamMessage) => void) => void
    removeMessageListener: (listener: (msg: StreamMessage) => void) => void
    subscribe: (streamPartId: StreamPartID) => void
    subscribeAndWaitForJoin: (streamPart: StreamPartID, timeout?: number) => Promise<number>
    waitForJoinAndPublish: (msg: StreamMessage, timeout?: number) => Promise<number>
    unsubscribe: (streamPartId: StreamPartID) => void
    publish: (streamMessage: StreamMessage) => void
    getStreamParts: () => Iterable<StreamPartID>
    getNeighbors: () => ReadonlyArray<string>
    getNeighborsForStreamPart: (streamPartId: StreamPartID) => ReadonlyArray<string>
    getRtt: (nodeId: string) => number | undefined
    setExtraMetadata: (metadata: Record<string, unknown>) => void
    getMetricsContext: () => MetricsContext
    hasStreamPart: (streamPartId: StreamPartID) => boolean
    hasProxyConnection: (streamPartId: StreamPartID, contactNodeId: string, direction: ProxyDirection) => boolean
    /** @internal */
    start: () => void
    /** @internal */
    stop: () => Promise<unknown>
    /** @internal */
    openProxyConnection: (streamPartId: StreamPartID, nodeId: string, direction: ProxyDirection, userId: string) => Promise<void>
    /** @internal */
    closeProxyConnection: (streamPartId: StreamPartID, nodeId: string, direction: ProxyDirection) => Promise<void>
}

export const getEthereumAddressFromNodeId = (nodeId: string): string => {
    const ETHERUM_ADDRESS_LENGTH = 42
    return nodeId.substring(0, ETHERUM_ADDRESS_LENGTH)
}

export interface Events {
    start: () => void
}

/**
 * The factory is used so that integration tests can replace the real network node with a fake instance
 */
/* eslint-disable class-methods-use-this */
@scoped(Lifecycle.ContainerScoped)
export class NetworkNodeFactory {
    createNetworkNode(opts: NetworkNodeOptions): NetworkNodeStub {
        return _createNetworkNode(opts)
    }
}

/**
 * Wrap a network node.
 * Lazily creates & starts node on first call to getNode().
 */
@scoped(Lifecycle.ContainerScoped)
export class NetworkNodeFacade {
    private cachedNode?: NetworkNodeStub
    private startNodeCalled = false
    private startNodeComplete = false
    private readonly networkConfig: NetworkConfig
    private readonly ethereumConfig: EthereumConfig
    private readonly eventEmitter: EventEmitter<Events>

    constructor(
        private destroySignal: DestroySignal,
        private networkNodeFactory: NetworkNodeFactory,
        @inject(AuthenticationInjectionToken) private authentication: Authentication,
        @inject(ConfigInjectionToken.Network) networkConfig: NetworkConfig,
        @inject(ConfigInjectionToken.Ethereum) ethereumConfig: EthereumConfig
    ) {
        this.networkConfig = networkConfig
        this.ethereumConfig = ethereumConfig
        this.eventEmitter = new EventEmitter<Events>()
        destroySignal.onDestroy.listen(this.destroy)
    }

    private assertNotDestroyed(): void {
        this.destroySignal.assertNotDestroyed()
    }

    private async getNormalizedNetworkOptions(): Promise<NetworkNodeOptions> {
        if ((this.networkConfig.trackers as TrackerRegistrySmartContract).contractAddress) {
            const trackerRegistry = await getTrackerRegistryFromContract({
                contractAddress: toEthereumAddress((this.networkConfig.trackers as TrackerRegistrySmartContract).contractAddress),
                jsonRpcProvider: getMainnetProvider(this.ethereumConfig)
            })
            return {
                ...this.networkConfig,
                trackers: trackerRegistry.getAllTrackers()
            }
        }
        return this.networkConfig as NetworkNodeOptions
    }

    private async initNode(): Promise<NetworkNodeStub> {
        this.assertNotDestroyed()
        if (this.cachedNode) { return this.cachedNode }

        let id = this.networkConfig.id
        if (id == null || id === '') {
            id = await this.generateId()
        } else if (!this.authentication.isAuthenticated()) {
            throw new Error(`cannot set explicit nodeId ${id} without authentication`)
        } else {
            const ethereumAddress = await this.authentication.getAddress()
            if (!id.toLowerCase().startsWith(ethereumAddress)) {
                throw new Error(`given node id ${id} not compatible with authenticated wallet ${ethereumAddress}`)
            }
        }

        const networkOptions = await this.getNormalizedNetworkOptions()
        const node = this.networkNodeFactory.createNetworkNode({
            disconnectionWaitTime: 200,
            ...networkOptions,
            id,
            metricsContext: new MetricsContext(),
            signers: createSigners(this.authentication)
        })

        if (!this.destroySignal.isDestroyed()) {
            this.cachedNode = node
        }

        return node
    }

    private async generateId(): Promise<string> {
        if (this.authentication.isAuthenticated()) {
            const address = await this.authentication.getAddress()
            return `${address}#${uuid()}`
        } else {
            return generateEthereumAccount().address
        }
    }

    /**
     * Stop network node, or wait for it to stop if already stopping.
     * Subsequent calls to getNode/start will fail.
     */
    private destroy = pOnce(async () => {
        const node = this.cachedNode
        this.cachedNode = undefined
        // stop node only if started or in progress
        if (node && this.startNodeCalled) {
            if (!this.startNodeComplete) {
                // wait for start to finish before stopping node
                const startNodeTask = this.startNodeTask()
                this.startNodeTask.reset() // allow subsequent calls to fail
                await startNodeTask
            }

            await node.stop()
        }
        this.startNodeTask.reset() // allow subsequent calls to fail
    })

    /**
     * Start network node, or wait for it to start if already started.
     */
    private startNodeTask = pOnce(async () => {
        this.startNodeCalled = true
        try {
            const node = await this.initNode()
            if (!this.destroySignal.isDestroyed()) {
                node.start()
            }

            if (this.destroySignal.isDestroyed()) {
                await node.stop()
            } else {
                this.eventEmitter.emit('start')
            }
            this.assertNotDestroyed()
            return node
        } finally {
            this.startNodeComplete = true
        }
    })

    startNode: () => Promise<unknown> = this.startNodeTask

    getNode: () => Promise<NetworkNodeStub> = this.startNodeTask

    async getNodeId(): Promise<string> {
        const node = await this.getNode()
        return node.getNodeId()
    }

    /**
     * Calls publish on node after starting it.
     * Basically a wrapper around: (await getNode()).publish(…)
     * but will be sync in case that node is already started.
     * Zalgo intentional. See below.
     */
    publishToNode(streamMessage: StreamMessage): void | Promise<void> {
        // NOTE: function is intentionally not async for performance reasons.
        // Will call cachedNode.publish immediately if cachedNode is set.
        // Otherwise will wait for node to start.
        this.destroySignal.assertNotDestroyed()
        if (this.isStarting()) {
            // use .then instead of async/await so
            // this.cachedNode.publish call can be sync
            return this.startNodeTask().then((node) => {
                return node.publish(streamMessage)
            })
        }
        return this.cachedNode!.publish(streamMessage)
    }

    async openProxyConnection(streamPartId: StreamPartID, nodeId: string, direction: ProxyDirection): Promise<void> {
        if (this.isStarting()) {
            await this.startNodeTask()
        }
        await this.cachedNode!.openProxyConnection(streamPartId, nodeId, direction, (await this.authentication.getAddress()))
    }

    async closeProxyConnection(streamPartId: StreamPartID, nodeId: string, direction: ProxyDirection): Promise<void> {
        if (this.isStarting()) {
            return
        }
        await this.cachedNode!.closeProxyConnection(streamPartId, nodeId, direction)
    }

    private isStarting(): boolean {
        return !this.cachedNode || !this.startNodeComplete
    }

    once<E extends keyof Events>(eventName: E, listener: Events[E]): void {
        this.eventEmitter.once(eventName, listener as any)
    }
}
<|MERGE_RESOLUTION|>--- conflicted
+++ resolved
@@ -4,7 +4,7 @@
 import { inject, Lifecycle, scoped } from 'tsyringe'
 import EventEmitter from 'eventemitter3'
 import { NetworkNodeOptions, createNetworkNode as _createNetworkNode } from 'streamr-network'
-import { MetricsContext } from '@streamr/utils'
+import { MetricsContext, toEthereumAddress } from '@streamr/utils'
 import { uuid } from './utils/uuid'
 import { pOnce } from './utils/promises'
 import { NetworkConfig, ConfigInjectionToken, TrackerRegistrySmartContract } from './Config'
@@ -13,11 +13,7 @@
 import { EthereumConfig, generateEthereumAccount, getMainnetProvider } from './Ethereum'
 import { getTrackerRegistryFromContract } from './registry/getTrackerRegistryFromContract'
 import { Authentication, AuthenticationInjectionToken } from './Authentication'
-<<<<<<< HEAD
 import { createSigners } from './utils/createSigners'
-=======
-import { toEthereumAddress } from '@streamr/utils'
->>>>>>> 9b300a82
 
 // TODO should we make getNode() an internal method, and provide these all these services as client methods?
 export interface NetworkNodeStub {
