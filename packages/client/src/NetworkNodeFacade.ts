--- conflicted
+++ resolved
@@ -14,18 +14,10 @@
 import { MetricsContext } from '@streamr/utils'
 import { uuid } from './utils/uuid'
 import { pOnce } from './utils/promises'
-<<<<<<< HEAD
 import { ConfigInjectionToken, StrictStreamrClientConfig, JsonPeerDescriptor } from './Config'
 import { StreamMessage, StreamPartID, ProxyDirection } from '@streamr/protocol'
 import { DestroySignal } from './DestroySignal'
 import { Authentication, AuthenticationInjectionToken } from './Authentication'
-=======
-import { ConfigInjectionToken, StrictStreamrClientConfig } from './Config'
-import { StreamMessage, StreamPartID, ProxyDirection } from '@streamr/protocol'
-import { DestroySignal } from './DestroySignal'
-import { Authentication, AuthenticationInjectionToken } from './Authentication'
-import { getTrackers } from './registry/trackerRegistry'
->>>>>>> c6c47b1c
 
 // TODO should we make getNode() an internal method, and provide these all these services as client methods?
 /** @deprecated This in an internal interface */
@@ -33,11 +25,11 @@
     getNodeId: () => string
     addMessageListener: (listener: (msg: StreamMessage) => void) => void
     removeMessageListener: (listener: (msg: StreamMessage) => void) => void
-    subscribe: (streamPartId: StreamPartID, entryPointDescriptor: PeerDescriptor) => void
-    subscribeAndWaitForJoin: (streamPart: StreamPartID, entryPointDescriptor: PeerDescriptor, timeout?: number) => Promise<number>
-    waitForJoinAndPublish: (msg: StreamMessage, entryPointDescriptor: PeerDescriptor, timeout?: number) => Promise<number>
+    subscribe: (streamPartId: StreamPartID, entryPointDescriptors: PeerDescriptor[]) => void
+    subscribeAndWaitForJoin: (streamPart: StreamPartID, entryPointDescriptors: PeerDescriptor[], timeout?: number) => Promise<number>
+    waitForJoinAndPublish: (msg: StreamMessage, entryPointDescriptors: PeerDescriptor[], timeout?: number) => Promise<number>
     unsubscribe: (streamPartId: StreamPartID) => void
-    publish: (streamMessage: StreamMessage, entryPointDescriptor: PeerDescriptor) => void
+    publish: (streamMessage: StreamMessage, entryPointDescriptors: PeerDescriptor[]) => void
     getStreamParts: () => StreamPartID[]
     getNeighbors: () => string[]
     getNeighborsForStreamPart: (streamPartId: StreamPartID) => ReadonlyArray<string>
@@ -51,14 +43,14 @@
     start: () => Promise<void>
     /** @internal */
     stop: () => Promise<void>
-    /** @internal */
-    setProxies: (
-        streamPartId: StreamPartID,
-        nodeIds: string[],
-        direction: ProxyDirection,
-        getUserId: () => Promise<string>,
-        connectionCount?: number
-    ) => Promise<void>
+    // /** @internal */
+    // setProxies: (
+    //     streamPartId: StreamPartID,
+    //     nodeIds: string[],
+    //     direction: ProxyDirection,
+    //     getUserId: () => Promise<string>,
+    //     connectionCount?: number
+    // ) => Promise<void>
 }
 
 export interface Events {
@@ -132,7 +124,6 @@
                 throw new Error(`given node id ${id} not compatible with authenticated wallet ${ethereumAddress}`)
             }
         }
-<<<<<<< HEAD
 
         return {
             layer0: {
@@ -144,13 +135,6 @@
                 ...this.config.network.networkNode,
                 id
             },
-=======
-        
-        return {
-            ...this.config.network,
-            id,
-            trackers: await getTrackers(this.config),
->>>>>>> c6c47b1c
             metricsContext: new MetricsContext()
         }
     }
@@ -235,34 +219,34 @@
         // Will call cachedNode.publish immediately if cachedNode is set.
         // Otherwise will wait for node to start.
         this.destroySignal.assertNotDestroyed()
-        const entryPoint = this.getEntryPoints()[0]
+        const entryPoints = this.getEntryPoints()
         if (this.isStarting()) {
             // use .then instead of async/await so
             // this.cachedNode.publish call can be sync
             return this.startNodeTask().then((node) => {
-                return node.publish(streamMessage, entryPoint)
+                return node.publish(streamMessage, entryPoints)
             })
         }
-        return this.cachedNode!.publish(streamMessage, entryPoint)
-    }
-
-    async setProxies(
-        streamPartId: StreamPartID,
-        nodeIds: string[],
-        direction: ProxyDirection,
-        connectionCount?: number
-    ): Promise<void> {
-        if (this.isStarting()) {
-            await this.startNodeTask()
-        }
-        await this.cachedNode!.setProxies(
-            streamPartId,
-            nodeIds,
-            direction,
-            () => this.authentication.getAddress(),
-            connectionCount
-        )
-    }
+        return this.cachedNode!.publish(streamMessage, entryPoints)
+    }
+    //
+    // async setProxies(
+    //     streamPartId: StreamPartID,
+    //     nodeIds: string[],
+    //     direction: ProxyDirection,
+    //     connectionCount?: number
+    // ): Promise<void> {
+    //     if (this.isStarting()) {
+    //         await this.startNodeTask()
+    //     }
+    //     await this.cachedNode!.setProxies(
+    //         streamPartId,
+    //         nodeIds,
+    //         direction,
+    //         () => this.authentication.getAddress(),
+    //         connectionCount
+    //     )
+    // }
 
     private isStarting(): boolean {
         return !this.cachedNode || !this.startNodeComplete
