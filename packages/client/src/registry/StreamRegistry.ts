--- conflicted
+++ resolved
@@ -33,13 +33,9 @@
 import { StreamRegistryCached } from './StreamRegistryCached'
 import { Authentication, AuthenticationInjectionToken } from '../Authentication'
 import { ContractFactory } from '../ContractFactory'
-<<<<<<< HEAD
 import { EthereumAddress, isENSName, Logger, toEthereumAddress } from '@streamr/utils'
 import { LoggerFactory } from '../utils/LoggerFactory'
-=======
-import { EthereumAddress, isENSName, toEthereumAddress } from '@streamr/utils'
 import { StreamFactory } from './../StreamFactory'
->>>>>>> accf8f8f
 
 /*
  * On-chain registry of stream metadata and permissions.
