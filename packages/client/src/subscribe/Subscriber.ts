import { inject, scoped, Lifecycle, delay } from 'tsyringe'
import { allSettledValues } from '../utils/promises'
import { SubscriptionSession } from './SubscriptionSession'
import { Subscription, SubscriptionOnMessage } from './Subscription'
import { StreamPartID } from 'streamr-client-protocol'
import { StreamIDBuilder } from '../StreamIDBuilder'
import { StreamDefinition } from '../types'
import { Resends } from './Resends'
import { GroupKeyStore } from '../encryption/GroupKeyStore'
import { SubscriberKeyExchange } from '../encryption/SubscriberKeyExchange'
import { NetworkNodeFacade } from '../NetworkNodeFacade'
import { StreamrClientEventEmitter } from '../events'
import { DestroySignal } from '../DestroySignal'
import { ConfigInjectionToken, StrictStreamrClientConfig } from '../Config'
import { StreamRegistryCached } from '../registry/StreamRegistryCached'
import { LoggerFactory } from '../utils/LoggerFactory'
import { Logger } from '@streamr/utils'

/**
 * Public Subscribe APIs
 */

@scoped(Lifecycle.ContainerScoped)
export class Subscriber {
    private readonly subSessions: Map<StreamPartID, SubscriptionSession<unknown>> = new Map()
    private readonly streamIdBuilder: StreamIDBuilder
    private readonly resends: Resends
    private readonly groupKeyStore: GroupKeyStore
    private readonly subscriberKeyExchange: SubscriberKeyExchange
    private readonly streamRegistryCached: StreamRegistryCached
    private readonly node: NetworkNodeFacade
    private readonly streamrClientEventEmitter: StreamrClientEventEmitter
    private readonly destroySignal: DestroySignal
    private readonly rootConfig: StrictStreamrClientConfig
    private readonly loggerFactory: LoggerFactory
    private readonly logger: Logger

    constructor(
        streamIdBuilder: StreamIDBuilder,
        resends: Resends,
        groupKeyStore: GroupKeyStore,
        subscriberKeyExchange: SubscriberKeyExchange,
        @inject(delay(() => StreamRegistryCached)) streamRegistryCached: StreamRegistryCached,
        node: NetworkNodeFacade,
        streamrClientEventEmitter: StreamrClientEventEmitter,
        destroySignal: DestroySignal,
        @inject(ConfigInjectionToken.Root) rootConfig: StrictStreamrClientConfig,
        @inject(LoggerFactory) loggerFactory: LoggerFactory,
    ) {
        this.streamIdBuilder = streamIdBuilder
        this.resends = resends
        this.groupKeyStore = groupKeyStore
        this.subscriberKeyExchange = subscriberKeyExchange
        this.streamRegistryCached = streamRegistryCached
        this.node = node
        this.streamrClientEventEmitter = streamrClientEventEmitter
        this.destroySignal = destroySignal
        this.rootConfig = rootConfig
        this.loggerFactory = loggerFactory
        this.logger = loggerFactory.createLogger(module)
    }

    async subscribe<T>(
        streamDefinition: StreamDefinition,
        onMessage?: SubscriptionOnMessage<T>
    ): Promise<Subscription<T>> {
        const streamPartId = await this.streamIdBuilder.toStreamPartID(streamDefinition)
        return this.subscribeTo(streamPartId, onMessage)
    }

    private async subscribeTo<T>(streamPartId: StreamPartID, onMessage?: SubscriptionOnMessage<T>): Promise<Subscription<T>> {
        const sub: Subscription<T> = await this.add(streamPartId)
        if (onMessage) {
            sub.useLegacyOnMessageHandler(onMessage)
        }
        return sub
    }

    getOrCreateSubscriptionSession<T>(streamPartId: StreamPartID): SubscriptionSession<T> {
        if (this.subSessions.has(streamPartId)) {
            return this.getSubscriptionSession<T>(streamPartId)!
        }
        const subSession = new SubscriptionSession<T>(
            streamPartId,
            this.resends,
            this.groupKeyStore,
            this.subscriberKeyExchange,
            this.streamRegistryCached,
            this.node,
            this.streamrClientEventEmitter,
            this.destroySignal,
            this.loggerFactory,
            this.rootConfig
        )

        this.subSessions.set(streamPartId, subSession as SubscriptionSession<unknown>)
        subSession.onRetired.listen(() => {
            this.subSessions.delete(streamPartId)
        })
        this.logger.debug('created new SubscriptionSession for stream part %s', streamPartId)
        return subSession
    }

    async addSubscription<T>(sub: Subscription<T>): Promise<Subscription<T>> {
        const subSession = this.getOrCreateSubscriptionSession<T>(sub.streamPartId)

        // add subscription to subSession
        try {
            await subSession.add(sub)
        } catch (err) {
            this.logger.debug('failed to add Subscription to SubscriptionSession, reason: %s', err)
            // clean up if fail
            await this.remove(sub)
            throw err
        }

        return sub
    }

    private async add<T>(streamPartId: StreamPartID): Promise<Subscription<T>> {
<<<<<<< HEAD
        const subSession = this.getOrCreateSubscriptionSession<T>(streamPartId)
        const sub = new Subscription<T>(subSession.streamPartId, this.destroySignal, this.loggerFactory)
=======
        const sub = new Subscription<T>(streamPartId, this.loggerFactory)
>>>>>>> b33a544f
        return this.addSubscription(sub)
    }

    private async remove(sub: Subscription<any>): Promise<void> {
        if (!sub) { return }
        const subSession = this.subSessions.get(sub.streamPartId)
        if (!subSession) {
            return
        }

        await subSession.remove(sub)
    }

    async unsubscribe(streamDefinitionOrSubscription?: StreamDefinition | Subscription): Promise<unknown> {
        if (streamDefinitionOrSubscription instanceof Subscription) {
            return this.remove(streamDefinitionOrSubscription)
        }
        return this.removeAll(streamDefinitionOrSubscription)
    }

    /**
     * Remove all subscriptions, optionally only those matching options.
     */
    private async removeAll(streamDefinition?: StreamDefinition): Promise<unknown> {
        const subs = !streamDefinition
            ? this.getAllSubscriptions()
            : await this.getSubscriptions(streamDefinition)
        return allSettledValues(subs.map((sub) => (
            this.remove(sub)
        )))
    }

    /**
     * Count all subscriptions.
     */
    countAll(): number {
        let count = 0
        this.subSessions.forEach((s) => {
            count += s.count()
        })
        return count
    }

    /**
     * Count all matching subscriptions.
     */
    // TODO rename this to something more specific?
    async count(streamDefinition?: StreamDefinition): Promise<number> {
        if (streamDefinition === undefined) { return this.countAll() }
        return (await this.getSubscriptions(streamDefinition)).length
    }

    /**
     * Get all subscriptions.
     */
    private getAllSubscriptions(): Subscription<unknown>[] {
        return [...this.subSessions.values()].reduce((o: Subscription<unknown>[], s: SubscriptionSession<unknown>) => {
            // @ts-expect-error private
            o.push(...s.subscriptions)
            return o
        }, [])
    }

    /**
     * Get subscription session for matching sub options.
     */
    getSubscriptionSession<T = unknown>(streamPartId: StreamPartID): SubscriptionSession<T> | undefined {
        const subSession = this.subSessions.get(streamPartId)
        if (!subSession) {
            return undefined
        }

        return subSession as SubscriptionSession<T>
    }

    countSubscriptionSessions(): number {
        return this.subSessions.size
    }

    async getSubscriptions(streamDefinition?: StreamDefinition): Promise<Subscription<unknown>[]> {
        if (!streamDefinition) {
            return this.getAllSubscriptions()
        }

        const results: SubscriptionSession<unknown>[] = []
        await Promise.all([...this.subSessions.values()].map(async (subSession) => {
            const isMatch = await this.streamIdBuilder.match(streamDefinition, subSession.streamPartId)
            if (isMatch) {
                results.push(subSession)
            }
        }))

        return results.flatMap((subSession) => ([
            // @ts-expect-error private
            ...subSession.subscriptions
        ]))
    }

    async stop(): Promise<void> {
        await this.removeAll()
    }
}<|MERGE_RESOLUTION|>--- conflicted
+++ resolved
@@ -118,12 +118,7 @@
     }
 
     private async add<T>(streamPartId: StreamPartID): Promise<Subscription<T>> {
-<<<<<<< HEAD
-        const subSession = this.getOrCreateSubscriptionSession<T>(streamPartId)
-        const sub = new Subscription<T>(subSession.streamPartId, this.destroySignal, this.loggerFactory)
-=======
-        const sub = new Subscription<T>(streamPartId, this.loggerFactory)
->>>>>>> b33a544f
+        const sub = new Subscription<T>(streamPartId, this.destroySignal, this.loggerFactory)
         return this.addSubscription(sub)
     }
 
