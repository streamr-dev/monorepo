--- conflicted
+++ resolved
@@ -65,12 +65,7 @@
         return sub
     }
 
-<<<<<<< HEAD
-    /** @internal */
     getOrCreateSubscriptionSession<T>(streamPartId: StreamPartID): SubscriptionSession<T> {
-=======
-    getOrCreateSubscriptionSession<T>(streamPartId: StreamPartID) {
->>>>>>> 7722f6e4
         if (this.subSessions.has(streamPartId)) {
             return this.getSubscriptionSession<T>(streamPartId)!
         }
@@ -178,12 +173,7 @@
         return subSession as SubscriptionSession<T>
     }
 
-<<<<<<< HEAD
-    /** @internal */
     countSubscriptionSessions(): number {
-=======
-    countSubscriptionSessions() {
->>>>>>> 7722f6e4
         return this.subSessions.size
     }
 
@@ -205,12 +195,7 @@
         ]))
     }
 
-<<<<<<< HEAD
-    /** @internal */
     async stop(): Promise<void> {
-=======
-    async stop() {
->>>>>>> 7722f6e4
         await this.removeAll()
     }
 }