--- conflicted
+++ resolved
@@ -1,11 +1,5 @@
-<<<<<<< HEAD
-import { StreamID, StreamMessage, StreamMessageType, StreamPartID } from '@streamr/protocol'
-import { NetworkNodeFacade, NetworkNodeStub } from '../NetworkNodeFacade'
-import { StreamStorageRegistry } from '../registry/StreamStorageRegistry'
-=======
 import { StreamMessage, StreamMessageType, StreamPartID } from '@streamr/protocol'
 import { NetworkNodeFacade, NetworkNodeStub } from '../NetworkNodeFacade'
->>>>>>> 99217e07
 import { Scaffold } from '../utils/Scaffold'
 import { Signal } from '../utils/Signal'
 import { MessagePipelineFactory } from './MessagePipelineFactory'
@@ -31,10 +25,6 @@
     constructor(
         streamPartId: StreamPartID,
         messagePipelineFactory: MessagePipelineFactory,
-<<<<<<< HEAD
-        streamStorageRegistry: StreamStorageRegistry,
-=======
->>>>>>> 99217e07
         node: NetworkNodeFacade,
     ) {
         this.streamPartId = streamPartId
@@ -42,12 +32,7 @@
         this.node = node
         this.onError = this.onError.bind(this)
         this.pipeline = messagePipelineFactory.createMessagePipeline({
-<<<<<<< HEAD
-            streamPartId,
-            getStorageNodes: (streamId: StreamID) => streamStorageRegistry.getStorageNodes(streamId)
-=======
             streamPartId
->>>>>>> 99217e07
         })
         this.pipeline.onError.listen(this.onError)
         this.pipeline
