/**
 * Makes OrderingUtil more compatible with use in pipeline.
 */
import { MessageRef, StreamMessage, StreamPartID } from '@streamr/protocol'
import { Logger } from '@streamr/utils'
import { StrictStreamrClientConfig } from '../Config'
import { LoggerFactory } from '../utils/LoggerFactory'
import { PushBuffer } from '../utils/PushBuffer'
import { MessageStream } from './MessageStream'
import { Resends } from './Resends'
import { MsgChainContext } from './ordering/OrderedMsgChain'
import OrderingUtil from './ordering/OrderingUtil'

/**
 * Wraps OrderingUtil into a PushBuffer.
 * Implements gap filling
 */
export class OrderMessages {

    private done = false
    private inputClosed = false
    private enabled = true
    private readonly resendStreams = new Set<MessageStream>() // holds outstanding resends for cleanup
    private readonly outBuffer = new PushBuffer<StreamMessage>()
    private readonly orderingUtil: OrderingUtil
    private readonly config: StrictStreamrClientConfig
    private readonly resends: Resends
    private readonly streamPartId: StreamPartID
    private readonly logger: Logger

    constructor(
        config: StrictStreamrClientConfig,
        resends: Resends,
        streamPartId: StreamPartID,
        loggerFactory: LoggerFactory
    ) {
        this.config = config
        this.resends = resends
        this.streamPartId = streamPartId
        this.logger = loggerFactory.createLogger(module)
        this.onOrdered = this.onOrdered.bind(this)
        this.onGap = this.onGap.bind(this)
        this.maybeClose = this.maybeClose.bind(this)
<<<<<<< HEAD
        const { gapFillTimeout, retryResendAfter, maxGapRequests, orderMessages, gapFill, gapFillStrategy } = this.config
=======
        const { gapFillTimeout, retryResendAfter, maxGapRequests, gapFill } = this.config
>>>>>>> 7086dc09
        this.enabled = gapFill && (maxGapRequests > 0)
        this.orderingUtil = new OrderingUtil(
            this.streamPartId,
            this.onOrdered,
            this.onGap,
            () => this.maybeClose(),
            () => this.maybeClose(), // probably noop, TODO: handle gapfill errors without closing stream or logging
            gapFillTimeout,
            retryResendAfter,
            this.enabled ? maxGapRequests : 0,
            gapFillStrategy === 'light'
        )
    }

    async onGap(from: MessageRef, to: MessageRef, context: MsgChainContext): Promise<void> {
        if (this.done || !this.enabled) { return }
        this.logger.debug('Encountered gap', {
            streamPartId: this.streamPartId,
            context,
            from,
            to,
        })

        let resendMessageStream!: MessageStream

        try {
            resendMessageStream = await this.resends.range(this.streamPartId, {
                fromTimestamp: from.timestamp,
                toTimestamp: to.timestamp,
                fromSequenceNumber: from.sequenceNumber,
                toSequenceNumber: to.sequenceNumber,
                publisherId: context.publisherId,
                msgChainId: context.msgChainId,
            }, true)
            resendMessageStream.onFinally.listen(() => {
                this.resendStreams.delete(resendMessageStream)
            })
            this.resendStreams.add(resendMessageStream)
            if (this.done) { return }

            for await (const streamMessage of resendMessageStream.getStreamMessages()) {
                if (this.done) { return }
                this.orderingUtil.add(streamMessage)
            }
        } catch (err) {
            if (this.done) { return }

            if (err.code === 'NO_STORAGE_NODES') {
                // ignore NO_STORAGE_NODES errors
                // if stream has no storage we can't do resends
                this.enabled = false
                this.orderingUtil.disable()
            } else {
                this.outBuffer.endWrite(err)
            }
        } finally {
            if (resendMessageStream != null) {
                this.resendStreams.delete(resendMessageStream)
            }
        }
    }

    onOrdered(orderedMessage: StreamMessage): void {
        if (this.outBuffer.isDone() || this.done) {
            return
        }

        this.outBuffer.push(orderedMessage)
    }

    stop(): void {
        this.done = true
    }

    private maybeClose(): void {
        // we can close when:
        // input has closed (i.e. all messages sent)
        // AND
        // no gaps are pending
        // AND
        // gaps have been filled or failed
        // NOTE ordering util cannot have gaps if queue is empty
        if (this.inputClosed && this.orderingUtil.isEmpty()) {
            this.outBuffer.endWrite()
        }
    }

    private async addToOrderingUtil(src: AsyncGenerator<StreamMessage>): Promise<void> {
        try {
            for await (const msg of src) {
                this.orderingUtil.add(msg)
            }
            this.inputClosed = true
            this.maybeClose()
        } catch (err) {
            this.outBuffer.endWrite(err)
        }
    }

    transform(): (src: AsyncGenerator<StreamMessage, any, unknown>) => AsyncGenerator<StreamMessage> {
        return async function* Transform(this: OrderMessages, src: AsyncGenerator<StreamMessage>) {
            try {
                this.addToOrderingUtil(src)
                yield* this.outBuffer
            } finally {
                this.done = true
                this.orderingUtil.clearGaps()
                this.resendStreams.forEach((s) => s.end())
                this.resendStreams.clear()
                this.orderingUtil.clearGaps()
            }
        }.bind(this)
    }
}<|MERGE_RESOLUTION|>--- conflicted
+++ resolved
@@ -41,11 +41,7 @@
         this.onOrdered = this.onOrdered.bind(this)
         this.onGap = this.onGap.bind(this)
         this.maybeClose = this.maybeClose.bind(this)
-<<<<<<< HEAD
-        const { gapFillTimeout, retryResendAfter, maxGapRequests, orderMessages, gapFill, gapFillStrategy } = this.config
-=======
-        const { gapFillTimeout, retryResendAfter, maxGapRequests, gapFill } = this.config
->>>>>>> 7086dc09
+        const { gapFillTimeout, retryResendAfter, maxGapRequests, gapFill, gapFillStrategy } = this.config
         this.enabled = gapFill && (maxGapRequests > 0)
         this.orderingUtil = new OrderingUtil(
             this.streamPartId,
