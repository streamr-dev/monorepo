import { StreamMessage } from '@streamr/protocol'
import OrderedMsgChain, { GapHandler, MessageHandler, MsgChainEmitter } from './OrderedMsgChain'
import { EthereumAddress } from '@streamr/utils'

export default class OrderingUtil extends MsgChainEmitter {
    inOrderHandler: MessageHandler
    gapHandler: GapHandler
<<<<<<< HEAD
    propagationTimeout?: number
    resendTimeout?: number
    maxGapRequests?: number
    lighterGapFill?: boolean
=======
    gapFillTimeout: number
    retryResendAfter: number
    maxGapRequests: number
>>>>>>> a0447f56
    orderedChains: Record<string, OrderedMsgChain>

    constructor(
        inOrderHandler: MessageHandler,
        gapHandler: GapHandler,
<<<<<<< HEAD
        propagationTimeout?: number,
        resendTimeout?: number,
        maxGapRequests?: number,
        lighterGapFill?: boolean
=======
        gapFillTimeout: number,
        retryResendAfter: number,
        maxGapRequests: number
>>>>>>> a0447f56
    ) {
        super()
        this.inOrderHandler = inOrderHandler
        this.gapHandler = gapHandler
        this.gapFillTimeout = gapFillTimeout
        this.retryResendAfter = retryResendAfter
        this.maxGapRequests = maxGapRequests
        this.lighterGapFill = lighterGapFill
        this.orderedChains = {}
    }

    add(unorderedStreamMessage: StreamMessage): void {
        const chain = this.getChain(unorderedStreamMessage.getPublisherId(), unorderedStreamMessage.getMsgChainId())
        chain.add(unorderedStreamMessage)
    }

    private getChain(publisherId: EthereumAddress, msgChainId: string): OrderedMsgChain {
        const key = publisherId + msgChainId
        if (!this.orderedChains[key]) {
            const chain = new OrderedMsgChain(
<<<<<<< HEAD
                publisherId,
                msgChainId,
                this.inOrderHandler,
                this.gapHandler,
                this.propagationTimeout,
                this.resendTimeout,
                this.maxGapRequests,
                this.lighterGapFill
=======
                publisherId, msgChainId, this.inOrderHandler, this.gapHandler,
                this.gapFillTimeout, this.retryResendAfter, this.maxGapRequests
>>>>>>> a0447f56
            )
            chain.on('error', (...args) => this.emit('error', ...args))
            chain.on('skip', (...args) => this.emit('skip', ...args))
            chain.on('drain', (...args) => this.emit('drain', ...args))
            this.orderedChains[key] = chain

        }
        return this.orderedChains[key]
    }

    markMessageExplicitly(streamMessage: StreamMessage): void {
        const chain = this.getChain(streamMessage.getPublisherId(), streamMessage.getMsgChainId())
        chain.markMessageExplicitly(streamMessage)
    }

    isEmpty(): boolean {
        return Object.values(this.orderedChains).every((chain) => (
            chain.isEmpty()
        ))
    }

    clearGaps(): void {
        Object.values(this.orderedChains).forEach((chain) => {
            chain.clearGap()
        })
    }

    disable(): void {
        this.maxGapRequests = 0
        Object.values(this.orderedChains).forEach((chain) => {
            chain.disable()
        })
    }
}<|MERGE_RESOLUTION|>--- conflicted
+++ resolved
@@ -5,31 +5,19 @@
 export default class OrderingUtil extends MsgChainEmitter {
     inOrderHandler: MessageHandler
     gapHandler: GapHandler
-<<<<<<< HEAD
-    propagationTimeout?: number
-    resendTimeout?: number
-    maxGapRequests?: number
-    lighterGapFill?: boolean
-=======
     gapFillTimeout: number
     retryResendAfter: number
     maxGapRequests: number
->>>>>>> a0447f56
+    lighterGapFill: boolean
     orderedChains: Record<string, OrderedMsgChain>
 
     constructor(
         inOrderHandler: MessageHandler,
         gapHandler: GapHandler,
-<<<<<<< HEAD
-        propagationTimeout?: number,
-        resendTimeout?: number,
-        maxGapRequests?: number,
-        lighterGapFill?: boolean
-=======
         gapFillTimeout: number,
         retryResendAfter: number,
-        maxGapRequests: number
->>>>>>> a0447f56
+        maxGapRequests: number,
+        lighterGapFill: boolean
     ) {
         super()
         this.inOrderHandler = inOrderHandler
@@ -50,19 +38,14 @@
         const key = publisherId + msgChainId
         if (!this.orderedChains[key]) {
             const chain = new OrderedMsgChain(
-<<<<<<< HEAD
                 publisherId,
                 msgChainId,
                 this.inOrderHandler,
                 this.gapHandler,
-                this.propagationTimeout,
-                this.resendTimeout,
+                this.gapFillTimeout,
+                this.retryResendAfter,
                 this.maxGapRequests,
                 this.lighterGapFill
-=======
-                publisherId, msgChainId, this.inOrderHandler, this.gapHandler,
-                this.gapFillTimeout, this.retryResendAfter, this.maxGapRequests
->>>>>>> a0447f56
             )
             chain.on('error', (...args) => this.emit('error', ...args))
             chain.on('skip', (...args) => this.emit('skip', ...args))
