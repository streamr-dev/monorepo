--- conflicted
+++ resolved
@@ -2,16 +2,6 @@
 import { EthereumAddress } from '@streamr/utils'
 import { GapHandler, MessageHandler, OnDrain, OnError, OrderedMsgChain } from './OrderedMsgChain'
 
-<<<<<<< HEAD
-export default class OrderingUtil extends MsgChainEmitter {
-    inOrderHandler: MessageHandler
-    gapHandler: GapHandler
-    gapFillTimeout: number
-    retryResendAfter: number
-    maxGapRequests: number
-    dropSubsequentGapsOnFailedGapFill: boolean
-    orderedChains: Record<string, OrderedMsgChain>
-=======
 export default class OrderingUtil {
 
     private maxGapRequests: number
@@ -23,7 +13,7 @@
     private readonly onError: OnError
     private readonly gapFillTimeout: number
     private readonly retryResendAfter: number
->>>>>>> 7086dc09
+    private readonly dropSubsequentGapsOnFailedGapFill: boolean
 
     constructor(
         streamPartId: StreamPartID,
@@ -57,19 +47,13 @@
         const key = publisherId + msgChainId
         if (!this.orderedChains[key]) {
             const chain = new OrderedMsgChain(
-<<<<<<< HEAD
-                publisherId,
-                msgChainId,
+                { streamPartId: this.streamPartId, publisherId, msgChainId },
                 this.inOrderHandler,
-                this.gapHandler,
+                this.gapHandler, this.onDrain, this.onError,
                 this.gapFillTimeout,
                 this.retryResendAfter,
                 this.maxGapRequests,
                 this.dropSubsequentGapsOnFailedGapFill
-=======
-                { streamPartId: this.streamPartId, publisherId, msgChainId }, this.inOrderHandler, this.gapHandler, this.onDrain, this.onError,
-                this.gapFillTimeout, this.retryResendAfter, this.maxGapRequests
->>>>>>> 7086dc09
             )
             this.orderedChains[key] = chain
 
