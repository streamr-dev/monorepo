--- conflicted
+++ resolved
@@ -2,7 +2,6 @@
 import { EncryptionUtil, DecryptError } from '../encryption/EncryptionUtil'
 import { StreamRegistryCached } from '../registry/StreamRegistryCached'
 import { DestroySignal } from '../DestroySignal'
-import { inject } from 'tsyringe'
 import { GroupKey } from '../encryption/GroupKey'
 import { Logger } from '@streamr/utils'
 import { LoggerFactory } from '../utils/LoggerFactory'
@@ -10,36 +9,20 @@
 
 export class Decrypt {
 
-    private groupKeyStore: GroupKeyStore
-    private keyExchange: SubscriberKeyExchange
+    private groupKeyManager: GroupKeyManager
     private streamRegistryCached: StreamRegistryCached
     private destroySignal: DestroySignal
-    private eventEmitter: StreamrClientEventEmitter
-    private config: Pick<StrictStreamrClientConfig, 'decryption'>    
     private readonly logger: Logger
 
     constructor(
-<<<<<<< HEAD
-        private readonly groupKeyManager: GroupKeyManager,
-        private streamRegistryCached: StreamRegistryCached,
-        private destroySignal: DestroySignal,
-        @inject(LoggerFactory) loggerFactory: LoggerFactory,
-=======
-        groupKeyStore: GroupKeyStore,
-        keyExchange: SubscriberKeyExchange,
+        groupKeyManager: GroupKeyManager,
         streamRegistryCached: StreamRegistryCached,
         destroySignal: DestroySignal,
-        @inject(LoggerFactory) loggerFactory: LoggerFactory,
-        @inject(StreamrClientEventEmitter) eventEmitter: StreamrClientEventEmitter,
-        @inject(ConfigInjectionToken) config: Pick<StrictStreamrClientConfig, 'decryption'>
->>>>>>> 5c6ac0bb
+        loggerFactory: LoggerFactory,
     ) {
-        this.groupKeyStore = groupKeyStore
-        this.keyExchange = keyExchange
+        this.groupKeyManager = groupKeyManager
         this.streamRegistryCached = streamRegistryCached
         this.destroySignal = destroySignal
-        this.eventEmitter = eventEmitter
-        this.config = config
         this.logger = loggerFactory.createLogger(module)
         this.decrypt = this.decrypt.bind(this)
     }
