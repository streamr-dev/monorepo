--- conflicted
+++ resolved
@@ -18,10 +18,7 @@
 import { StreamDefinition } from '../types'
 import { StreamEndpointsCached } from '../StreamEndpointsCached'
 import { random, range } from 'lodash'
-<<<<<<< HEAD
 import { ConfigInjectionToken, StrictStreamrClientConfig } from '../Config'
-=======
->>>>>>> 42ce7600
 
 const MIN_SEQUENCE_NUMBER_VALUE = 0
 
@@ -174,11 +171,7 @@
             throw err
         }
 
-<<<<<<< HEAD
-        const nodeAddress = nodeAddresses[random(0, nodeAddresses.length)]
-=======
         const nodeAddress = nodeAddresses[random(0, nodeAddresses.length - 1)]
->>>>>>> 42ce7600
         const nodeUrl = await this.storageNodeRegistry.getStorageNodeUrl(nodeAddress)
         const url = createUrl(nodeUrl, endpointSuffix, streamPartId, query)
         const messageStream = SubscribePipeline<T>(
