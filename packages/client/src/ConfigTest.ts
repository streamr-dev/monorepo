function toNumber(value: any): number | undefined {
    return (value !== undefined) ? Number(value) : undefined
}

const sideChainConfig = {
    name: 'streamr',
<<<<<<< HEAD
    rpcs: [{
        url: process.env.SIDECHAIN_URL || `http://${process.env.STREAMR_DOCKER_DEV_HOST || '10.200.10.1'}:8546`,
        timeout: toNumber(process.env.TEST_TIMEOUT),
    }]
=======
    url: process.env.SIDECHAIN_URL || `http://${process.env.STREAMR_DOCKER_DEV_HOST || '10.200.10.1'}:8546`,
    timeout: toNumber(process.env.TEST_TIMEOUT) ?? 30 * 1000,
>>>>>>> c68d221c
}

/**
 * Streamr client constructor options that work in the test environment
 */
export default {
    auth: {
        privateKey: process.env.ETHEREUM_PRIVATE_KEY || '0xe5af7834455b7239881b85be89d905d6881dcb4751063897f12be1b0dd546bdb',
    },
    theGraphUrl: `http://${process.env.STREAMR_DOCKER_DEV_HOST || '10.200.10.1'}:8000/subgraphs/name/streamr-dev/network-contracts`,
    restUrl: process.env.REST_URL || `http://${process.env.STREAMR_DOCKER_DEV_HOST || 'localhost'}/api/v2`,
    streamrNodeAddress: '0xFCAd0B19bB29D4674531d6f115237E16AfCE377c',
    tokenAddress: process.env.TOKEN_ADDRESS || '0xbAA81A0179015bE47Ad439566374F2Bae098686F',
    tokenSidechainAddress: process.env.TOKEN_ADDRESS_SIDECHAIN || '0x73Be21733CC5D08e1a14Ea9a399fb27DB3BEf8fF',
    withdrawServerUrl: process.env.WITHDRAW_SERVER_URL || 'http://localhost:3000',
    binanceAdapterAddress: process.env.BINANCE_ADAPTER || '0xdc5F6368cd31330adC259386e78604a5E29E9415',
    streamRegistryChainAddress: '0x6cCdd5d866ea766f6DF5965aA98DeCCD629ff222',
    streamStorageRegistryChainAddress: '0xd04af489677001444280366Dd0885B03dAaDe71D',
    storageNodeRegistryChainAddress: '0x231b810D98702782963472e1D60a25496999E75D',
    dataUnion: {
        factoryMainnetAddress: process.env.DU_FACTORY_MAINNET || '0x4bbcBeFBEC587f6C4AF9AF9B48847caEa1Fe81dA',
        factorySidechainAddress: process.env.DU_FACTORY_SIDECHAIN || '0x4A4c4759eb3b7ABee079f832850cD3D0dC48D927',
        templateMainnetAddress: process.env.DU_TEMPLATE_MAINNET || '0x7bFBAe10AE5b5eF45e2aC396E0E605F6658eF3Bc',
        templateSidechainAddress: process.env.DU_TEMPLATE_SIDECHAIN || '0x36afc8c9283CC866b8EB6a61C6e6862a83cd6ee8',
    },
    network: {
        trackers: [
            {
                id: '0xb9e7cEBF7b03AE26458E32a059488386b05798e8',
                ws: `ws://${process.env.STREAMR_DOCKER_DEV_HOST || '127.0.0.1'}:30301`,
                http: `http://${process.env.STREAMR_DOCKER_DEV_HOST || '127.0.0.1'}:30301`
            }, {
                id: '0x0540A3e144cdD81F402e7772C76a5808B71d2d30',
                ws: `ws://${process.env.STREAMR_DOCKER_DEV_HOST || '127.0.0.1'}:30302`,
                http: `http://${process.env.STREAMR_DOCKER_DEV_HOST || '127.0.0.1'}:30302`
            }, {
                id: '0xf2C195bE194a2C91e93Eacb1d6d55a00552a85E2',
                ws: `ws://${process.env.STREAMR_DOCKER_DEV_HOST || '127.0.0.1'}:30303`,
                http: `http://${process.env.STREAMR_DOCKER_DEV_HOST || '127.0.0.1'}:30303`
            }
        ],
    },
    mainChainRPCs: {
        name: 'dev_ethereum',
<<<<<<< HEAD
        rpcs: [{
            url: process.env.ETHEREUM_SERVER_URL || `http://${process.env.STREAMR_DOCKER_DEV_HOST || '10.200.10.1'}:8545`,
            timeout: toNumber(process.env.TEST_TIMEOUT)
        }]
=======
        url: process.env.ETHEREUM_SERVER_URL || `http://${process.env.STREAMR_DOCKER_DEV_HOST || '10.200.10.1'}:8545`,
        timeout: toNumber(process.env.TEST_TIMEOUT) ?? 30 * 1000,
>>>>>>> c68d221c
    },
    streamRegistryChainRPCs: sideChainConfig,
    dataUnionChainRPCs: sideChainConfig,
    autoConnect: false,
    autoDisconnect: false,
    maxRetries: 2,
    _timeouts: {
        theGraph: {
            timeout: 10 * 1000,
            retryInterval: 500
        },
        storageNode: {
            timeout: 30 * 1000,
            retryInterval: 500
        },
        jsonRpc: {
            timeout: 20 * 1000,
            retryInterval: 500
        },
        httpFetchTimeout: 30 * 1000
    }
}

export const DOCKER_DEV_STORAGE_NODE = '0xde1112f631486CfC759A50196853011528bC5FA0'<|MERGE_RESOLUTION|>--- conflicted
+++ resolved
@@ -4,15 +4,10 @@
 
 const sideChainConfig = {
     name: 'streamr',
-<<<<<<< HEAD
     rpcs: [{
         url: process.env.SIDECHAIN_URL || `http://${process.env.STREAMR_DOCKER_DEV_HOST || '10.200.10.1'}:8546`,
-        timeout: toNumber(process.env.TEST_TIMEOUT),
+        timeout: toNumber(process.env.TEST_TIMEOUT) ?? 30 * 1000,
     }]
-=======
-    url: process.env.SIDECHAIN_URL || `http://${process.env.STREAMR_DOCKER_DEV_HOST || '10.200.10.1'}:8546`,
-    timeout: toNumber(process.env.TEST_TIMEOUT) ?? 30 * 1000,
->>>>>>> c68d221c
 }
 
 /**
@@ -57,15 +52,10 @@
     },
     mainChainRPCs: {
         name: 'dev_ethereum',
-<<<<<<< HEAD
         rpcs: [{
             url: process.env.ETHEREUM_SERVER_URL || `http://${process.env.STREAMR_DOCKER_DEV_HOST || '10.200.10.1'}:8545`,
-            timeout: toNumber(process.env.TEST_TIMEOUT)
+            timeout: toNumber(process.env.TEST_TIMEOUT) ?? 30 * 1000
         }]
-=======
-        url: process.env.ETHEREUM_SERVER_URL || `http://${process.env.STREAMR_DOCKER_DEV_HOST || '10.200.10.1'}:8545`,
-        timeout: toNumber(process.env.TEST_TIMEOUT) ?? 30 * 1000,
->>>>>>> c68d221c
     },
     streamRegistryChainRPCs: sideChainConfig,
     dataUnionChainRPCs: sideChainConfig,
