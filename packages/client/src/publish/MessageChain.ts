--- conflicted
+++ resolved
@@ -42,11 +42,7 @@
     private readonly msgChainId: string
     private prevMsgRef?: MessageRef
 
-<<<<<<< HEAD
-    constructor(streamPartId: StreamPartID, publisherId: EthereumAddress, msgChainId = randomString(20)) {
-=======
-    constructor(streamPartId: StreamPartID, { publisherId, msgChainId = createRandomMsgChainId() }: MessageChainOptions) {
->>>>>>> 5de6d442
+    constructor(streamPartId: StreamPartID, publisherId: EthereumAddress, msgChainId = createRandomMsgChainId()) {
         [this.streamId, this.streamPartition] = StreamPartIDUtils.getStreamIDAndPartition(streamPartId)
         this.publisherId = publisherId
         this.msgChainId = msgChainId
