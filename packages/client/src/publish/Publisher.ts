--- conflicted
+++ resolved
@@ -49,18 +49,9 @@
         this.publishQueue = pipeline.publishQueue
     }
 
-<<<<<<< HEAD
-    /** @internal */
-    async validateAndPublishStreamMessage<T>(streamMessage: StreamMessage<T>) {
-        // await this.validator.validate(streamMessage)
-        await this.node.publishToNode(streamMessage)
-    }
-
     /**
      * @category Important
      */
-=======
->>>>>>> 9438e18d
     async publish<T>(
         streamDefinition: StreamDefinition,
         content: T,
