--- conflicted
+++ resolved
@@ -3,12 +3,8 @@
     createSignaturePayload,
     EncryptedGroupKey,
     EncryptionType,
-<<<<<<< HEAD
-=======
     MessageID,
     MessageRef,
-    SignatureType,
->>>>>>> 7f4352be
     StreamID,
     StreamMessage,
     StreamMessageOptions
