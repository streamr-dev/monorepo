import { random } from 'lodash'
<<<<<<< HEAD
import { EncryptedGroupKey, EncryptionType, StreamID, StreamMessage, toStreamPartID } from 'streamr-client-protocol'
=======
import { 
    createSignaturePayload,
    EncryptedGroupKey,
    EncryptionType,
    SignatureType,
    StreamID,
    StreamMessage,
    StreamMessageOptions,
    toStreamPartID 
} from 'streamr-client-protocol'
>>>>>>> 56cd94af
import { EncryptionUtil } from '../encryption/EncryptionUtil'
import { GroupKeyId } from '../encryption/GroupKey'
import { createRandomMsgChainId, MessageChain } from './MessageChain'
import { MessageMetadata } from './Publisher'
<<<<<<< HEAD
import { EthereumAddress, keyToArrayIndex } from '@streamr/utils'
import { GroupKeySequence } from './GroupKeyQueue'
=======
import { keyToArrayIndex } from '@streamr/utils'
import { GroupKeyQueue } from './GroupKeyQueue'
>>>>>>> 56cd94af
import { Mapping } from '../utils/Mapping'
import { Authentication } from '../Authentication'
import { StreamRegistryCached } from '../registry/StreamRegistryCached'

export interface MessageFactoryOptions {
    streamId: StreamID
    authentication: Authentication
    streamRegistry: Pick<StreamRegistryCached, 'getStream' | 'isPublic' | 'isStreamPublisher'>
    groupKeyQueue: GroupKeyQueue
}

export const createSignedMessage = async <T>(
    opts: Omit<StreamMessageOptions<T>, 'signature' | 'signatureType' | 'content'> 
    & { serializedContent: string, authentication: Authentication }
): Promise<StreamMessage<T>> => {
    const signature = await opts.authentication.createMessageSignature(createSignaturePayload({
        signatureType: SignatureType.ETH,
        messageId: opts.messageId,
        serializedContent: opts.serializedContent,
        prevMsgRef: opts.prevMsgRef ?? undefined,
        newGroupKey: opts.newGroupKey ?? undefined
    }))
    return new StreamMessage<T>({
        ...opts,
        signatureType: SignatureType.ETH,
        signature,
        content: opts.serializedContent,
    })
}

export class MessageFactory {

    private readonly streamId: StreamID
    private readonly authentication: Authentication
    private defaultPartition: number | undefined
    private readonly defaultMessageChainIds: Mapping<[partition: number], string>
    private readonly messageChains: Mapping<[partition: number, msgChainId: string], MessageChain>
    private readonly streamRegistry: Pick<StreamRegistryCached, 'getStream' | 'isPublic' | 'isStreamPublisher'>
    private readonly groupKeyQueue: GroupKeyQueue

    constructor(opts: MessageFactoryOptions) {
        this.streamId = opts.streamId
        this.authentication = opts.authentication
        this.streamRegistry = opts.streamRegistry
        this.groupKeyQueue = opts.groupKeyQueue
        this.defaultMessageChainIds = new Mapping(async (_partition: number) => {
            return createRandomMsgChainId()
        })
        this.messageChains = new Mapping(async (partition: number, msgChainId: string) => {
            const publisherId = await this.authentication.getAddress()
            return new MessageChain(toStreamPartID(this.streamId, partition), publisherId, msgChainId)
        })
    }

    /* eslint-disable padding-line-between-statements */
    async createMessage<T>(
        content: T,
        metadata: MessageMetadata & { timestamp: number },
        explicitPartition?: number
    ): Promise<StreamMessage<T>> {
        const publisherId = await this.authentication.getAddress()
        const isPublisher = await this.streamRegistry.isStreamPublisher(this.streamId, publisherId)
        if (!isPublisher) {
            throw new Error(`${publisherId} is not a publisher on stream ${this.streamId}`)
        }

        const partitionCount = (await this.streamRegistry.getStream(this.streamId)).partitions
        let partition
        if (explicitPartition !== undefined) {
            if ((explicitPartition < 0 || explicitPartition >= partitionCount)) {
                throw new Error(`Partition ${explicitPartition} is out of range (0..${partitionCount - 1})`)
            }
            if (metadata.partitionKey !== undefined) {
                throw new Error('Invalid combination of "partition" and "partitionKey"')
            }
            partition = explicitPartition
        } else {
            partition = (metadata.partitionKey !== undefined)
                ? keyToArrayIndex(partitionCount, metadata.partitionKey)
                : this.getDefaultPartition(partitionCount)
        }

        const chain = await this.messageChains.get(
            partition,
            metadata.msgChainId ?? await this.defaultMessageChainIds.get(partition)
        )
        const [messageId, prevMsgRef] = chain.add(metadata.timestamp)

        const encryptionType = (await this.streamRegistry.isPublic(this.streamId)) ? EncryptionType.NONE : EncryptionType.AES
        let groupKeyId: GroupKeyId | undefined
        let newGroupKey: EncryptedGroupKey | undefined
        let serializedContent = JSON.stringify(content)
        if (encryptionType === EncryptionType.AES) {
            const keySequence = await this.groupKeyQueue.useGroupKey()
            serializedContent = EncryptionUtil.encryptWithAES(Buffer.from(serializedContent, 'utf8'), keySequence.current.data)
            groupKeyId = keySequence.current.id
            if (keySequence.next !== undefined) {
                newGroupKey = keySequence.current.encryptNextGroupKey(keySequence.next)
            }
        }

        return createSignedMessage<T>({
            messageId,
            serializedContent,
            prevMsgRef,
            encryptionType,
            groupKeyId,
            newGroupKey,
            authentication: this.authentication
        })
    }

    private getDefaultPartition(partitionCount: number): number {
        // we want to (re-)select a random partition in these two situations
        // 1) this is the first publish, and we have not yet selected any partition (the most typical case)
        // 2) the partition count may have decreased since we initially selected a random partitions, and it
        //    is now out-of-range (very rare case)
        if ((this.defaultPartition === undefined) || (this.defaultPartition >= partitionCount)) {
            this.defaultPartition = random(partitionCount - 1)
        }
        return this.defaultPartition
    }
}<|MERGE_RESOLUTION|>--- conflicted
+++ resolved
@@ -1,8 +1,5 @@
 import { random } from 'lodash'
-<<<<<<< HEAD
-import { EncryptedGroupKey, EncryptionType, StreamID, StreamMessage, toStreamPartID } from 'streamr-client-protocol'
-=======
-import { 
+import {
     createSignaturePayload,
     EncryptedGroupKey,
     EncryptionType,
@@ -10,20 +7,14 @@
     StreamID,
     StreamMessage,
     StreamMessageOptions,
-    toStreamPartID 
+    toStreamPartID
 } from 'streamr-client-protocol'
->>>>>>> 56cd94af
 import { EncryptionUtil } from '../encryption/EncryptionUtil'
 import { GroupKeyId } from '../encryption/GroupKey'
 import { createRandomMsgChainId, MessageChain } from './MessageChain'
 import { MessageMetadata } from './Publisher'
-<<<<<<< HEAD
-import { EthereumAddress, keyToArrayIndex } from '@streamr/utils'
-import { GroupKeySequence } from './GroupKeyQueue'
-=======
 import { keyToArrayIndex } from '@streamr/utils'
 import { GroupKeyQueue } from './GroupKeyQueue'
->>>>>>> 56cd94af
 import { Mapping } from '../utils/Mapping'
 import { Authentication } from '../Authentication'
 import { StreamRegistryCached } from '../registry/StreamRegistryCached'
@@ -36,7 +27,7 @@
 }
 
 export const createSignedMessage = async <T>(
-    opts: Omit<StreamMessageOptions<T>, 'signature' | 'signatureType' | 'content'> 
+    opts: Omit<StreamMessageOptions<T>, 'signature' | 'signatureType' | 'content'>
     & { serializedContent: string, authentication: Authentication }
 ): Promise<StreamMessage<T>> => {
     const signature = await opts.authentication.createMessageSignature(createSignaturePayload({
