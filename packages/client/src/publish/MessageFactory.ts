--- conflicted
+++ resolved
@@ -8,12 +8,7 @@
     SignatureType,
     StreamID,
     StreamMessage,
-<<<<<<< HEAD
     StreamMessageOptions
-=======
-    StreamMessageOptions,
-    toStreamPartID
->>>>>>> d3080869
 } from 'streamr-client-protocol'
 import { EncryptionUtil } from '../encryption/EncryptionUtil'
 import { GroupKeyId } from '../encryption/GroupKey'
