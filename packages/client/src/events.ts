import { Lifecycle, scoped } from 'tsyringe'
import EventEmitter3 from 'eventemitter3'
import { StorageNodeAssignmentEvent } from './StorageNodeRegistry'

type Events<T> = { [K in keyof T]: (payload: any) => void }

export interface StreamrClientEvents {
    addToStorageNode: (payload: StorageNodeAssignmentEvent) => void,
    removeFromStorageNode: (payload: StorageNodeAssignmentEvent) => void
}

interface ObserverEvents<E extends Events<E>> {
    addEventListener: (eventName: keyof E) => void
    removeEventListener: (eventName: keyof E) => void
}

/*
 * Emits an addEventListener/removeEventListener event to a separate EventEmitter
 * whenever a listener is added or removed
 */
export class ObservableEventEmitter<E extends Events<E>> {

    private delegate: EventEmitter3<any> = new EventEmitter3()
    private observer: EventEmitter3<ObserverEvents<E>> = new EventEmitter3()

    on<T extends keyof E>(eventName: T, listener: E[T]) {
        this.delegate.on(eventName, listener)
        this.observer.emit('addEventListener', eventName)
    }

    once<T extends keyof E>(eventName: T, listener: E[T]) {
        const wrappedFn = (payload: Parameters<E[T]>[0]) => {
            listener(payload)
            this.observer.emit('removeEventListener', eventName)
        }
        this.delegate.once(eventName, wrappedFn)
        this.observer.emit('addEventListener', eventName)
    }

    off<T extends keyof E>(eventName: T, listener: E[T]) {
        this.delegate.off(eventName, listener)
        this.observer.emit('removeEventListener', eventName)
    }

<<<<<<< HEAD
    removeAllListeners(event?: keyof StreamrClientEvents | keyof ObservableEventEmitterEvents) {
        if (event !== undefined) {
            super.removeAllListeners(event)
            this.emitListenerEvent('removeEventListener', event)
        } else {
            // first all events which may have listeners
            for (const eventName of this.eventNames()) {
                if (!StreamrClientEventEmitter.isObserverEvent(eventName)) {
                    this.removeAllListeners(eventName)
                }
            }
            // and then possible meta events (addEventListener, removeEventListener)
            super.removeAllListeners()
        }
        return this
    }

    private emitListenerEvent(
        eventName: keyof ObservableEventEmitterEvents, sourceEvent: keyof StreamrClientEvents | keyof ObservableEventEmitterEvents
    ) {
        if (!StreamrClientEventEmitter.isObserverEvent(sourceEvent)) {
            this.emit(eventName, sourceEvent)
        }
    }

    static isObserverEvent(
        eventName: keyof StreamrClientEvents | keyof ObservableEventEmitterEvents
    ): eventName is keyof ObservableEventEmitterEvents {
        return ((eventName === 'addEventListener') || (eventName === 'removeEventListener'))
    }

=======
    removeAllListeners() {
        const eventNames = this.delegate.eventNames()
        this.delegate.removeAllListeners()
        for (const eventName of eventNames) {
            this.observer.emit('removeEventListener', eventName)
        }
    }

    emit<T extends keyof E>(eventName: T, payload: Parameters<E[T]>[0]) {
        this.delegate.emit(eventName, payload)
    }

    getListenerCount<T extends keyof E>(eventName: T) {
        return this.delegate.listenerCount(eventName)
    }

    getObserver() {
        return this.observer
    }
>>>>>>> 3f34d909
}

/*
 * Initializes a gateway which can produce events to the given emitter. The gateway is running
 * when there are any listeners for the given eventName: the start() callback is called
 * when a first event listener for the event name is added, and the stop() callback is called
 * when the last event listener is removed.
 */
export const initEventGateway = <E extends Events<E>, T extends keyof E, P>(
    eventName: T,
    start: (emit: (payload: Parameters<E[T]>[0]) => void) => P,
    stop: (listener: P) => void,
    emitter: ObservableEventEmitter<E>
) => {
    const observer = emitter.getObserver()
    const emit = (payload: Parameters<E[T]>[0]) => emitter.emit(eventName, payload)
    let producer: P | undefined
    observer.on('addEventListener', (sourceEvent: keyof E) => {
        if ((sourceEvent === eventName) && (producer === undefined)) {
            producer = start(emit)
        }
    })
    observer.on('removeEventListener', (sourceEvent: keyof E) => {
        if ((sourceEvent === eventName) && (producer !== undefined) && (emitter.getListenerCount(eventName) === 0)) {
            stop(producer)
            producer = undefined
        }
    })
    if (emitter.getListenerCount(eventName) > 0) {
        producer = start(emit)
    }
}

@scoped(Lifecycle.ContainerScoped)
export class StreamrClientEventEmitter extends ObservableEventEmitter<StreamrClientEvents> {
}<|MERGE_RESOLUTION|>--- conflicted
+++ resolved
@@ -42,39 +42,6 @@
         this.observer.emit('removeEventListener', eventName)
     }
 
-<<<<<<< HEAD
-    removeAllListeners(event?: keyof StreamrClientEvents | keyof ObservableEventEmitterEvents) {
-        if (event !== undefined) {
-            super.removeAllListeners(event)
-            this.emitListenerEvent('removeEventListener', event)
-        } else {
-            // first all events which may have listeners
-            for (const eventName of this.eventNames()) {
-                if (!StreamrClientEventEmitter.isObserverEvent(eventName)) {
-                    this.removeAllListeners(eventName)
-                }
-            }
-            // and then possible meta events (addEventListener, removeEventListener)
-            super.removeAllListeners()
-        }
-        return this
-    }
-
-    private emitListenerEvent(
-        eventName: keyof ObservableEventEmitterEvents, sourceEvent: keyof StreamrClientEvents | keyof ObservableEventEmitterEvents
-    ) {
-        if (!StreamrClientEventEmitter.isObserverEvent(sourceEvent)) {
-            this.emit(eventName, sourceEvent)
-        }
-    }
-
-    static isObserverEvent(
-        eventName: keyof StreamrClientEvents | keyof ObservableEventEmitterEvents
-    ): eventName is keyof ObservableEventEmitterEvents {
-        return ((eventName === 'addEventListener') || (eventName === 'removeEventListener'))
-    }
-
-=======
     removeAllListeners() {
         const eventNames = this.delegate.eventNames()
         this.delegate.removeAllListeners()
@@ -94,7 +61,6 @@
     getObserver() {
         return this.observer
     }
->>>>>>> 3f34d909
 }
 
 /*
