import { getCreate2Address, isAddress } from '@ethersproject/address'
import { arrayify, BytesLike, hexZeroPad } from '@ethersproject/bytes'
import { Contract, ContractReceipt } from '@ethersproject/contracts'
import { keccak256 } from '@ethersproject/keccak256'
import { defaultAbiCoder } from '@ethersproject/abi'
import { parseEther } from '@ethersproject/units'
import { verifyMessage, Wallet } from '@ethersproject/wallet'
import { Debug } from '../utils/log'
import { EthereumAddress, Todo } from '../types'
import { binanceAdapterABI, dataUnionMainnetABI, dataUnionSidechainABI, factoryMainnetABI, mainnetAmbABI, sidechainAmbABI } from './abi'
import { until } from '../utils'
import { BigNumber } from '@ethersproject/bignumber'
import StreamrEthereum from '../Ethereum'
import { StreamrClient } from '../StreamrClient'

const log = Debug('Contracts')

function validateAddress(name: string, address: EthereumAddress) {
    if (!isAddress(address)) {
        throw new Error(`${name} is ${address ? 'not a valid Ethereum address' : 'missing'}`)
    }
}

/* TODO: remove this class and inline its functions into DataUnion.ts */
export default class Contracts {

    ethereum: StreamrEthereum
    factoryMainnetAddress: EthereumAddress
    factorySidechainAddress: EthereumAddress
    templateMainnetAddress: EthereumAddress
    templateSidechainAddress: EthereumAddress
    binanceAdapterAddress: EthereumAddress
    binanceSmartChainAMBAddress: EthereumAddress
    cachedSidechainAmb?: Todo

    constructor(client: StreamrClient) {
        this.ethereum = client.ethereum
        this.factoryMainnetAddress = client.options.dataUnion.factoryMainnetAddress
        this.factorySidechainAddress = client.options.dataUnion.factorySidechainAddress
        this.templateMainnetAddress = client.options.dataUnion.templateMainnetAddress
        this.templateSidechainAddress = client.options.dataUnion.templateSidechainAddress
        this.binanceAdapterAddress = client.options.binanceAdapterAddress
        this.binanceSmartChainAMBAddress = client.options.binanceSmartChainAMBAddress
    }

<<<<<<< HEAD
    async fetchDataUnionMainnetAddress(
        dataUnionName: string,
        deployerAddress: EthereumAddress
    ): Promise<EthereumAddress> {
        const provider = this.ethereum.getMainnetProvider()
        const factoryMainnet = new Contract(this.factoryMainnetAddress, factoryMainnetABI, provider)
        return factoryMainnet.mainnetAddress(deployerAddress, dataUnionName)
    }

    /**
     * NOTE: if template address is not given, calculation only works for the newest currently deployed factory,
     *       i.e. can be used for "future deployments" but not necessarily old deployments
=======
    /**
     * NOTE: if template address is not given, calculation only works for the newest currently deployed factory,
     *       i.e. can be used for "future deployments" but not necessarily old deployments
     * This can be used when deploying, but not for getDataUnion
>>>>>>> 2b1e850a
     */
    calculateDataUnionMainnetAddress(dataUnionName: string, deployerAddress: EthereumAddress, templateMainnetAddress?: EthereumAddress) {
        validateAddress("deployer's address", deployerAddress)
        const templateAddress = templateMainnetAddress || this.templateMainnetAddress
        validateAddress('DU template mainnet address', templateAddress)
        // This magic hex comes from https://github.com/streamr-dev/data-union-solidity/blob/master/contracts/CloneLib.sol#L19
        const codeHash = keccak256(`0x3d602d80600a3d3981f3363d3d373d3d3d363d73${templateAddress.slice(2)}5af43d82803e903d91602b57fd5bf3`)
        const salt = keccak256(defaultAbiCoder.encode(['string', 'address'], [dataUnionName, deployerAddress]))
        return getCreate2Address(this.factoryMainnetAddress, salt, codeHash)
    }

<<<<<<< HEAD
    async fetchDataUnionSidechainAddress(duMainnetAddress: EthereumAddress): Promise<EthereumAddress> {
        const provider = this.ethereum.getMainnetProvider()
        const factoryMainnet = new Contract(this.factoryMainnetAddress, factoryMainnetABI, provider)
        return factoryMainnet.sidechainAddress(duMainnetAddress)
    }

    /**
     * NOTE: if template address is not given, calculation only works for the newest currently deployed factory,
     *       i.e. can be used for "future deployments" but not necessarily old deployments
=======
    /**
     * NOTE: if template address is not given, calculation only works for the newest currently deployed factory,
     *       i.e. can be used for "future deployments" but not necessarily old deployments
     * This can be used when deploying, but not for getDataUnion
>>>>>>> 2b1e850a
     */
    calculateDataUnionSidechainAddress(mainnetAddress: EthereumAddress, templateSidechainAddress?: EthereumAddress) {
        validateAddress('DU mainnet address', mainnetAddress)
        const templateAddress = templateSidechainAddress || this.templateSidechainAddress
        validateAddress('DU template sidechain address', templateAddress)
        // This magic hex comes from https://github.com/streamr-dev/data-union-solidity/blob/master/contracts/CloneLib.sol#L19
        const code = `0x3d602d80600a3d3981f3363d3d373d3d3d363d73${templateAddress.slice(2)}5af43d82803e903d91602b57fd5bf3`
        const codeHash = keccak256(code)
        return getCreate2Address(this.factorySidechainAddress, hexZeroPad(mainnetAddress, 32), codeHash)
    }

    getMainnetContractReadOnly(contractAddress: EthereumAddress) {
        validateAddress('contractAddress', contractAddress)
        const provider = this.ethereum.getMainnetProvider()
        return new Contract(contractAddress, dataUnionMainnetABI, provider)
    }

    getMainnetContract(contractAddress: EthereumAddress) {
        const du = this.getMainnetContractReadOnly(contractAddress)
        const signer = this.ethereum.getSigner()
        return du.connect(signer)
    }

    async getSidechainContract(contractAddress: EthereumAddress) {
        const signer = await this.ethereum.getSidechainSigner()
        const duMainnet = this.getMainnetContractReadOnly(contractAddress)
        const duSidechainAddress = await duMainnet.sidechainAddress()
        const duSidechain = new Contract(duSidechainAddress, dataUnionSidechainABI, signer)
        return duSidechain
    }

    async getSidechainContractReadOnly(contractAddress: EthereumAddress) {
        const provider = this.ethereum.getSidechainProvider()
        const duMainnet = this.getMainnetContractReadOnly(contractAddress)
        const duSidechainAddress = await duMainnet.sidechainAddress()
        const duSidechain = new Contract(duSidechainAddress, dataUnionSidechainABI, provider)
        return duSidechain
    }

    // Find the Asyncronous Message-passing Bridge sidechain ("home") contract
    async getSidechainAmb() {
        if (!this.cachedSidechainAmb) {
            const getAmbPromise = async () => {
                const sidechainProvider = this.ethereum.getSidechainProvider()
                const factorySidechain = new Contract(this.factorySidechainAddress, [{
                    name: 'amb',
                    inputs: [],
                    outputs: [{ type: 'address' }],
                    stateMutability: 'view',
                    type: 'function'
                }], sidechainProvider)
                const sidechainAmbAddress = await factorySidechain.amb()
                return new Contract(sidechainAmbAddress, sidechainAmbABI, sidechainProvider)
            }
            this.cachedSidechainAmb = getAmbPromise()
            this.cachedSidechainAmb = await this.cachedSidechainAmb // eslint-disable-line require-atomic-updates
        }
        return this.cachedSidechainAmb
    }

    async getMainnetAmb() {
        const mainnetProvider = this.ethereum.getMainnetProvider()
        const factoryMainnet = new Contract(this.factoryMainnetAddress, factoryMainnetABI, mainnetProvider)
        const mainnetAmbAddress = await factoryMainnet.amb()
        return new Contract(mainnetAmbAddress, mainnetAmbABI, mainnetProvider)
    }

    async getBinanceAdapter() {
        return new Contract(this.binanceAdapterAddress, binanceAdapterABI, await this.ethereum.getSidechainSigner())
    }

    getBinanceAdapterReadOnly() {
        return new Contract(this.binanceAdapterAddress, binanceAdapterABI, this.ethereum.getSidechainProvider())
    }

    async getBinanceSmartChainAmb(binanceSenderPrivateKey: BytesLike) {
        const signer = new Wallet(binanceSenderPrivateKey, this.ethereum.getBinanceProvider())
        return new Contract(this.binanceSmartChainAMBAddress, mainnetAmbABI, signer)
    }

    async requiredSignaturesHaveBeenCollected(messageHash: Todo) {
        const sidechainAmb = await this.getSidechainAmb()
        const requiredSignatureCount = await sidechainAmb.requiredSignatures()

        // Bit 255 is set to mark completion, double check though
        const sigCountStruct = await sidechainAmb.numMessagesSigned(messageHash)
        const collectedSignatureCount = sigCountStruct.mask(255)
        const markedComplete = sigCountStruct.shr(255).gt(0)

        log(`${collectedSignatureCount.toString()} out of ${requiredSignatureCount.toString()} collected`)
        if (markedComplete) { log('All signatures collected') }
        return markedComplete
    }

    // move signatures from sidechain to mainnet
    async transportSignaturesForMessage(messageHash: string, ethersOptions = {}): Promise<ContractReceipt | null> {
        const sidechainAmb = await this.getSidechainAmb()
        const message = await sidechainAmb.message(messageHash)
        const messageId = '0x' + message.substr(2, 64)
        const sigCountStruct = await sidechainAmb.numMessagesSigned(messageHash)
        const collectedSignatureCount = sigCountStruct.mask(255).toNumber()

        log(`${collectedSignatureCount} signatures reported, getting them from the sidechain AMB...`)
        const signatures = await Promise.all(Array(collectedSignatureCount).fill(0).map(async (_, i) => sidechainAmb.signature(messageHash, i)))

        const [vArray, rArray, sArray]: Todo = [[], [], []]
        signatures.forEach((signature: string, i) => {
            log(`  Signature ${i}: ${signature} (len=${signature.length} = ${signature.length / 2 - 1} bytes)`)
            rArray.push(signature.substr(2, 64))
            sArray.push(signature.substr(66, 64))
            vArray.push(signature.substr(130, 2))
        })
        const packedSignatures = BigNumber.from(signatures.length).toHexString() + vArray.join('') + rArray.join('') + sArray.join('')
        log(`All signatures packed into one: ${packedSignatures}`)

        // Gas estimation also checks that the transaction would succeed, and provides a helpful error message in case it would fail
        const mainnetAmb = await this.getMainnetAmb()
        log(`Estimating gas using mainnet AMB @ ${mainnetAmb.address}, message=${message}`)
        let gasLimit
        try {
            // magic number suggested by https://github.com/poanetwork/tokenbridge/blob/master/oracle/src/utils/constants.js
            gasLimit = BigNumber.from(await mainnetAmb.estimateGas.executeSignatures(message, packedSignatures)).add(200000)
            log(`Calculated gas limit: ${gasLimit.toString()}`)
        } catch (e) {
            if (!(e instanceof Error)) { return null } // make typescript happy

            // Failure modes from https://github.com/poanetwork/tokenbridge/blob/master/oracle/src/events/processAMBCollectedSignatures/estimateGas.js
            log('Gas estimation failed: Check if the message was already processed')
            const alreadyProcessed = await mainnetAmb.relayedMessages(messageId)
            if (alreadyProcessed) {
                log(`WARNING: Tried to transport signatures but they have already been transported (Message ${messageId} has already been processed)`)
                log('This could happen if bridge paid for transport before your client.')
                return null
            }

            log('Gas estimation failed: Check if number of signatures is enough')
            const mainnetProvider = this.ethereum.getMainnetProvider()
            const validatorContractAddress = await mainnetAmb.validatorContract()
            const validatorContract = new Contract(validatorContractAddress, [{
                name: 'isValidator',
                inputs: [{ type: 'address' }],
                outputs: [{ type: 'bool' }],
                stateMutability: 'view',
                type: 'function'
            }, {
                name: 'requiredSignatures',
                inputs: [],
                outputs: [{ type: 'uint256' }],
                stateMutability: 'view',
                type: 'function'
            }], mainnetProvider)
            const requiredSignatures = await validatorContract.requiredSignatures()
            if (requiredSignatures.gt(signatures.length)) {
                throw new Error('The number of required signatures does not match between sidechain('
                    + signatures.length + ' and mainnet( ' + requiredSignatures.toString())
            }

            log('Gas estimation failed: Check if all the signatures were made by validators')
            log(`  Recover signer addresses from signatures [${signatures.join(', ')}]`)
            const signers = signatures.map((signature) => verifyMessage(arrayify(message), signature))
            log(`  Check that signers are validators [[${signers.join(', ')}]]`)
            const isValidatorArray = await Promise.all(signers.map((address) => [address, validatorContract.isValidator(address)]))
            const nonValidatorSigners = isValidatorArray.filter(([, isValidator]) => !isValidator)
            if (nonValidatorSigners.length > 0) {
                throw new Error(`Following signers are not listed as validators in mainnet validator contract at ${validatorContractAddress}:\n - `
                    + nonValidatorSigners.map(([address]) => address).join('\n - '))
            }

            throw new Error(`Gas estimation failed: Unknown error while processing message ${message} with ${e.stack}`)
        }

        const signer = this.ethereum.getSigner()
        log(`Sending message from signer=${await signer.getAddress()}`)
        const txAMB = await mainnetAmb.connect(signer).executeSignatures(message, packedSignatures, ethersOptions)
        const trAMB = await txAMB.wait()
        return trAMB
    }

    async deployDataUnion({
        ownerAddress,
        agentAddressList,
        duName,
        deployerAddress,
        adminFeeBN,
        sidechainRetryTimeoutMs,
        sidechainPollingIntervalMs,
        confirmations,
        gasPrice
    }: {
        ownerAddress: EthereumAddress,
        agentAddressList: EthereumAddress[]
        duName: string
        deployerAddress: EthereumAddress
        adminFeeBN: BigNumber
        sidechainRetryTimeoutMs: number
        sidechainPollingIntervalMs: number
        confirmations: number
        gasPrice?: BigNumber,
    }) {
        const mainnetProvider = this.ethereum.getMainnetProvider()
        const mainnetWallet = this.ethereum.getSigner()
        const sidechainProvider = this.ethereum.getSidechainProvider()

        const duMainnetAddress = this.calculateDataUnionMainnetAddress(duName, deployerAddress)
        const duSidechainAddress = this.calculateDataUnionSidechainAddress(duMainnetAddress)

        if (await mainnetProvider.getCode(duMainnetAddress) !== '0x') {
            throw new Error(`Mainnet data union "${duName}" contract ${duMainnetAddress} already exists!`)
        }

        if (await mainnetProvider.getCode(this.factoryMainnetAddress) === '0x') {
            throw new Error(
                `Data union factory contract not found at ${this.factoryMainnetAddress}, check StreamrClient.options.dataUnion.factoryMainnetAddress!`
            )
        }

        const factoryMainnet = new Contract(this.factoryMainnetAddress, factoryMainnetABI, mainnetWallet)
        const ethersOptions: any = {}
        if (gasPrice) {
            ethersOptions.gasPrice = gasPrice
        }
        const duFeeFraction = parseEther('0') // TODO: decide what the default values should be
        const duBeneficiary = '0x0000000000000000000000000000000000000000' // TODO: decide what the default values should be
        const tx = await factoryMainnet.deployNewDataUnion(
            ownerAddress,
            adminFeeBN,
            duFeeFraction,
            duBeneficiary,
            agentAddressList,
            duName,
            ethersOptions
        )
        await tx.wait(confirmations)

        log(`Data Union "${duName}" (mainnet: ${duMainnetAddress}, sidechain: ${duSidechainAddress}) deployed to mainnet, waiting for side-chain...`)
        await until(
            async () => await sidechainProvider.getCode(duSidechainAddress) !== '0x',
            sidechainRetryTimeoutMs,
            sidechainPollingIntervalMs
        )

        const dataUnion = new Contract(duMainnetAddress, dataUnionMainnetABI, mainnetWallet)
        // @ts-expect-error
        dataUnion.sidechain = new Contract(duSidechainAddress, dataUnionSidechainABI, sidechainProvider)
        return dataUnion

    }
}<|MERGE_RESOLUTION|>--- conflicted
+++ resolved
@@ -43,25 +43,10 @@
         this.binanceSmartChainAMBAddress = client.options.binanceSmartChainAMBAddress
     }
 
-<<<<<<< HEAD
-    async fetchDataUnionMainnetAddress(
-        dataUnionName: string,
-        deployerAddress: EthereumAddress
-    ): Promise<EthereumAddress> {
-        const provider = this.ethereum.getMainnetProvider()
-        const factoryMainnet = new Contract(this.factoryMainnetAddress, factoryMainnetABI, provider)
-        return factoryMainnet.mainnetAddress(deployerAddress, dataUnionName)
-    }
-
-    /**
-     * NOTE: if template address is not given, calculation only works for the newest currently deployed factory,
-     *       i.e. can be used for "future deployments" but not necessarily old deployments
-=======
     /**
      * NOTE: if template address is not given, calculation only works for the newest currently deployed factory,
      *       i.e. can be used for "future deployments" but not necessarily old deployments
      * This can be used when deploying, but not for getDataUnion
->>>>>>> 2b1e850a
      */
     calculateDataUnionMainnetAddress(dataUnionName: string, deployerAddress: EthereumAddress, templateMainnetAddress?: EthereumAddress) {
         validateAddress("deployer's address", deployerAddress)
@@ -73,22 +58,10 @@
         return getCreate2Address(this.factoryMainnetAddress, salt, codeHash)
     }
 
-<<<<<<< HEAD
-    async fetchDataUnionSidechainAddress(duMainnetAddress: EthereumAddress): Promise<EthereumAddress> {
-        const provider = this.ethereum.getMainnetProvider()
-        const factoryMainnet = new Contract(this.factoryMainnetAddress, factoryMainnetABI, provider)
-        return factoryMainnet.sidechainAddress(duMainnetAddress)
-    }
-
-    /**
-     * NOTE: if template address is not given, calculation only works for the newest currently deployed factory,
-     *       i.e. can be used for "future deployments" but not necessarily old deployments
-=======
     /**
      * NOTE: if template address is not given, calculation only works for the newest currently deployed factory,
      *       i.e. can be used for "future deployments" but not necessarily old deployments
      * This can be used when deploying, but not for getDataUnion
->>>>>>> 2b1e850a
      */
     calculateDataUnionSidechainAddress(mainnetAddress: EthereumAddress, templateSidechainAddress?: EthereumAddress) {
         validateAddress('DU mainnet address', mainnetAddress)
