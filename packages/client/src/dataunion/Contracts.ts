--- conflicted
+++ resolved
@@ -22,7 +22,7 @@
     }
 }
 
-/* TODO: remove this class and inline its functions into DataUnion.ts */
+/* TODO during ETH-173 refactor: remove this class and inline its functions into DataUnion.ts */
 export default class Contracts {
     ethereum: StreamrEthereum
     factoryMainnetAddress: EthereumAddress
@@ -56,14 +56,8 @@
      * NOTE: if template address is not given, calculation only works for the newest currently deployed factory,
      *       i.e. can be used for "future deployments" but not necessarily old deployments
      * This can be used when deploying, but not for getDataUnion
-<<<<<<< HEAD
      */
     calculateDataUnionMainnetAddress(dataUnionName: string, deployerAddress: EthereumAddress, templateMainnetAddress?: EthereumAddress) {
-=======
-     * TODO: rename this to calculateDataUnionMainnetAddress, see v5 branch, around PR #285
-     */
-    getDataUnionMainnetAddress(dataUnionName: string, deployerAddress: EthereumAddress) {
->>>>>>> 89db83bd
         validateAddress("deployer's address", deployerAddress)
         const templateAddress = templateMainnetAddress || this.templateMainnetAddress
         validateAddress('DU template mainnet address', templateAddress)
@@ -73,27 +67,12 @@
         return getCreate2Address(this.factoryMainnetAddress, salt, codeHash)
     }
 
-<<<<<<< HEAD
-=======
-    async fetchDataUnionSidechainAddress(duMainnetAddress: EthereumAddress): Promise<EthereumAddress> {
-        const provider = this.ethereum.getMainnetProvider()
-        const factoryMainnet = new Contract(this.factoryMainnetAddress, factoryMainnetABI, provider)
-        return factoryMainnet.sidechainAddress(duMainnetAddress)
-    }
-
->>>>>>> 89db83bd
     /**
      * NOTE: if template address is not given, calculation only works for the newest currently deployed factory,
      *       i.e. can be used for "future deployments" but not necessarily old deployments
      * This can be used when deploying, but not for getDataUnion
-<<<<<<< HEAD
      */
     calculateDataUnionSidechainAddress(mainnetAddress: EthereumAddress, templateSidechainAddress?: EthereumAddress) {
-=======
-     * TODO: rename this to calculateDataUnionSidechainAddress, see v5 branch, around PR #285
-     */
-    getDataUnionSidechainAddress(mainnetAddress: EthereumAddress) {
->>>>>>> 89db83bd
         validateAddress('DU mainnet address', mainnetAddress)
         const templateAddress = templateSidechainAddress || this.templateSidechainAddress
         validateAddress('DU template sidechain address', templateAddress)
