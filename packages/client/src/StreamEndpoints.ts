/**
 * Public Stream meta APIs.
 */
import { Agent as HttpAgent } from 'http'
import { Agent as HttpsAgent } from 'https'
import { scoped, Lifecycle, inject, DependencyContainer, delay } from 'tsyringe'
import {
    ContentType,
    EncryptionType,
    SignatureType,
    StreamMessageType,
    SIDLike,
    SPID,
    EthereumAddress
} from 'streamr-client-protocol'

import { instanceId } from './utils'
import { Context } from './utils/Context'

import { Stream, StreamPermission } from './Stream'
import { ErrorCode, NotFoundError } from './authFetch'
import { BrubeckContainer } from './Container'
import { Config, ConnectionConfig } from './Config'
import { Rest } from './Rest'
import StreamrEthereum from './Ethereum'
import { StreamRegistry } from './StreamRegistry'
import { NodeRegistry } from './NodeRegistry'
import { StreamIDBuilder } from './StreamIDBuilder'

export interface StreamListQuery {
    name?: string
    uiChannel?: boolean
    noConfig?: boolean
    search?: string
    sortBy?: string
    order?: 'asc'|'desc'
    max?: number
    offset?: number
    grantedAccess?: boolean
    publicAccess?: boolean
    permission?: StreamPermission
}

export interface StreamValidationInfo {
    id: string
    partitions: number
    requireSignedData: boolean
    requireEncryptedData: boolean
    storageDays: number
}

export interface StreamMessageAsObject { // TODO this could be in streamr-protocol
    streamId: string
    streamPartition: number
    timestamp: number
    sequenceNumber: number
    publisherId: string
    msgChainId: string
    messageType: StreamMessageType
    contentType: ContentType
    encryptionType: EncryptionType
    groupKeyId: string|null
    content: any
    signatureType: SignatureType
    signature: string|null
}

const agentSettings = {
    keepAlive: true,
    keepAliveMsecs: 5000,
}

const agentByProtocol = {
    http: new HttpAgent(agentSettings),
    https: new HttpsAgent(agentSettings),
}

function getKeepAliveAgentForUrl(url: string) {
    if (url.startsWith('https')) {
        return agentByProtocol.https
    }

    if (url.startsWith('http')) {
        return agentByProtocol.http
    }

    throw new Error(`Unknown protocol in URL: ${url}`)
}

/** TODO the class should be annotated with at-internal, but adding the annotation hides the methods */
@scoped(Lifecycle.ContainerScoped)
export class StreamEndpoints implements Context {
    id
    debug

    constructor(
        context: Context,
        @inject(BrubeckContainer) private container: DependencyContainer,
        @inject(Config.Connection) private readonly options: ConnectionConfig,
        @inject(delay(() => Rest)) private readonly rest: Rest,
        @inject(NodeRegistry) private readonly nodeRegistry: NodeRegistry,
        @inject(StreamRegistry) private readonly streamRegistry: StreamRegistry,
        @inject(StreamIDBuilder) private readonly streamIdBuilder: StreamIDBuilder,
        private readonly ethereum: StreamrEthereum
    ) {
        this.id = instanceId(this)
        this.debug = context.debug.extend(this.id)
    }

    async getStreamByName(name: string): Promise<Stream> {
        this.debug('getStreamByName %o', {
            name,
        })
        const streams = await this.streamRegistry.listStreams({ name })
        return streams[0] ? streams[0] : Promise.reject(new NotFoundError('Stream: name=' + name))
    }

    /**
     * @category Important
     */
<<<<<<< HEAD
    async getOrCreateStream(props: { id: string }): Promise<Stream> {
=======
    async getOrCreateStream(props: { id?: string, name?: string, partitions?: number }) {
>>>>>>> 144926f4
        this.debug('getOrCreateStream %o', {
            props,
        })
        try {
            return await this.streamRegistry.getStream(props.id)
        } catch (err: any) {
            // If stream does not exist, attempt to create it
            if (err.errorCode === ErrorCode.NOT_FOUND) {
                const stream = await this.streamRegistry.createStream(props)
                this.debug('created stream: %s %o', props.id, stream.toObject())
                return stream
            }
            throw err
        }
    }

    async getStreamLast(streamObjectOrId: Stream|SIDLike|string, count = 1): Promise<StreamMessageAsObject> {
        const { streamId, streamPartition = 0 } = SPID.parse(streamObjectOrId)
        this.debug('getStreamLast %o', {
            streamId,
            streamPartition,
            count,
        })
        const stream = await this.streamRegistry.getStream(streamId)
        const nodeAddresses = await stream.getStorageNodes()
        if (nodeAddresses.length === 0) {
            throw new NotFoundError('Stream: id=' + streamId + ' has no storage nodes!')
        }
        const chosenNode = nodeAddresses[Math.floor(Math.random() * nodeAddresses.length)]
        const nodeUrl = await this.nodeRegistry.getStorageNodeUrl(chosenNode)
        const normalizedStreamId = await this.streamIdBuilder.toStreamID(streamId)
        const json = await this.rest.get<StreamMessageAsObject>([
            'streams', normalizedStreamId, 'data', 'partitions', streamPartition, 'last',
        ], {
            query: { count },
            useSession: false,
            restUrl: nodeUrl
        })
        return json
    }

    async getStreamPartsByStorageNode(nodeAddress: EthereumAddress): Promise<SPID[]> {
        const streams = await this.nodeRegistry.getStoredStreamsOf(nodeAddress)

        const result: SPID[] = []
        streams.forEach((stream: Stream) => {
            for (let i = 0; i < stream.partitions; i++) {
                result.push(new SPID(stream.id, i))
            }
        })
        return result
    }

    async publishHttp(nodeUrl: string, streamObjectOrId: Stream|string, data: any, requestOptions: any = {}, keepAlive: boolean = true) {
        let streamId
        if (streamObjectOrId instanceof Stream) {
            streamId = streamObjectOrId.id
        } else {
            streamId = streamObjectOrId
        }
        this.debug('publishHttp %o', {
            streamId, data,
        })

        // Send data to the stream
        const normalizedStreamId = await this.streamIdBuilder.toStreamID(streamId)
        await this.rest.post(
            ['streams', normalizedStreamId, 'data'],
            data,
            {
                ...requestOptions,
                agent: keepAlive ? getKeepAliveAgentForUrl(nodeUrl) : undefined,
                restUrl: nodeUrl
            }
        )
    }
}<|MERGE_RESOLUTION|>--- conflicted
+++ resolved
@@ -118,11 +118,7 @@
     /**
      * @category Important
      */
-<<<<<<< HEAD
-    async getOrCreateStream(props: { id: string }): Promise<Stream> {
-=======
-    async getOrCreateStream(props: { id?: string, name?: string, partitions?: number }) {
->>>>>>> 144926f4
+    async getOrCreateStream(props: { id: string, partitions?: number }): Promise<Stream> {
         this.debug('getOrCreateStream %o', {
             props,
         })
