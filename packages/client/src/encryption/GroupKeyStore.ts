/* eslint-disable padding-line-between-statements */
import { join } from 'path'
import { instanceId } from '../utils/utils'
import { Context } from '../utils/Context'
import { GroupKey } from './GroupKey'
import { Persistence } from '../utils/persistence/Persistence'
import ServerPersistence from '../utils/persistence/ServerPersistence'
import { StreamID } from 'streamr-client-protocol'

type GroupKeyId = string

interface GroupKeyStoreOptions {
    context: Context
    clientId: string
    streamId: StreamID
    groupKeys: [GroupKeyId, GroupKey][]
}

export class GroupKeyStore implements Context {
    readonly id
    readonly debug
    private persistence: Persistence<string, string>
    private currentGroupKeyId: GroupKeyId | undefined // current key id if any
    private nextGroupKeys: GroupKey[] = [] // the keys to use next, disappears if not actually used. Max queue size 2

    constructor({ context, clientId, streamId, groupKeys }: GroupKeyStoreOptions) {
        this.id = instanceId(this)
        this.debug = context.debug.extend(this.id)
        const initialData = groupKeys.reduce((o, [, groupKey]) => Object.assign(o, {
            [groupKey.id]: groupKey.hex,
        }), {})
        this.persistence = new ServerPersistence({
            context: this,
            tableName: 'GroupKeys',
            valueColumnName: 'groupKey',
            clientId,
            streamId,
            initialData,
            migrationsPath: join(__dirname, 'migrations')
        })
        groupKeys.forEach(([groupKeyId, groupKey]) => {
            if (groupKeyId !== groupKey.id) {
                throw new Error(`Ids must match: groupKey.id: ${groupKey.id}, groupKeyId: ${groupKeyId}`)
            }
            // use last init key as current
            this.currentGroupKeyId = groupKey.id
        })
    }

    private async storeKey(groupKey: GroupKey): Promise<GroupKey> {
        const existingKey = await this.get(groupKey.id)
        if (existingKey) {
            if (!existingKey.equals(groupKey)) {
                throw new GroupKey.InvalidGroupKeyError(
                    `Trying to add groupKey ${groupKey.id} but key exists & is not equivalent to new GroupKey: ${groupKey}.`,
                    groupKey
                )
            }
            await this.persistence.set(groupKey.id, existingKey.hex)
            return existingKey
        }
        await this.persistence.set(groupKey.id, groupKey.hex)
        return groupKey
    }

    async has(id: GroupKeyId): Promise<boolean> {
        if (this.currentGroupKeyId === id) { return true }
        if (this.nextGroupKeys.some((nextKey) => nextKey.id === id)) { return true }
        return this.persistence.has(id)
    }

    async isEmpty(): Promise<boolean> {
        // any pending keys means it's not empty
        if (this.nextGroupKeys.length) { return false }
        return (await this.persistence.size()) === 0
    }

    async useGroupKey(): Promise<[GroupKey | undefined, GroupKey | undefined]> {
        const nextGroupKey = this.nextGroupKeys.pop()
        if (this.currentGroupKeyId === undefined && nextGroupKey !== undefined) {
            // First use of group key on this stream, no current key. Make next key current.
            this.currentGroupKeyId = nextGroupKey.id
            return [
                await this.get(this.currentGroupKeyId!),
                undefined,
            ]
        } else if (this.currentGroupKeyId !== undefined && nextGroupKey === undefined) {
            // Keep using current key (empty next)
            return [
                await this.get(this.currentGroupKeyId),
                undefined
            ]
        } else if (this.currentGroupKeyId !== undefined && nextGroupKey !== undefined) {
            // Key changed (non-empty next). return current + next. Make next key current.
            const prevId = this.currentGroupKeyId
            this.currentGroupKeyId = nextGroupKey.id
            const prevGroupKey = await this.get(prevId)
            // use current key one more time
            return [
                prevGroupKey,
                nextGroupKey,
            ]
        } else {
            // Generate & use new key if none already set.
            await this.rotateGroupKey()
            return this.useGroupKey()
        }
    }

    async get(id: GroupKeyId): Promise<GroupKey | undefined> {
        const value = await this.persistence.get(id)
        if (value === undefined) { return undefined }
        return GroupKey.from([id, value])
    }

    async exists(): Promise<boolean> {
        return this.persistence.exists()
    }

    async clear(): Promise<boolean> {
        this.currentGroupKeyId = undefined
<<<<<<< HEAD
        this.nextGroupKeys.length = 0
=======
        this.nextGroupKeys = []

>>>>>>> 237324c0
        return this.persistence.clear()
    }

    async rotateGroupKey(): Promise<void> {
        return this.setNextGroupKey(GroupKey.generate())
    }

    async add(groupKey: GroupKey): Promise<GroupKey> {
        return this.storeKey(groupKey)
    }

    async setNextGroupKey(newKey: GroupKey): Promise<void> {
        this.nextGroupKeys.unshift(newKey)
        this.nextGroupKeys.length = Math.min(this.nextGroupKeys.length, 2)
        await this.storeKey(newKey)
    }

    async close(): Promise<void> {
        return this.persistence.close()
    }

    async rekey(newKey = GroupKey.generate()): Promise<void> {
        await this.storeKey(newKey)
        this.currentGroupKeyId = newKey.id
        this.nextGroupKeys = []
    }

    async size(): Promise<number> {
        return this.persistence.size()
    }
}<|MERGE_RESOLUTION|>--- conflicted
+++ resolved
@@ -119,12 +119,7 @@
 
     async clear(): Promise<boolean> {
         this.currentGroupKeyId = undefined
-<<<<<<< HEAD
-        this.nextGroupKeys.length = 0
-=======
         this.nextGroupKeys = []
-
->>>>>>> 237324c0
         return this.persistence.clear()
     }
 
