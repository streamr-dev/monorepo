/* eslint-disable padding-line-between-statements */
import { join } from 'path'
import { instanceId } from '../utils/utils'
import { Context } from '../utils/Context'
import { GroupKey } from './GroupKey'
import { Persistence } from '../utils/persistence/Persistence'
import ServerPersistence from '../utils/persistence/ServerPersistence'
import { StreamID } from 'streamr-client-protocol'

type GroupKeyId = string

interface GroupKeyStoreOptions {
    context: Context
    clientId: string
    streamId: StreamID
    groupKeys: [GroupKeyId, GroupKey][]
}

export class GroupKeyStore implements Context {
    readonly id
    readonly debug
    private persistence: Persistence<string, string>
    private currentGroupKey: GroupKey | undefined // current key id if any
    private queuedGroupKey: GroupKey | undefined // a group key queued to be rotated into use after the call to useGroupKey

    constructor({ context, clientId, streamId, groupKeys }: GroupKeyStoreOptions) {
        this.id = instanceId(this)
        this.debug = context.debug.extend(this.id)
        const initialData = groupKeys.reduce((o, [, groupKey]) => Object.assign(o, {
            [groupKey.id]: groupKey.hex,
        }), {})
        this.persistence = new ServerPersistence({
            context: this,
            tableName: 'GroupKeys',
            valueColumnName: 'groupKey',
            clientId,
            streamId,
            initialData,
            migrationsPath: join(__dirname, 'migrations')
        })
        groupKeys.forEach(([groupKeyId, groupKey]) => {
            if (groupKeyId !== groupKey.id) {
                throw new Error(`Ids must match: groupKey.id: ${groupKey.id}, groupKeyId: ${groupKeyId}`)
            }
            // use last init key as current
            this.currentGroupKey = groupKey
        })
    }

    private async storeKey(groupKey: GroupKey): Promise<GroupKey> {
        const existingKey = await this.get(groupKey.id)
        if (existingKey) {
            if (!existingKey.equals(groupKey)) {
                throw new GroupKey.InvalidGroupKeyError(
                    `Trying to add groupKey ${groupKey.id} but key exists & is not equivalent to new GroupKey: ${groupKey}.`,
                    groupKey
                )
            }
            await this.persistence.set(groupKey.id, existingKey.hex)
            return existingKey
        }
        await this.persistence.set(groupKey.id, groupKey.hex)
        return groupKey
    }

    async has(id: GroupKeyId): Promise<boolean> {
<<<<<<< HEAD
        if (this.currentGroupKeyId === id) { return true }
        if (this.nextGroupKeys.some((nextKey) => nextKey.id === id)) { return true }
=======
        if (this.currentGroupKey?.id === id) { return true }

        if (this.queuedGroupKey?.id === id) { return true }

>>>>>>> ea345fc6
        return this.persistence.has(id)
    }

    async isEmpty(): Promise<boolean> {
<<<<<<< HEAD
        // any pending keys means it's not empty
        if (this.nextGroupKeys.length) { return false }
        return (await this.persistence.size()) === 0
    }

    async useGroupKey(): Promise<[GroupKey | undefined, GroupKey | undefined]> {
        const nextGroupKey = this.nextGroupKeys.pop()
        if (this.currentGroupKeyId === undefined && nextGroupKey !== undefined) {
            // First use of group key on this stream, no current key. Make next key current.
            this.currentGroupKeyId = nextGroupKey.id
            return [
                await this.get(this.currentGroupKeyId!),
                undefined,
            ]
        } else if (this.currentGroupKeyId !== undefined && nextGroupKey === undefined) {
            // Keep using current key (empty next)
            return [
                await this.get(this.currentGroupKeyId),
                undefined
            ]
        } else if (this.currentGroupKeyId !== undefined && nextGroupKey !== undefined) {
            // Key changed (non-empty next). return current + next. Make next key current.
            const prevId = this.currentGroupKeyId
            this.currentGroupKeyId = nextGroupKey.id
            const prevGroupKey = await this.get(prevId)
            // use current key one more time
            return [
                prevGroupKey,
                nextGroupKey,
            ]
        } else {
            // Generate
            const newKey = GroupKey.generate()
            this.currentGroupKeyId = newKey.id
            await this.storeKey(newKey)
            return [
                newKey,
                undefined
            ]
        }
=======
        // a queued key means it's not empty
        if (this.queuedGroupKey) { return false }

        return (await this.persistence.size()) === 0
    }

    async useGroupKey(): Promise<[GroupKey, GroupKey | undefined]> {
        // Ensure we have a current key by picking a queued key or generating a new one
        if (!this.currentGroupKey) {
            this.currentGroupKey = this.queuedGroupKey || await this.rekey()
            this.queuedGroupKey = undefined
        }

        // Always return an array consisting of currentGroupKey and queuedGroupKey (latter may be undefined)
        const result: [GroupKey, GroupKey | undefined] = [
            this.currentGroupKey!,
            this.queuedGroupKey,
        ]

        // Perform the rotate if there's a next key queued
        if (this.queuedGroupKey) {
            this.currentGroupKey = this.queuedGroupKey
            this.queuedGroupKey = undefined
        }

        return result
>>>>>>> ea345fc6
    }

    async get(id: GroupKeyId): Promise<GroupKey | undefined> {
        const value = await this.persistence.get(id)
        if (value === undefined) { return undefined }
        return GroupKey.from([id, value])
    }

    async exists(): Promise<boolean> {
        return this.persistence.exists()
    }

    async clear(): Promise<boolean> {
<<<<<<< HEAD
        this.currentGroupKeyId = undefined
        this.nextGroupKeys = []
        return this.persistence.clear()
    }

=======
        this.currentGroupKey = undefined
        this.queuedGroupKey = undefined

        return this.persistence.clear()
    }

    async rotateGroupKey(): Promise<GroupKey> {
        return this.setNextGroupKey(GroupKey.generate())
    }

>>>>>>> ea345fc6
    async add(groupKey: GroupKey): Promise<GroupKey> {
        return this.storeKey(groupKey)
    }

<<<<<<< HEAD
    async rotate(newKey = GroupKey.generate()): Promise<void> {
        this.nextGroupKeys.unshift(newKey)
        this.nextGroupKeys.length = Math.min(this.nextGroupKeys.length, 2)
=======
    async setNextGroupKey(newKey: GroupKey): Promise<GroupKey> {
        this.queuedGroupKey = newKey
>>>>>>> ea345fc6
        await this.storeKey(newKey)
        return newKey
    }

    async close(): Promise<void> {
        return this.persistence.close()
    }

    async rekey(newKey = GroupKey.generate()): Promise<GroupKey> {
        await this.storeKey(newKey)
        this.currentGroupKey = newKey
        this.queuedGroupKey = undefined
        return newKey
    }

    async size(): Promise<number> {
        return this.persistence.size()
    }
}<|MERGE_RESOLUTION|>--- conflicted
+++ resolved
@@ -64,64 +64,14 @@
     }
 
     async has(id: GroupKeyId): Promise<boolean> {
-<<<<<<< HEAD
-        if (this.currentGroupKeyId === id) { return true }
-        if (this.nextGroupKeys.some((nextKey) => nextKey.id === id)) { return true }
-=======
         if (this.currentGroupKey?.id === id) { return true }
-
         if (this.queuedGroupKey?.id === id) { return true }
-
->>>>>>> ea345fc6
         return this.persistence.has(id)
     }
 
     async isEmpty(): Promise<boolean> {
-<<<<<<< HEAD
-        // any pending keys means it's not empty
-        if (this.nextGroupKeys.length) { return false }
-        return (await this.persistence.size()) === 0
-    }
-
-    async useGroupKey(): Promise<[GroupKey | undefined, GroupKey | undefined]> {
-        const nextGroupKey = this.nextGroupKeys.pop()
-        if (this.currentGroupKeyId === undefined && nextGroupKey !== undefined) {
-            // First use of group key on this stream, no current key. Make next key current.
-            this.currentGroupKeyId = nextGroupKey.id
-            return [
-                await this.get(this.currentGroupKeyId!),
-                undefined,
-            ]
-        } else if (this.currentGroupKeyId !== undefined && nextGroupKey === undefined) {
-            // Keep using current key (empty next)
-            return [
-                await this.get(this.currentGroupKeyId),
-                undefined
-            ]
-        } else if (this.currentGroupKeyId !== undefined && nextGroupKey !== undefined) {
-            // Key changed (non-empty next). return current + next. Make next key current.
-            const prevId = this.currentGroupKeyId
-            this.currentGroupKeyId = nextGroupKey.id
-            const prevGroupKey = await this.get(prevId)
-            // use current key one more time
-            return [
-                prevGroupKey,
-                nextGroupKey,
-            ]
-        } else {
-            // Generate
-            const newKey = GroupKey.generate()
-            this.currentGroupKeyId = newKey.id
-            await this.storeKey(newKey)
-            return [
-                newKey,
-                undefined
-            ]
-        }
-=======
         // a queued key means it's not empty
         if (this.queuedGroupKey) { return false }
-
         return (await this.persistence.size()) === 0
     }
 
@@ -131,21 +81,17 @@
             this.currentGroupKey = this.queuedGroupKey || await this.rekey()
             this.queuedGroupKey = undefined
         }
-
         // Always return an array consisting of currentGroupKey and queuedGroupKey (latter may be undefined)
         const result: [GroupKey, GroupKey | undefined] = [
             this.currentGroupKey!,
             this.queuedGroupKey,
         ]
-
         // Perform the rotate if there's a next key queued
         if (this.queuedGroupKey) {
             this.currentGroupKey = this.queuedGroupKey
             this.queuedGroupKey = undefined
         }
-
         return result
->>>>>>> ea345fc6
     }
 
     async get(id: GroupKeyId): Promise<GroupKey | undefined> {
@@ -159,16 +105,8 @@
     }
 
     async clear(): Promise<boolean> {
-<<<<<<< HEAD
-        this.currentGroupKeyId = undefined
-        this.nextGroupKeys = []
-        return this.persistence.clear()
-    }
-
-=======
         this.currentGroupKey = undefined
         this.queuedGroupKey = undefined
-
         return this.persistence.clear()
     }
 
@@ -176,19 +114,12 @@
         return this.setNextGroupKey(GroupKey.generate())
     }
 
->>>>>>> ea345fc6
     async add(groupKey: GroupKey): Promise<GroupKey> {
         return this.storeKey(groupKey)
     }
 
-<<<<<<< HEAD
-    async rotate(newKey = GroupKey.generate()): Promise<void> {
-        this.nextGroupKeys.unshift(newKey)
-        this.nextGroupKeys.length = Math.min(this.nextGroupKeys.length, 2)
-=======
     async setNextGroupKey(newKey: GroupKey): Promise<GroupKey> {
         this.queuedGroupKey = newKey
->>>>>>> ea345fc6
         await this.storeKey(newKey)
         return newKey
     }
