--- conflicted
+++ resolved
@@ -41,11 +41,7 @@
     private readonly validator: Validator
     private readonly pendingRequests: MaxSizedSet<string> = new MaxSizedSet(MAX_PENDING_REQUEST_COUNT)
     private readonly ensureStarted: () => Promise<void>
-<<<<<<< HEAD
     requestGroupKey: (groupKeyId: string, publisherId: EthereumAddress, streamPartId: StreamPartID) => Promise<void>
-=======
-    requestGroupKey: (groupKeyId: GroupKeyId, publisherId: EthereumAddress, streamPartId: StreamPartID) => Promise<void>
->>>>>>> c4e3ed17
 
     constructor(
         networkNodeFacade: NetworkNodeFacade,
@@ -66,11 +62,7 @@
             node.addMessageListener((msg: StreamMessage) => this.onMessage(msg))
             this.logger.debug('started')
         })
-<<<<<<< HEAD
         this.requestGroupKey = withThrottling((groupKeyId: string, publisherId: EthereumAddress, streamPartId: StreamPartID) => {
-=======
-        this.requestGroupKey = withThrottling((groupKeyId: GroupKeyId, publisherId: EthereumAddress, streamPartId: StreamPartID) => {
->>>>>>> c4e3ed17
             return this.doRequestGroupKey(groupKeyId, publisherId, streamPartId)
         }, decryptionConfig.maxKeyRequestsPerSecond)
     }
