--- conflicted
+++ resolved
@@ -73,16 +73,11 @@
                             request.getPublisherId(),
                             requestId)
                         const node = await this.networkNodeFacade.getNode()
-<<<<<<< HEAD
-                        node.publish(response, this.networkNodeFacade.getEntryPoints())
-                        this.logger.debug('sent group keys %s to %s', keys.map((k) => k.id).join(), request.getPublisherId())
-=======
-                        node.publish(response)
+                        node.publish(response, [])
                         this.logger.debug('Handled group key request (found keys)', {
                             groupKeyIds: keys.map((k) => k.id).join(),
                             recipient: request.getPublisherId()
                         })
->>>>>>> 82961db3
                     } else {
                         this.logger.debug('Handled group key request (no keys found)', {
                             requestId,
