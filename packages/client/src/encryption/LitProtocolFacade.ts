--- conflicted
+++ resolved
@@ -70,11 +70,7 @@
         chainId: 1
     })
     const messageToSign = siweMessage.prepareMessage()
-<<<<<<< HEAD
-    const signature = await authentication.createMessageSignature(Buffer.from('messageToSign'))
-=======
     const signature = await authentication.createMessageSignature(Buffer.from(messageToSign))
->>>>>>> 6a6a4d5e
     return {
         sig: signature,
         derivedVia: 'web3.eth.personal.sign',
