--- conflicted
+++ resolved
@@ -91,12 +91,8 @@
     // Read from the NodeRegistry or StreamStorageRegistry contract
     // --------------------------------------------------------------------------------------------
 
-<<<<<<< HEAD
     /** @internal */
-    async isStreamStoredInStorageNodeFromContract(streamIdOrPath: string, nodeAddress: string): Promise<boolean> {
-=======
     async isStreamStoredInStorageNodeFromContract(streamIdOrPath: string, nodeAddress: EthereumAddress): Promise<boolean> {
->>>>>>> 8b7ca71a
         const streamId = await this.streamIdBuilder.toStreamID(streamIdOrPath)
         log('Checking if stream %s is stored in storage node %s', streamId, nodeAddress)
         return this.streamStorageRegistryContractReadonly.isStorageNodeOf(streamId, nodeAddress.toLowerCase())
@@ -177,12 +173,8 @@
     // GraphQL queries
     // --------------------------------------------------------------------------------------------
 
-<<<<<<< HEAD
     /** @internal */
-    async getStorageNodeUrl(nodeAddress: string): Promise<string> {
-=======
     async getStorageNodeUrl(nodeAddress: EthereumAddress): Promise<string> {
->>>>>>> 8b7ca71a
         log('getnode %s ', nodeAddress)
         const res = await this.sendNodeQuery(StorageNodeRegistry.buildGetNodeQuery(nodeAddress.toLowerCase())) as SingleNodeQueryResult
         if (res.node === null) {
