--- conflicted
+++ resolved
@@ -6,11 +6,6 @@
  * TODO: Disolve ConfigBase.
  */
 
-<<<<<<< HEAD
-import qs from 'qs'
-// import { ControlMessage, StreamMessage } from 'streamr-client-protocol'
-=======
->>>>>>> 15d6b6ed
 import { BigNumber } from '@ethersproject/bignumber'
 import { isAddress } from '@ethersproject/address'
 import has from 'lodash/has'
@@ -47,13 +42,8 @@
 }
 
 export type ConnectionConfig = {
-<<<<<<< HEAD
     /** Some TheGraph instance, that indexes the streamr registries */
     theGraphUrl: string
-=======
-    /** Core HTTP API calls go here */
-    restUrl: string
->>>>>>> 15d6b6ed
     /** Automatically connect on first subscribe */
     autoConnect: boolean
     /**  Automatically disconnect on last unsubscribe */
@@ -124,11 +114,7 @@
     auth: {},
 
     // Streamr Core options
-<<<<<<< HEAD
     theGraphUrl: 'http://127.0.0.1:8000/subgraphs/name/githubname/subgraphname',
-=======
-    restUrl: 'https://streamr.network/api/v1',
->>>>>>> 15d6b6ed
     streamrNodeAddress: '0xf3E5A65851C3779f468c9EcB32E6f25D9D68601a',
 
     // P2P Streamr Network options
@@ -220,28 +206,6 @@
         // NOTE: sidechain and storageNode settings are not merged with the defaults
     }
 
-<<<<<<< HEAD
-    // const parts = options.url!.split('?')
-    // if (parts.length === 1) { // there is no query string
-    //     const controlLayer = `controlLayerVersion=${ControlMessage.LATEST_VERSION}`
-    //     const messageLayer = `messageLayerVersion=${StreamMessage.LATEST_VERSION}`
-    //     options.url = `${options.url}?${controlLayer}&${messageLayer}`
-    // } else {
-    //     const queryObj = qs.parse(parts[1])
-    //     if (!queryObj.controlLayerVersion) {
-    //         options.url = `${options.url}&controlLayerVersion=1`
-    //     }
-
-    //     if (!queryObj.messageLayerVersion) {
-    //         options.url = `${options.url}&messageLayerVersion=31`
-    //     }
-    // }
-
-    // always add streamrClient version
-    // options.url = `${options.url}&streamrClient=${getVersionString()}`
-
-=======
->>>>>>> 15d6b6ed
     // Backwards compatibility for option 'authKey' => 'apiKey'
     // @ts-expect-error
     if (options.authKey && !options.apiKey) {
