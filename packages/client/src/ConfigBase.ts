/**
 * @module StreamrClientConfig
 *
 * Old Client Config
 * New Brubeck Configuration in Config.ts.
 * TODO: Disolve ConfigBase.
 */

import type { BigNumber } from '@ethersproject/bignumber'
import cloneDeep from 'lodash/cloneDeep'
import Ajv, { ErrorObject } from 'ajv'
import addFormats from 'ajv-formats'

import type { EthereumAddress, Todo } from './types'

import type { AuthConfig, EthereumConfig } from './Ethereum'
import type { EncryptionConfig } from './encryption/KeyExchangeUtils'

import CONFIG_SCHEMA from './config.schema.json'

export type CacheConfig = {
    maxSize: number,
    maxAge: number
}

export type PublishConfig = {
    maxPublishQueueSize: number
    publishWithSignature: Todo
    publisherStoreKeyHistory: boolean
    publishAutoDisconnectDelay: number,
}

export type SubscribeConfig = {
    /** Attempt to order messages */
    orderMessages: boolean
    gapFill: boolean
    maxGapRequests: number
    maxRetries: number
    verifySignatures: Todo
    retryResendAfter: number
    gapFillTimeout: number
}

export type ConnectionConfig = {
    /** Core HTTP API calls go here */
    restUrl: string
    /** Some TheGraph instance, that indexes the streamr registries */
    theGraphUrl: string
    /** Automatically connect on first subscribe */
    autoConnect: boolean
    /**  Automatically disconnect on last unsubscribe */
    autoDisconnect: boolean
}

export type DataUnionConfig = {
    /**
     * Threshold value set in AMB configs, smallest token amount to pass over the bridge if
     * someone else pays for the gas when transporting the withdraw tx to mainnet;
     * otherwise the client does the transport as self-service and pays the mainnet gas costs
     */
    minimumWithdrawTokenWei: BigNumber|number|string
    payForTransport: boolean
    factoryMainnetAddress: EthereumAddress
    factorySidechainAddress: EthereumAddress
    templateMainnetAddress: EthereumAddress
    templateSidechainAddress: EthereumAddress
}

/**
 * @category Important
 */
export type StrictStreamrClientConfig = {
  /** Custom human-readable debug id for client. Used in logging. Unique id will be generated regardless. */
    id?: string,
    /**
    * Authentication: identity used by this StreamrClient instance.
    * Can contain member privateKey or (window.)ethereum
    */
    auth: AuthConfig
    /** joinPartAgent when using EE for join part handling */
    streamrNodeAddress: EthereumAddress
    streamRegistrySidechainAddress: EthereumAddress, // this saves streams and permissions
    nodeRegistrySidechainAddress: EthereumAddress, // this saves sorage nodes with their urls
    streamStorageRegistrySidechainAddress: EthereumAddress, // this ueses the streamregistry and
        // noderegistry contracts and saves what streams are stored by which storagenodes
    ensCacheSidechainAddress: EthereumAddress,
    keyExchange: Todo
    dataUnion: DataUnionConfig
    cache: CacheConfig,
} & (
    EthereumConfig
    & ConnectionConfig
    & PublishConfig
    & SubscribeConfig
    & EncryptionConfig
)

export type StreamrClientConfig = Partial<Omit<StrictStreamrClientConfig, 'dataUnion'> & {
    dataUnion: Partial<StrictStreamrClientConfig['dataUnion']>
}>

<<<<<<< HEAD
const validateOverridedEthereumAddresses = (opts: any, propertyPaths: string[]) => {
    for (const propertyPath of propertyPaths) {
        if (has(opts, propertyPath)) {
            const value = get(opts, propertyPath)
            if (!isAddress(value)) {
                throw new Error(`${propertyPath} is not a valid Ethereum address`)
            }
        }
    }
}

export const STREAMR_STORAGE_NODE_GERMANY = '0x31546eEA76F2B2b3C5cC06B1c93601dc35c9D916'
=======
>>>>>>> 678bf5a5
/**
 * @category Important
 */
export const STREAM_CLIENT_DEFAULTS: StrictStreamrClientConfig = {
    auth: {},

    // Streamr Core options
    restUrl: 'https://streamr.network/api/v1/',
    theGraphUrl: 'needs chaging once server is up in production',
    streamrNodeAddress: '0xf3E5A65851C3779f468c9EcB32E6f25D9D68601a',
    // storageNodeAddressDev = new StorageNode('0xde1112f631486CfC759A50196853011528bC5FA0', '')

    // P2P Streamr Network options
    autoConnect: true,
    autoDisconnect: true,
    orderMessages: true,
    retryResendAfter: 5000,
    gapFillTimeout: 5000,
    gapFill: true,
    maxGapRequests: 5,
    maxRetries: 5,
    maxPublishQueueSize: 10000,
    publishAutoDisconnectDelay: 5000,

    // Encryption options
    publishWithSignature: 'auto',
    verifySignatures: 'auto',
    publisherStoreKeyHistory: true,
    groupKeys: {}, // {streamId: groupKey}
    keyExchange: {},

    // Ethereum and Data Union related options
    // For ethers.js provider params, see https://docs.ethers.io/ethers.js/v5-beta/api-providers.html#provider
    mainnet: undefined, // Default to ethers.js default provider settings
    sidechain: {
        url: 'https://rpc.xda_ichain.com/',
        chainId: 100
    },
    binanceRPC: {
        url: 'https://bsc-data_seed.binance.org/',
        chainId: 56
    },
    tokenAddress: '0x8f693ca8D21b157107184d29D398A8D082b38b76',
    tokenSidechainAddress: '0x256eb8a51f382650B2A1e946b8811953640ee47D',
    binanceAdapterAddress: '0x193888692673b5dD46e6BC90bA8cBFeDa515c8C1',
    binanceSmartChainAMBAddress: '0x05185872898b6f94aa600177ef41b9334b1fa48b',
    withdrawServerUrl: 'https://streamr.com:3000',
    streamRegistrySidechainAddress: '0xa86863053cECFD9f6f861e0Fd39a042238411b75',
    nodeRegistrySidechainAddress: '0xbAA81A0179015bE47Ad439566374F2Bae098686F',
    streamStorageRegistrySidechainAddress: '0xE4eA76e830a659282368cA2e7E4d18C4AE52D8B3',
    ensCacheSidechainAddress: '',
    dataUnion: {
        minimumWithdrawTokenWei: '1000000',
        payForTransport: true,
        factoryMainnetAddress: '0xE41439BF434F9CfBF0153f5231C205d4ae0C22e3',
        factorySidechainAddress: '0xFCE1FBFAaE61861B011B379442c8eE1DC868ABd0',
        templateMainnetAddress: '0x67352e3F7dBA907aF877020aE7E9450C0029C70c',
        templateSidechainAddress: '0xaCF9e8134047eDc671162D9404BF63a587435bAa',
    },
    cache: {
        maxSize: 10000,
        maxAge: 30 * 60 * 1000, // 30 minutes
    }
}

/** @internal */
export default function ClientConfig(inputOptions: StreamrClientConfig = {}) {
    validateConfig(inputOptions)
    const opts = cloneDeep(inputOptions)
    const defaults = cloneDeep(STREAM_CLIENT_DEFAULTS)

    const options: StrictStreamrClientConfig = {
        ...defaults,
        ...opts,
        dataUnion: {
            ...defaults.dataUnion,
            ...opts.dataUnion
        },
        cache: {
            ...defaults.cache,
            ...opts.cache,
        }
        // NOTE: sidechain and storageNode settings are not merged with the defaults
    }

    // Backwards compatibility for option 'authKey' => 'apiKey'
    // @ts-expect-error
    if (options.authKey && !options.apiKey) {
        // @ts-expect-error
        options.apiKey = options.authKey
    }

    // @ts-expect-error
    if (options.apiKey) {
        // @ts-expect-error
        options.auth.apiKey = options.apiKey
    }

    options.auth = options.auth || {}

    if ('privateKey' in options.auth) {
        const { privateKey } = options.auth
        if (typeof privateKey === 'string' && !privateKey.startsWith('0x')) {
            options.auth.privateKey = `0x${options.auth!.privateKey}`
        }
    }

    return options
}

export const validateConfig = (data: unknown): void|never => {
    const ajv = new Ajv()
    addFormats(ajv)
    ajv.addFormat('ethereum-address', /^0x[a-zA-Z0-9]{40}$/)
    ajv.addFormat('ethereum-private-key', /^(0x)?[a-zA-Z0-9]{64}$/)
    if (!ajv.validate(CONFIG_SCHEMA, data)) {
        throw new Error(ajv.errors!.map((e: ErrorObject) => {
            let text = ajv.errorsText([e], { dataVar: '' }).trim()
            if (e.params.additionalProperty) {
                text += `: ${e.params.additionalProperty}`
            }
            return text
        }).join('\n'))
    }
}<|MERGE_RESOLUTION|>--- conflicted
+++ resolved
@@ -99,21 +99,6 @@
     dataUnion: Partial<StrictStreamrClientConfig['dataUnion']>
 }>
 
-<<<<<<< HEAD
-const validateOverridedEthereumAddresses = (opts: any, propertyPaths: string[]) => {
-    for (const propertyPath of propertyPaths) {
-        if (has(opts, propertyPath)) {
-            const value = get(opts, propertyPath)
-            if (!isAddress(value)) {
-                throw new Error(`${propertyPath} is not a valid Ethereum address`)
-            }
-        }
-    }
-}
-
-export const STREAMR_STORAGE_NODE_GERMANY = '0x31546eEA76F2B2b3C5cC06B1c93601dc35c9D916'
-=======
->>>>>>> 678bf5a5
 /**
  * @category Important
  */
