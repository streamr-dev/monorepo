--- conflicted
+++ resolved
@@ -78,8 +78,8 @@
     streamRegistryContractReadonly: StreamRegistryContract
     chainProvider: Provider
     chainSigner?: Signer
-    defaultOverrides: Overrides
-    defaultGasPriceStrategy?: (estimatedGasPrice: BigNumber) => BigNumber
+    defaultOverrides: Overrides = {}
+    gasPriceStrategy?: (estimatedGasPrice: BigNumber) => BigNumber
 
     constructor(
         context: Context,
@@ -95,10 +95,14 @@
         this.chainProvider = this.ethereum.getStreamRegistryChainProvider()
         this.streamRegistryContractReadonly = new Contract(this.config.streamRegistryChainAddress,
             StreamRegistryArtifact, this.chainProvider) as StreamRegistryContract
-<<<<<<< HEAD
-        const chainId = this.config.streamRegistryChainRPC?.chainId
-        this.defaultOverrides = this.config.ethereumNetworks?.find((network) => network.chainId === chainId)?.overrides ?? {}
-        this.defaultGasPriceStrategy = this.config.ethereumNetworks?.find((network) => network.chainId === chainId)?.gasPriceStrategy
+
+        // find chain-specific configs
+        const streamRegistryChainName = this.config.streamRegistryChainRPC?.name
+        if (this.config.ethereumNetworks && streamRegistryChainName) {
+            const chainConfig = this.config.ethereumNetworks[streamRegistryChainName]
+            this.defaultOverrides = chainConfig?.overrides ?? {}
+            this.gasPriceStrategy = chainConfig?.gasPriceStrategy
+        }
     }
 
     /**
@@ -106,15 +110,10 @@
      * Ethers.js will resolve the gas price promise before sending the tx
      */
     private getOverrides(): Overrides {
-        return this.defaultGasPriceStrategy ? {
+        return this.gasPriceStrategy ? {
             ...this.defaultOverrides,
-            gasPrice: this.chainProvider.getGasPrice().then(this.defaultGasPriceStrategy)
+            gasPrice: this.chainProvider.getGasPrice().then(this.gasPriceStrategy)
         } : this.defaultOverrides
-=======
-        const streamRegistryChainName = this.config.streamRegistryChainRPC?.name
-        this.defaultOverrides = this.config.ethereumNetworks && streamRegistryChainName
-            ? this.config.ethereumNetworks[streamRegistryChainName]?.overrides ?? {} : {}
->>>>>>> dd5afaa6
     }
 
     private parseStream(id: StreamID, metadata: string): Stream {
