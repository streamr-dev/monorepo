--- conflicted
+++ resolved
@@ -165,13 +165,8 @@
         const props = typeof propsOrStreamIdOrPath === 'object' ? propsOrStreamIdOrPath : { id: propsOrStreamIdOrPath }
         props.partitions ??= 1
 
-<<<<<<< HEAD
-        const streamId = await this.streamIdBuilder.toStreamID(completeProps.id)
-=======
         const streamId = await this.streamIdBuilder.toStreamID(props.id)
-        await this.ensureStreamIdInNamespaceOfAuthenticatedUser(streamId)
-
->>>>>>> 938bb71a
+
         const normalizedProperties = {
             ...props,
             id: streamId
