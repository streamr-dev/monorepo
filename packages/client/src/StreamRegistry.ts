import { Contract, Overrides } from '@ethersproject/contracts'
import { Signer } from '@ethersproject/abstract-signer'
import type { StreamRegistry as StreamRegistryContract } from './ethereumArtifacts/StreamRegistry.d'
import StreamRegistryArtifact from './ethereumArtifacts/StreamRegistryAbi.json'
import { BigNumber } from '@ethersproject/bignumber'
import { Provider } from '@ethersproject/providers'
import { scoped, Lifecycle, inject, DependencyContainer } from 'tsyringe'
import { BrubeckContainer } from './Container'
import Ethereum from './Ethereum'
import { instanceId, until } from './utils'
import { Context } from './utils/Context'
import { Config, StrictStreamrClientConfig } from './Config'
import { Stream, StreamPermission, StreamPermissions, StreamProperties } from './Stream'
import { NotFoundError } from './authFetch'
import {
    StreamID,
    EthereumAddress,
    StreamIDUtils, toStreamID,
} from 'streamr-client-protocol'
import { AddressZero, MaxInt256 } from '@ethersproject/constants'
import { StreamIDBuilder } from './StreamIDBuilder'
<<<<<<< HEAD
import { omit } from 'lodash'
=======
import { GraphQLClient } from './utils/GraphQLClient'
import { fetchSearchStreamsResultFromTheGraph, SearchStreamsPermissionFilter, SearchStreamsResultItem } from './searchStreams'
import { filter, map } from './utils/GeneratorUtils'
>>>>>>> 8f7117ad

type PermissionQueryResult = {
    id: string
    userAddress: string
} & ChainPermissions

/** @internal */
export type ChainPermissions = {
    canEdit: boolean
    canDelete: boolean
    publishExpiration: BigNumber
    subscribeExpiration: BigNumber
    canGrant: boolean
}

type StreamPermissionsQueryResult = {
    id: string
    metadata: string
    permissions: PermissionQueryResult[]
}

/** @internal */
export type StreamQueryResult = {
    id: string,
    metadata: string
}

/** @internal */
export type SingleStreamQueryResult = {
    stream: StreamPermissionsQueryResult | null
}

type StreamPublisherOrSubscriberItem = {
    id: string
    userAddress: string
}

interface PermissionsAssignment {
    address: EthereumAddress,
    permissions: StreamPermission[]
}

export type PublicPermissionId = 'public'
const PUBLIC_PERMISSION_ID: PublicPermissionId = 'public'
/** @internal */
export const PUBLIC_PERMISSION_ADDRESS = '0x0000000000000000000000000000000000000000'

@scoped(Lifecycle.ContainerScoped)
export class StreamRegistry implements Context {
    id
    debug
    streamRegistryContract?: StreamRegistryContract
    streamRegistryContractReadonly: StreamRegistryContract
    chainProvider: Provider
    chainSigner?: Signer
    defaultOverrides: Overrides

    constructor(
        context: Context,
        @inject(Ethereum) private ethereum: Ethereum,
        @inject(StreamIDBuilder) private streamIdBuilder: StreamIDBuilder,
        @inject(BrubeckContainer) private container: DependencyContainer,
        @inject(Config.Root) private config: StrictStreamrClientConfig,
        @inject(GraphQLClient) private graphQLClient: GraphQLClient
    ) {
        this.id = instanceId(this)
        this.debug = context.debug.extend(this.id)
        this.debug('create')
        this.chainProvider = this.ethereum.getStreamRegistryChainProvider()
        this.streamRegistryContractReadonly = new Contract(this.config.streamRegistryChainAddress,
            StreamRegistryArtifact, this.chainProvider) as StreamRegistryContract
        const streamRegistryChainName = this.config.streamRegistryChainRPC?.name
        this.defaultOverrides = this.config.ethereumNetworks && streamRegistryChainName
            ? this.config.ethereumNetworks[streamRegistryChainName]?.overrides ?? {} : {}
    }

    private parseStream(id: StreamID, metadata: string): Stream {
        const props: StreamProperties = Stream.parsePropertiesFromMetadata(metadata)
        return new Stream({ ...props, id }, this.container)
    }

    // --------------------------------------------------------------------------------------------
    // Read from the StreamRegistry contract
    // --------------------------------------------------------------------------------------------

    async getStreamFromContract(streamIdOrPath: string): Promise<Stream> {
        const streamId = await this.streamIdBuilder.toStreamID(streamIdOrPath)
        this.debug('getStream %s', streamId)
        try {
            const metadata = await this.streamRegistryContractReadonly.getStreamMetadata(streamId) || '{}'
            return this.parseStream(streamId, metadata)
        } catch (error) {
            this.debug(error)
        }
        throw new NotFoundError('Stream: id=' + streamId)
    }

    async hasPermission(streamIdOrPath: string, userAddress: EthereumAddress, permission: StreamPermission) {
        const streamId = await this.streamIdBuilder.toStreamID(streamIdOrPath)
        return this.streamRegistryContractReadonly.hasPermission(streamId, userAddress,
            StreamRegistry.streamPermissionToSolidityType(permission))
    }

    async hasPublicPermission(streamIdOrPath: string, permission: StreamPermission) {
        const streamId = await this.streamIdBuilder.toStreamID(streamIdOrPath)
        return this.streamRegistryContractReadonly.hasPublicPermission(streamId,
            StreamRegistry.streamPermissionToSolidityType(permission))
    }

    async hasDirectPermission(streamIdOrPath: string, userAddess: EthereumAddress, permission: StreamPermission) {
        const streamId = await this.streamIdBuilder.toStreamID(streamIdOrPath)
        return this.streamRegistryContractReadonly.hasDirectPermission(streamId, userAddess,
            StreamRegistry.streamPermissionToSolidityType(permission))
    }

    async getPermissionsForUser(streamIdOrPath: string, userAddress?: EthereumAddress): Promise<StreamPermissions> {
        const streamId = await this.streamIdBuilder.toStreamID(streamIdOrPath)
        await this.connectToStreamRegistryContract()
        this.debug('Getting permissions for stream %s for user %s', streamId, userAddress)
        const permissions = await this.streamRegistryContractReadonly!.getPermissionsForUser(streamId, userAddress || AddressZero)
        return {
            canEdit: permissions.canEdit,
            canDelete: permissions.canDelete,
            canPublish: BigNumber.from(permissions.publishExpiration).gt(Date.now()),
            canSubscribe: BigNumber.from(permissions.subscribeExpiration).gt(Date.now()),
            canGrant: permissions.canGrant
        }
    }

    // --------------------------------------------------------------------------------------------
    // Send transactions to the StreamRegistry contract
    // --------------------------------------------------------------------------------------------

    private async connectToStreamRegistryContract() {
        if (!this.chainSigner || !this.streamRegistryContract) {
            this.chainSigner = await this.ethereum.getStreamRegistryChainSigner()
            this.streamRegistryContract = new Contract(this.config.streamRegistryChainAddress,
                StreamRegistryArtifact, this.chainSigner) as StreamRegistryContract
        }
    }

    async createStream(propsOrStreamIdOrPath: StreamProperties | string): Promise<Stream> {
        const props = typeof propsOrStreamIdOrPath === 'object' ? propsOrStreamIdOrPath : { id: propsOrStreamIdOrPath }
        props.partitions ??= 1

        const ethersOverrides = this.defaultOverrides

        const streamId = await this.streamIdBuilder.toStreamID(props.id)
        const metadata = StreamRegistry.formMetadata(props)

        const domainAndPath = StreamIDUtils.getDomainAndPath(streamId)
        if (domainAndPath === undefined) {
            throw new Error(`stream id "${streamId}" not valid`)
        }
        const [domain, path] = domainAndPath

        await this.connectToStreamRegistryContract()
        let tx
        if (StreamIDUtils.isENSAddress(domain)) {
            tx = await this.streamRegistryContract!.createStreamWithENS(domain, path, metadata, ethersOverrides)
            /*
                The call to createStreamWithENS delegates the ENS ownership check, and therefore the
                call doesn't fail e.g. if the user doesn't own the ENS name. To see whether the stream
                creation succeeeds, we need to poll The Graph. If the polling timeouts, we don'
                know what the actual error was. (Most likely it has anything to do with timeout
                -> we don't use the error from until(), but throw an explicit error instead.)
            */
        } else {
            await this.ensureStreamIdInNamespaceOfAuthenticatedUser(domain, streamId)
            tx = await this.streamRegistryContract!.createStream(path, metadata, ethersOverrides)
        }
        await tx.wait()
<<<<<<< HEAD
        return new Stream({
            ...props,
            id: streamId
        }, this.container)
=======
        try {
            await until(async () => { return this.streamExistsOnTheGraph(streamId) }, 20000, 500)
        } catch (e) {
            throw new Error(`unable to create stream "${streamId}"`)
        }

        return new Stream(normalizedProperties, this.container)
>>>>>>> 8f7117ad
    }

    private async ensureStreamIdInNamespaceOfAuthenticatedUser(address: EthereumAddress, streamId: StreamID): Promise<void> {
        const userAddress = await this.ethereum.getAddress()
        if (address.toLowerCase() !== userAddress.toLowerCase()) {
            throw new Error(`stream id "${streamId}" not in namespace of authenticated user "${userAddress}"`)
        }
    }

    async updateStream(props: StreamProperties): Promise<Stream> {
        const streamId = await this.streamIdBuilder.toStreamID(props.id)
        await this.connectToStreamRegistryContract()
        const ethersOverrides = this.defaultOverrides
        const tx = await this.streamRegistryContract!.updateStreamMetadata(
            streamId,
            StreamRegistry.formMetadata(props),
            ethersOverrides
        )
        await tx.wait()
        return new Stream({
            ...props,
            id: streamId
        }, this.container)
    }

    async grantPermission(streamIdOrPath: string, permission: StreamPermission, receivingUser: string) {
        const streamId = await this.streamIdBuilder.toStreamID(streamIdOrPath)
        this.debug('Granting Permission %o for user %s on stream %s', permission, receivingUser, streamId)
        await this.connectToStreamRegistryContract()
        const ethersOverrides = this.defaultOverrides
        const tx = await this.streamRegistryContract!.grantPermission(
            streamId,
            receivingUser,
            StreamRegistry.streamPermissionToSolidityType(permission),
            ethersOverrides
        )
        await tx.wait()
    }

    async grantPublicPermission(streamIdOrPath: string, permission: StreamPermission) {
        const streamId = await this.streamIdBuilder.toStreamID(streamIdOrPath)
        this.debug('Granting PUBLIC Permission %o on stream %s', permission, streamId)
        await this.connectToStreamRegistryContract()
        const ethersOverrides = this.defaultOverrides
        const tx = await this.streamRegistryContract!.grantPublicPermission(
            streamId,
            StreamRegistry.streamPermissionToSolidityType(permission),
            ethersOverrides
        )
        await tx.wait()
    }

    async setPermissionsForUser(
        streamIdOrPath: string,
        receivingUser: string,
        edit: boolean,
        deletePermission: boolean,
        publish: boolean,
        subscribe: boolean,
        share: boolean
    ) {
        const streamId = await this.streamIdBuilder.toStreamID(streamIdOrPath)
        this.debug(`Setting permissions for user ${receivingUser} on stream ${streamId}:
        edit: ${edit}, delete: ${deletePermission}, publish: ${publish}, subscribe: ${subscribe}, share: ${share}`)
        await this.connectToStreamRegistryContract()
        const ethersOverrides = this.defaultOverrides
        const publishExpiration = publish ? MaxInt256 : 0
        const subscribeExpiration = subscribe ? MaxInt256 : 0
        const tx = await this.streamRegistryContract!.setPermissionsForUser(
            streamId,
            receivingUser,
            edit,
            deletePermission,
            publishExpiration,
            subscribeExpiration,
            share,
            ethersOverrides
        )
        await tx.wait()
    }

    static convertStreamPermissionToChainPermission(permission: StreamPermissions): ChainPermissions {
        return {
            ...permission,
            publishExpiration: permission.canPublish ? MaxInt256 : BigNumber.from(0),
            subscribeExpiration: permission.canSubscribe ? MaxInt256 : BigNumber.from(0)
        }
    }

    async setPermissions(streamIdOrPath: string, users: string[], permissions: StreamPermissions[]) {
        const streamId = await this.streamIdBuilder.toStreamID(streamIdOrPath)
        this.debug(`Setting permissions for stream ${streamId} for ${users.length} users`)
        await this.connectToStreamRegistryContract()
        const ethersOverrides = this.defaultOverrides
        const transformedPermission = permissions.map(StreamRegistry.convertStreamPermissionToChainPermission)
        const tx = await this.streamRegistryContract!.setPermissions(streamId, users, transformedPermission, ethersOverrides)
        await tx.wait()
    }

    async revokePermission(streamIdOrPath: string, permission: StreamPermission, receivingUser: string) {
        const streamId = await this.streamIdBuilder.toStreamID(streamIdOrPath)
        this.debug('Revoking permission %o for user %s on stream %s', permission, receivingUser, streamId)
        await this.connectToStreamRegistryContract()
        const ethersOverrides = this.defaultOverrides
        const tx = await this.streamRegistryContract!.revokePermission(
            streamId,
            receivingUser,
            StreamRegistry.streamPermissionToSolidityType(permission),
            ethersOverrides
        )
        await tx.wait()
    }

    async revokeAllMyPermission(streamIdOrPath: string) {
        const streamId = await this.streamIdBuilder.toStreamID(streamIdOrPath)
        this.debug('Revoking all permissions user %s on stream %s', await this.ethereum.getAddress(), streamId)
        await this.connectToStreamRegistryContract()
        const ethersOverrides = this.defaultOverrides
        const tx = await this.streamRegistryContract!.revokeAllPermissionsForUser(streamId, await this.ethereum.getAddress(), ethersOverrides)
        await tx.wait()
    }

    async revokeAllUserPermission(streamIdOrPath: string, userId: EthereumAddress) {
        const streamId = await this.streamIdBuilder.toStreamID(streamIdOrPath)
        this.debug('Revoking all permissions user %s on stream %s', userId, streamId)
        await this.connectToStreamRegistryContract()
        const ethersOverrides = this.defaultOverrides
        const tx = await this.streamRegistryContract!.revokeAllPermissionsForUser(streamId, userId, ethersOverrides)
        await tx.wait()
    }

    async revokePublicPermission(streamIdOrPath: string, permission: StreamPermission) {
        const streamId = await this.streamIdBuilder.toStreamID(streamIdOrPath)
        this.debug('Revoking PUBLIC Permission %o on stream %s', permission, streamId)
        await this.connectToStreamRegistryContract()
        const ethersOverrides = this.defaultOverrides
        const tx = await this.streamRegistryContract!.revokePublicPermission(
            streamId,
            StreamRegistry.streamPermissionToSolidityType(permission),
            ethersOverrides
        )
        await tx.wait()
    }

    async revokeAllPublicPermissions(streamIdOrPath: string) {
        const streamId = await this.streamIdBuilder.toStreamID(streamIdOrPath)
        this.debug('Revoking all PUBLIC Permissions stream %s', streamId)
        await this.connectToStreamRegistryContract()
        const ethersOverrides = this.defaultOverrides
        const tx = await this.streamRegistryContract!.revokeAllPermissionsForUser(
            streamId,
            AddressZero,
            ethersOverrides
        )
        await tx.wait()
    }

    async deleteStream(streamIdOrPath: string) {
        const streamId = await this.streamIdBuilder.toStreamID(streamIdOrPath)
        this.debug('Deleting stream %s', streamId)
        await this.connectToStreamRegistryContract()
        const ethersOverrides = this.defaultOverrides
        const tx = await this.streamRegistryContract!.deleteStream(streamId, ethersOverrides)
        await tx.wait()
    }

    async streamExists(streamIdOrPath: string): Promise<boolean> {
        const streamId = await this.streamIdBuilder.toStreamID(streamIdOrPath)
        this.debug('Checking if stream exists %s', streamId)
        await this.connectToStreamRegistryContract()
        return this.streamRegistryContractReadonly!.exists(streamId)
    }

    async streamExistsOnTheGraph(streamIdOrPath: string): Promise<boolean> {
        const streamId = await this.streamIdBuilder.toStreamID(streamIdOrPath)
        this.debug('Checking if stream exists on theGraph %s', streamId)
        try {
            await this.getStreamFromGraph(streamId)
            return true
        } catch (err) {
            if (err.errorCode === 'NOT_FOUND') {
                return false
            }
            throw err
        }
    }

    private static streamPermissionToSolidityType(permission: StreamPermission): BigNumber {
        switch (permission) {
            case StreamPermission.EDIT:
                return BigNumber.from(0)
            case StreamPermission.DELETE:
                return BigNumber.from(1)
            case StreamPermission.PUBLISH:
                return BigNumber.from(2)
            case StreamPermission.SUBSCRIBE:
                return BigNumber.from(3)
            case StreamPermission.GRANT:
                return BigNumber.from(4)
            default:
                break
        }
        return BigNumber.from(0)
    }

    // --------------------------------------------------------------------------------------------
    // GraphQL queries
    // --------------------------------------------------------------------------------------------

    async getStream(streamIdOrPath: string): Promise<Stream> {
        const streamId = await this.streamIdBuilder.toStreamID(streamIdOrPath)
        this.debug('Getting stream %s', streamId)
        if (StreamIDUtils.isKeyExchangeStream(streamId)) {
            return new Stream({ id: streamId, partitions: 1 }, this.container)
        }
        let metadata
        try {
            metadata = await this.streamRegistryContractReadonly.getStreamMetadata(streamId)
        } catch {
            throw new NotFoundError('Stream not found: id=' + streamId)
        }
        return this.parseStream(streamId, metadata)
    }

    async getStreamFromGraph(streamIdOrPath: string): Promise<Stream> {
        const streamId = await this.streamIdBuilder.toStreamID(streamIdOrPath)
        this.debug('Getting stream %s from theGraph', streamId)
        if (StreamIDUtils.isKeyExchangeStream(streamId)) {
            return new Stream({ id: streamId, partitions: 1 }, this.container)
        }
        const response = await this.graphQLClient.sendQuery(
            StreamRegistry.buildGetStreamQuery(streamId)
        ) as { stream: StreamPermissionsQueryResult }
        if (!response.stream) {
            throw new NotFoundError('Stream not found: id=' + streamId)
        }
        return this.parseStream(streamId, response.stream.metadata)
    }

    async* getAllStreams(): AsyncGenerator<Stream> {
        this.debug('Get all streams from thegraph')
        const backendResults = this.graphQLClient.fetchPaginatedResults<StreamQueryResult>(
            (lastId: string, pageSize: number) => StreamRegistry.buildGetAllStreamsQuery(lastId, pageSize)
        )
        for await (const item of backendResults) {
            try {
                // toStreamID isn't strictly needed here since we are iterating over a result set from the Graph
                // (we could just cast). _If_ this ever throws, one of our core assumptions is wrong.
                yield this.parseStream(toStreamID(item.id), item.metadata)
            } catch (err) {
                this.debug(`Skipping stream ${item.id} cannot parse metadata: ${item.metadata}`)
            }
        }
    }

    private static buildGetAllStreamsQuery(lastId: string, pageSize: number): string {
        const query = `
        {
            streams (first: ${pageSize} id_gt: "${lastId}") {
                 id
                 metadata
            }
        }`
        return JSON.stringify({ query })
    }

    /**
     * The user addresses are in lowercase format
     */
    async getAllPermissionsForStream(streamIdOrPath: string): Promise<Record<EthereumAddress|PublicPermissionId, StreamPermission[]>> {
        const streamId = await this.streamIdBuilder.toStreamID(streamIdOrPath)
        this.debug('Getting all permissions for stream %s', streamId)
        const response = await this.graphQLClient.sendQuery(StreamRegistry.buildGetStreamQuery(streamId)) as SingleStreamQueryResult
        if (!response.stream) {
            throw new NotFoundError('stream not found: id: ' + streamId)
        }
        const result: Record<EthereumAddress, StreamPermission[]> = {}
        response.stream.permissions
            .map(StreamRegistry.getPermissionsAssignment)
            .forEach((assignment: PermissionsAssignment) => {
                const key = (assignment.address === PUBLIC_PERMISSION_ADDRESS) ? PUBLIC_PERMISSION_ID : assignment.address
                result[key] = assignment.permissions
            })
        return result
    }

    /* eslint-disable padding-line-between-statements */
    private static getPermissionsAssignment(permissionResult: PermissionQueryResult): PermissionsAssignment {
        return {
            address: permissionResult.userAddress,
            permissions: StreamRegistry.convertChainPermissionsToStreamPermissions(permissionResult)
        }
    }

    /** @internal */
    static convertChainPermissionsToStreamPermissions(chainPermissions: ChainPermissions): StreamPermission[] {
        const now = Date.now()
        const permissions = []
        if (chainPermissions.canEdit) {
            permissions.push(StreamPermission.EDIT)
        }
        if (chainPermissions.canDelete) {
            permissions.push(StreamPermission.DELETE)
        }
        if (BigNumber.from(chainPermissions.publishExpiration).gt(now)) {
            permissions.push(StreamPermission.PUBLISH)
        }
        if (BigNumber.from(chainPermissions.subscribeExpiration).gt(now)) {
            permissions.push(StreamPermission.SUBSCRIBE)
        }
        if (chainPermissions.canGrant) {
            permissions.push(StreamPermission.GRANT)
        }
        return permissions
    }

    searchStreams(term: string | undefined, permissionFilter: SearchStreamsPermissionFilter | undefined): AsyncGenerator<Stream> {
        this.debug('Search streams term=%s permissions=%j', term, permissionFilter)
        return map(
            fetchSearchStreamsResultFromTheGraph(term, permissionFilter, this.graphQLClient),
            (item: SearchStreamsResultItem) => this.parseStream(toStreamID(item.stream.id), item.stream.metadata)
        )
    }

    getStreamPublishers(streamIdOrPath: string): AsyncGenerator<EthereumAddress> {
        return this.getStreamPublishersOrSubscribersList(streamIdOrPath, 'publishExpiration')
    }

    getStreamSubscribers(streamIdOrPath: string): AsyncGenerator<EthereumAddress> {
        return this.getStreamPublishersOrSubscribersList(streamIdOrPath, 'subscribeExpiration')
    }

    private async* getStreamPublishersOrSubscribersList(streamIdOrPath: string, fieldName: string): AsyncGenerator<EthereumAddress> {
        const streamId = await this.streamIdBuilder.toStreamID(streamIdOrPath)
        this.debug(`Get stream ${fieldName}s for stream id ${streamId}`)
        const backendResults = this.graphQLClient.fetchPaginatedResults<StreamPublisherOrSubscriberItem>(
            (lastId: string, pageSize: number) => StreamRegistry.buildStreamPublishersOrSubscribersQuery(streamId, fieldName, lastId, pageSize)
        )
        /*
         * There can be orphaned permission entities if a stream is deleted (currently
         * we don't remove the assigned permissions, see ETH-222)
         * TODO remove the filtering when ETH-222 has been implemented, and remove also
         * stream result field in buildStreamPublishersOrSubscribersQuery as it is
         * no longer needed
         */
        const validItems = filter<StreamPublisherOrSubscriberItem>(backendResults, (p) => (p as any).stream !== null)
        yield* map<StreamPublisherOrSubscriberItem, EthereumAddress>(
            validItems,
            (item) => item.userAddress as EthereumAddress
        )
    }

    private static buildStreamPublishersOrSubscribersQuery(
        streamId: StreamID,
        fieldName: string,
        lastId: string,
        pageSize: number
    ): string {
        const query = `
        {
            permissions (first: ${pageSize}, where: {stream: "${streamId}" ${fieldName}_gt: "${Date.now()}" id_gt: "${lastId}"}) {
                id
                userAddress
                stream {
                    id
                }
            }
        }`
        return JSON.stringify({ query })
    }

    async isStreamPublisher(streamIdOrPath: string, userAddress: EthereumAddress): Promise<boolean> {
        const streamId = await this.streamIdBuilder.toStreamID(streamIdOrPath)
        this.debug('Checking isStreamPublisher for stream %s for address %s', streamId, userAddress)
        try {
            return await this.streamRegistryContractReadonly.hasPermission(streamId, userAddress,
                StreamRegistry.streamPermissionToSolidityType(StreamPermission.PUBLISH))
        } catch {
            throw new NotFoundError('stream not found: id: ' + streamId)
        }
    }

    async isStreamSubscriber(streamIdOrPath: string, userAddress: EthereumAddress): Promise<boolean> {
        const streamId = await this.streamIdBuilder.toStreamID(streamIdOrPath)
        this.debug('Checking isStreamSubscriber for stream %s for address %s', streamId, userAddress)
        try {
            return await this.streamRegistryContractReadonly.hasPermission(streamId, userAddress,
                StreamRegistry.streamPermissionToSolidityType(StreamPermission.SUBSCRIBE))
        } catch {
            throw new NotFoundError('stream not found: id: ' + streamId)
        }
    }

<<<<<<< HEAD
    static formMetadata(props: StreamProperties): string {
        return JSON.stringify(omit(props, 'id'))
    }

    // --------------------------------------------------------------------------------------------
    // GraphQL query builders
    // --------------------------------------------------------------------------------------------

    // graphql over fetch:
    // https://stackoverflow.com/questions/44610310/node-fetch-post-request-using-graphql-query

    private static buildGetAllStreamsQuery(pagesize: number, lastId?: string): string {
        const startIDFilter = lastId ? `, where: { id_gt: "${lastId}"  }` : ''
        const query = `{
            streams (first:${pagesize}${startIDFilter}) {
                 id,
                 metadata
            }
        }`
        return JSON.stringify({ query })
    }

    private static buildGetStreamWithPermissionsQuery(streamId: StreamID): string {
        const query = `{
            stream (id: "${streamId}") {
                id,
                metadata,
                permissions {
                    id,
                    userAddress,
                    canEdit,
                    canDelete,
                    publishExpiration,
                    subscribeExpiration,
                    canGrant,
                }
            }
        }`
        return JSON.stringify({ query })
    }

    private static buildSearchStreamsQuery(term: string, opts: SearchStreamsOptions): string {
        // the metadata field contains all stream properties (including the id property),
        // so there is no need search over other fields in the where clause
=======
    private static buildGetStreamQuery(streamId: StreamID): string {
>>>>>>> 8f7117ad
        const query = `
        {
            stream (id: "${streamId}") {
                id
                metadata
                permissions {
                    id
                    userAddress
                    canEdit
                    canDelete
                    publishExpiration
                    subscribeExpiration
                    canGrant
                }
            }
        }`
        return JSON.stringify({ query })
    }
}
<|MERGE_RESOLUTION|>--- conflicted
+++ resolved
@@ -19,13 +19,10 @@
 } from 'streamr-client-protocol'
 import { AddressZero, MaxInt256 } from '@ethersproject/constants'
 import { StreamIDBuilder } from './StreamIDBuilder'
-<<<<<<< HEAD
 import { omit } from 'lodash'
-=======
 import { GraphQLClient } from './utils/GraphQLClient'
 import { fetchSearchStreamsResultFromTheGraph, SearchStreamsPermissionFilter, SearchStreamsResultItem } from './searchStreams'
 import { filter, map } from './utils/GeneratorUtils'
->>>>>>> 8f7117ad
 
 type PermissionQueryResult = {
     id: string
@@ -198,20 +195,15 @@
             tx = await this.streamRegistryContract!.createStream(path, metadata, ethersOverrides)
         }
         await tx.wait()
-<<<<<<< HEAD
+        try {
+            await until(async () => { return this.streamExistsOnTheGraph(streamId) }, 20000, 500)
+        } catch (e) {
+            throw new Error(`unable to create stream "${streamId}"`)
+        }
         return new Stream({
             ...props,
             id: streamId
         }, this.container)
-=======
-        try {
-            await until(async () => { return this.streamExistsOnTheGraph(streamId) }, 20000, 500)
-        } catch (e) {
-            throw new Error(`unable to create stream "${streamId}"`)
-        }
-
-        return new Stream(normalizedProperties, this.container)
->>>>>>> 8f7117ad
     }
 
     private async ensureStreamIdInNamespaceOfAuthenticatedUser(address: EthereumAddress, streamId: StreamID): Promise<void> {
@@ -605,54 +597,11 @@
         }
     }
 
-<<<<<<< HEAD
     static formMetadata(props: StreamProperties): string {
         return JSON.stringify(omit(props, 'id'))
     }
 
-    // --------------------------------------------------------------------------------------------
-    // GraphQL query builders
-    // --------------------------------------------------------------------------------------------
-
-    // graphql over fetch:
-    // https://stackoverflow.com/questions/44610310/node-fetch-post-request-using-graphql-query
-
-    private static buildGetAllStreamsQuery(pagesize: number, lastId?: string): string {
-        const startIDFilter = lastId ? `, where: { id_gt: "${lastId}"  }` : ''
-        const query = `{
-            streams (first:${pagesize}${startIDFilter}) {
-                 id,
-                 metadata
-            }
-        }`
-        return JSON.stringify({ query })
-    }
-
-    private static buildGetStreamWithPermissionsQuery(streamId: StreamID): string {
-        const query = `{
-            stream (id: "${streamId}") {
-                id,
-                metadata,
-                permissions {
-                    id,
-                    userAddress,
-                    canEdit,
-                    canDelete,
-                    publishExpiration,
-                    subscribeExpiration,
-                    canGrant,
-                }
-            }
-        }`
-        return JSON.stringify({ query })
-    }
-
-    private static buildSearchStreamsQuery(term: string, opts: SearchStreamsOptions): string {
-        // the metadata field contains all stream properties (including the id property),
-        // so there is no need search over other fields in the where clause
-=======
     private static buildGetStreamQuery(streamId: StreamID): string {
->>>>>>> 8f7117ad
         const query = `
         {
             stream (id: "${streamId}") {
