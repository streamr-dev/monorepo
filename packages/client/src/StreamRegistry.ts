import { Contract } from '@ethersproject/contracts'
import { Signer } from '@ethersproject/abstract-signer'
import type { StreamRegistry as StreamRegistryContract } from './ethereumArtifacts/StreamRegistry.d'
import StreamRegistryArtifact from './ethereumArtifacts/StreamRegistryAbi.json'
import { BigNumber } from '@ethersproject/bignumber'
import { Provider } from '@ethersproject/providers'
import { scoped, Lifecycle, inject, DependencyContainer } from 'tsyringe'
import { BrubeckContainer } from './Container'
import Ethereum from './Ethereum'
import { instanceId, until } from './utils'
import { Context } from './utils/Context'
import { Config, StrictStreamrClientConfig } from './Config'
import { Stream, StreamPermission, StreamPermissions, StreamProperties } from './Stream'
import { NotFoundError } from './authFetch'
import {
    StreamID,
    EthereumAddress,
    StreamIDUtils, toStreamID,
} from 'streamr-client-protocol'
import { AddressZero, MaxInt256 } from '@ethersproject/constants'
import { StreamIDBuilder } from './StreamIDBuilder'
import { omit } from 'lodash'
import { GraphQLClient } from './utils/GraphQLClient'
import { fetchSearchStreamsResultFromTheGraph, SearchStreamsPermissionFilter, SearchStreamsResultItem } from './searchStreams'
import { filter, map } from './utils/GeneratorUtils'
import { waitForTx, withErrorHandlingAndLogging } from './utils/contract'

type PermissionQueryResult = {
    id: string
    userAddress: string
} & ChainPermissions

/** @internal */
export type ChainPermissions = {
    canEdit: boolean
    canDelete: boolean
    publishExpiration: BigNumber
    subscribeExpiration: BigNumber
    canGrant: boolean
}

type StreamPermissionsQueryResult = {
    id: string
    metadata: string
    permissions: PermissionQueryResult[]
}

/** @internal */
export type StreamQueryResult = {
    id: string,
    metadata: string
}

/** @internal */
export type SingleStreamQueryResult = {
    stream: StreamPermissionsQueryResult | null
}

type StreamPublisherOrSubscriberItem = {
    id: string
    userAddress: string
}

interface PermissionsAssignment {
    address: EthereumAddress,
    permissions: StreamPermission[]
}

export type PublicPermissionId = 'public'
const PUBLIC_PERMISSION_ID: PublicPermissionId = 'public'
/** @internal */
export const PUBLIC_PERMISSION_ADDRESS = '0x0000000000000000000000000000000000000000'

@scoped(Lifecycle.ContainerScoped)
export class StreamRegistry implements Context {
    id
    debug
<<<<<<< HEAD
    streamRegistryContract?: StreamRegistryContract
    streamRegistryContractsReadonly: StreamRegistryContract[]
    chainProviders: Provider[]
    chainSigner?: Signer
=======
    private streamRegistryContract?: StreamRegistryContract
    private streamRegistryContractReadonly: StreamRegistryContract
    private chainProvider: Provider
    private chainSigner?: Signer
>>>>>>> d8844ed6

    constructor(
        context: Context,
        @inject(Ethereum) private ethereum: Ethereum,
        @inject(StreamIDBuilder) private streamIdBuilder: StreamIDBuilder,
        @inject(BrubeckContainer) private container: DependencyContainer,
        @inject(Config.Root) private config: StrictStreamrClientConfig,
        @inject(GraphQLClient) private graphQLClient: GraphQLClient
    ) {
        this.id = instanceId(this)
        this.debug = context.debug.extend(this.id)
        this.debug('create')
        this.chainProviders = this.ethereum.getAllStreamRegistryChainProviders()
        this.streamRegistryContractsReadonly = this.chainProviders.map((provider: Provider) => {
            return withErrorHandlingAndLogging(
                new Contract(this.config.streamRegistryChainAddress, StreamRegistryArtifact, provider),
                'streamRegistry'
            ) as StreamRegistryContract
        })
    }

    private parseStream(id: StreamID, metadata: string): Stream {
        const props: StreamProperties = Stream.parsePropertiesFromMetadata(metadata)
        return new Stream({ ...props, id }, this.container)
    }

    // --------------------------------------------------------------------------------------------
    // Read from the StreamRegistry contract
    // --------------------------------------------------------------------------------------------

    async getStreamFromContract(streamIdOrPath: string): Promise<Stream> {
        const streamId = await this.streamIdBuilder.toStreamID(streamIdOrPath)
        this.debug('getStream %s', streamId)
        try {
            const metadata = await Promise.any([
                ...this.streamRegistryContractsReadonly.map((contract: StreamRegistryContract) => {
                    return contract.getStreamMetadata(streamId) || '{}'
                })
            ])
            return this.parseStream(streamId, metadata)
        } catch (error) {
            this.debug(error)
        }
        throw new NotFoundError('Stream: id=' + streamId)
    }

    async hasPermission(streamIdOrPath: string, userAddress: EthereumAddress, permission: StreamPermission) {
        const streamId = await this.streamIdBuilder.toStreamID(streamIdOrPath)
        return Promise.any([
            ...this.streamRegistryContractsReadonly.map((contract: StreamRegistryContract) => {
                return contract.hasPermission(streamId, userAddress,
                    StreamRegistry.streamPermissionToSolidityType(permission))
            })
        ])
    }

    async hasPublicPermission(streamIdOrPath: string, permission: StreamPermission) {
        const streamId = await this.streamIdBuilder.toStreamID(streamIdOrPath)
        return Promise.any([
            ...this.streamRegistryContractsReadonly.map((contract: StreamRegistryContract) => {
                return contract.hasPublicPermission(streamId,
                    StreamRegistry.streamPermissionToSolidityType(permission))
            })
        ])
    }

    async hasDirectPermission(streamIdOrPath: string, userAddess: EthereumAddress, permission: StreamPermission) {
        const streamId = await this.streamIdBuilder.toStreamID(streamIdOrPath)
        return Promise.any([
            ...this.streamRegistryContractsReadonly.map((contract: StreamRegistryContract) => {
                return contract.hasDirectPermission(streamId, userAddess,
                    StreamRegistry.streamPermissionToSolidityType(permission))
            })
        ])
    }

    async getPermissionsForUser(streamIdOrPath: string, userAddress?: EthereumAddress): Promise<StreamPermissions> {
        const streamId = await this.streamIdBuilder.toStreamID(streamIdOrPath)
        await this.connectToStreamRegistryContract()
        this.debug('Getting permissions for stream %s for user %s', streamId, userAddress)
        const permissions = await Promise.any([
            ...this.streamRegistryContractsReadonly.map((contract: StreamRegistryContract) => {
                return contract.getPermissionsForUser(streamId, userAddress || AddressZero)
            })
        ])
        return {
            canEdit: permissions.canEdit,
            canDelete: permissions.canDelete,
            canPublish: BigNumber.from(permissions.publishExpiration).gt(Date.now()),
            canSubscribe: BigNumber.from(permissions.subscribeExpiration).gt(Date.now()),
            canGrant: permissions.canGrant
        }
    }

    // --------------------------------------------------------------------------------------------
    // Send transactions to the StreamRegistry contract
    // --------------------------------------------------------------------------------------------

    private async connectToStreamRegistryContract() {
        if (!this.chainSigner || !this.streamRegistryContract) {
            this.chainSigner = await this.ethereum.getStreamRegistryChainSigner()
            this.streamRegistryContract = withErrorHandlingAndLogging(
                new Contract(this.config.streamRegistryChainAddress, StreamRegistryArtifact, this.chainSigner),
                'streamRegistry'
            ) as StreamRegistryContract
        }
    }

    async createStream(propsOrStreamIdOrPath: StreamProperties | string): Promise<Stream> {
        const props = typeof propsOrStreamIdOrPath === 'object' ? propsOrStreamIdOrPath : { id: propsOrStreamIdOrPath }
        props.partitions ??= 1

        const ethersOverrides = this.ethereum.getStreamRegistryOverrides()

        const streamId = await this.streamIdBuilder.toStreamID(props.id)
        const metadata = StreamRegistry.formMetadata(props)

        const domainAndPath = StreamIDUtils.getDomainAndPath(streamId)
        if (domainAndPath === undefined) {
            throw new Error(`stream id "${streamId}" not valid`)
        }
        const [domain, path] = domainAndPath

        await this.connectToStreamRegistryContract()
        if (StreamIDUtils.isENSAddress(domain)) {
            /*
                The call to createStreamWithENS delegates the ENS ownership check, and therefore the
                call doesn't fail e.g. if the user doesn't own the ENS name. To see whether the stream
                creation succeeeds, we need to poll the chain for stream existence. If the polling timeouts, we don't
                know what the actual error was. (Most likely it has nothing to do with timeout
                -> we don't use the error from until(), but throw an explicit error instead.)
            */
            await waitForTx(this.streamRegistryContract!.createStreamWithENS(domain, path, metadata, ethersOverrides))
            try {
                await until(async () => { return this.streamExistsOnChain(streamId) }, 20000, 500)
            } catch (e) {
                throw new Error(`unable to create stream "${streamId}"`)
            }
        } else {
            await this.ensureStreamIdInNamespaceOfAuthenticatedUser(domain, streamId)
            await waitForTx(this.streamRegistryContract!.createStream(path, metadata, ethersOverrides))
        }
        return new Stream({
            ...props,
            id: streamId
        }, this.container)
    }

    private async ensureStreamIdInNamespaceOfAuthenticatedUser(address: EthereumAddress, streamId: StreamID): Promise<void> {
        const userAddress = await this.ethereum.getAddress()
        if (address.toLowerCase() !== userAddress.toLowerCase()) {
            throw new Error(`stream id "${streamId}" not in namespace of authenticated user "${userAddress}"`)
        }
    }

    async updateStream(props: StreamProperties): Promise<Stream> {
        const streamId = await this.streamIdBuilder.toStreamID(props.id)
        await this.connectToStreamRegistryContract()
        const ethersOverrides = this.ethereum.getStreamRegistryOverrides()
        await waitForTx(this.streamRegistryContract!.updateStreamMetadata(
            streamId,
            StreamRegistry.formMetadata(props),
            ethersOverrides
        ))
        return new Stream({
            ...props,
            id: streamId
        }, this.container)
    }

    async grantPermission(streamIdOrPath: string, permission: StreamPermission, receivingUser: string) {
        const streamId = await this.streamIdBuilder.toStreamID(streamIdOrPath)
        this.debug('Granting Permission %o for user %s on stream %s', permission, receivingUser, streamId)
        await this.connectToStreamRegistryContract()
        const ethersOverrides = this.ethereum.getStreamRegistryOverrides()
        await waitForTx(this.streamRegistryContract!.grantPermission(
            streamId,
            receivingUser,
            StreamRegistry.streamPermissionToSolidityType(permission),
            ethersOverrides
        ))
    }

    async grantPublicPermission(streamIdOrPath: string, permission: StreamPermission) {
        const streamId = await this.streamIdBuilder.toStreamID(streamIdOrPath)
        this.debug('Granting PUBLIC Permission %o on stream %s', permission, streamId)
        await this.connectToStreamRegistryContract()
        const ethersOverrides = this.ethereum.getStreamRegistryOverrides()
        await waitForTx(this.streamRegistryContract!.grantPublicPermission(
            streamId,
            StreamRegistry.streamPermissionToSolidityType(permission),
            ethersOverrides
        ))
    }

    async setPermissionsForUser(
        streamIdOrPath: string,
        receivingUser: string,
        edit: boolean,
        deletePermission: boolean,
        publish: boolean,
        subscribe: boolean,
        share: boolean
    ) {
        const streamId = await this.streamIdBuilder.toStreamID(streamIdOrPath)
        this.debug(`Setting permissions for user ${receivingUser} on stream ${streamId}:
        edit: ${edit}, delete: ${deletePermission}, publish: ${publish}, subscribe: ${subscribe}, share: ${share}`)
        await this.connectToStreamRegistryContract()
        const ethersOverrides = this.ethereum.getStreamRegistryOverrides()
        const publishExpiration = publish ? MaxInt256 : 0
        const subscribeExpiration = subscribe ? MaxInt256 : 0
        await waitForTx(this.streamRegistryContract!.setPermissionsForUser(
            streamId,
            receivingUser,
            edit,
            deletePermission,
            publishExpiration,
            subscribeExpiration,
            share,
            ethersOverrides
        ))
    }

    static convertStreamPermissionToChainPermission(permission: StreamPermissions): ChainPermissions {
        return {
            ...permission,
            publishExpiration: permission.canPublish ? MaxInt256 : BigNumber.from(0),
            subscribeExpiration: permission.canSubscribe ? MaxInt256 : BigNumber.from(0)
        }
    }

    async setPermissions(streamIdOrPath: string, users: string[], permissions: StreamPermissions[]) {
        const streamId = await this.streamIdBuilder.toStreamID(streamIdOrPath)
        this.debug(`Setting permissions for stream ${streamId} for ${users.length} users`)
        await this.connectToStreamRegistryContract()
        const ethersOverrides = this.ethereum.getStreamRegistryOverrides()
        const transformedPermission = permissions.map(StreamRegistry.convertStreamPermissionToChainPermission)
        await waitForTx(this.streamRegistryContract!.setPermissions(
            streamId,
            users,
            transformedPermission,
            ethersOverrides
        ))
    }

    async revokePermission(streamIdOrPath: string, permission: StreamPermission, receivingUser: string) {
        const streamId = await this.streamIdBuilder.toStreamID(streamIdOrPath)
        this.debug('Revoking permission %o for user %s on stream %s', permission, receivingUser, streamId)
        await this.connectToStreamRegistryContract()
        const ethersOverrides = this.ethereum.getStreamRegistryOverrides()
        await waitForTx(this.streamRegistryContract!.revokePermission(
            streamId,
            receivingUser,
            StreamRegistry.streamPermissionToSolidityType(permission),
            ethersOverrides
        ))
    }

    async revokeAllMyPermission(streamIdOrPath: string) {
        const streamId = await this.streamIdBuilder.toStreamID(streamIdOrPath)
        const address = await this.ethereum.getAddress()
        this.debug('Revoking all permissions user %s on stream %s', address, streamId)
        await this.connectToStreamRegistryContract()
        const ethersOverrides = this.ethereum.getStreamRegistryOverrides()
        await waitForTx(this.streamRegistryContract!.revokeAllPermissionsForUser(
            streamId,
            address,
            ethersOverrides
        ))
    }

    async revokeAllUserPermission(streamIdOrPath: string, userId: EthereumAddress) {
        const streamId = await this.streamIdBuilder.toStreamID(streamIdOrPath)
        this.debug('Revoking all permissions user %s on stream %s', userId, streamId)
        await this.connectToStreamRegistryContract()
        const ethersOverrides = this.ethereum.getStreamRegistryOverrides()
        await waitForTx(this.streamRegistryContract!.revokeAllPermissionsForUser(
            streamId,
            userId,
            ethersOverrides
        ))
    }

    async revokePublicPermission(streamIdOrPath: string, permission: StreamPermission) {
        const streamId = await this.streamIdBuilder.toStreamID(streamIdOrPath)
        this.debug('Revoking PUBLIC Permission %o on stream %s', permission, streamId)
        await this.connectToStreamRegistryContract()
        const ethersOverrides = this.ethereum.getStreamRegistryOverrides()
        await waitForTx(this.streamRegistryContract!.revokePublicPermission(
            streamId,
            StreamRegistry.streamPermissionToSolidityType(permission),
            ethersOverrides
        ))
    }

    async revokeAllPublicPermissions(streamIdOrPath: string) {
        const streamId = await this.streamIdBuilder.toStreamID(streamIdOrPath)
        this.debug('Revoking all PUBLIC Permissions stream %s', streamId)
        await this.connectToStreamRegistryContract()
        const ethersOverrides = this.ethereum.getStreamRegistryOverrides()
        await waitForTx(this.streamRegistryContract!.revokeAllPermissionsForUser(
            streamId,
            AddressZero,
            ethersOverrides
        ))
    }

    async deleteStream(streamIdOrPath: string) {
        const streamId = await this.streamIdBuilder.toStreamID(streamIdOrPath)
        this.debug('Deleting stream %s', streamId)
        await this.connectToStreamRegistryContract()
        const ethersOverrides = this.ethereum.getStreamRegistryOverrides()
        await waitForTx(this.streamRegistryContract!.deleteStream(
            streamId,
            ethersOverrides
        ))
    }

    async streamExistsOnChain(streamIdOrPath: string): Promise<boolean> {
        const streamId = await this.streamIdBuilder.toStreamID(streamIdOrPath)
        this.debug('Checking if stream exists on chain %s', streamId)
        return Promise.any([
            ...this.streamRegistryContractsReadonly.map((contract: StreamRegistryContract) => {
                return contract.exists(streamId)
            })
        ])
    }

    async streamExistsOnTheGraph(streamIdOrPath: string): Promise<boolean> {
        const streamId = await this.streamIdBuilder.toStreamID(streamIdOrPath)
        this.debug('Checking if stream exists on theGraph %s', streamId)
        try {
            await this.getStreamFromGraph(streamId)
            return true
        } catch (err) {
            if (err.errorCode === 'NOT_FOUND') {
                return false
            }
            throw err
        }
    }

    private static streamPermissionToSolidityType(permission: StreamPermission): BigNumber {
        switch (permission) {
            case StreamPermission.EDIT:
                return BigNumber.from(0)
            case StreamPermission.DELETE:
                return BigNumber.from(1)
            case StreamPermission.PUBLISH:
                return BigNumber.from(2)
            case StreamPermission.SUBSCRIBE:
                return BigNumber.from(3)
            case StreamPermission.GRANT:
                return BigNumber.from(4)
            default:
                break
        }
        return BigNumber.from(0)
    }

    // --------------------------------------------------------------------------------------------
    // GraphQL queries
    // --------------------------------------------------------------------------------------------

    async getStream(streamIdOrPath: string): Promise<Stream> {
        const streamId = await this.streamIdBuilder.toStreamID(streamIdOrPath)
        this.debug('Getting stream %s', streamId)
        if (StreamIDUtils.isKeyExchangeStream(streamId)) {
            return new Stream({ id: streamId, partitions: 1 }, this.container)
        }
        let metadata
        try {
            metadata = await Promise.any([
                ...this.streamRegistryContractsReadonly.map((contract: StreamRegistryContract) => {
                    return contract.getStreamMetadata(streamId)
                })
            ])
        } catch {
            throw new NotFoundError('Stream not found: id=' + streamId)
        }
        return this.parseStream(streamId, metadata)
    }

    async getStreamFromGraph(streamIdOrPath: string): Promise<Stream> {
        const streamId = await this.streamIdBuilder.toStreamID(streamIdOrPath)
        this.debug('Getting stream %s from theGraph', streamId)
        if (StreamIDUtils.isKeyExchangeStream(streamId)) {
            return new Stream({ id: streamId, partitions: 1 }, this.container)
        }
        const response = await this.graphQLClient.sendQuery(
            StreamRegistry.buildGetStreamQuery(streamId)
        ) as { stream: StreamPermissionsQueryResult }
        if (!response.stream) {
            throw new NotFoundError('Stream not found: id=' + streamId)
        }
        return this.parseStream(streamId, response.stream.metadata)
    }

    /**
     * The user addresses are in lowercase format
     */
    async getAllPermissionsForStream(streamIdOrPath: string): Promise<Record<EthereumAddress|PublicPermissionId, StreamPermission[]>> {
        const streamId = await this.streamIdBuilder.toStreamID(streamIdOrPath)
        this.debug('Getting all permissions for stream %s', streamId)
        const response = await this.graphQLClient.sendQuery(StreamRegistry.buildGetStreamQuery(streamId)) as SingleStreamQueryResult
        if (!response.stream) {
            throw new NotFoundError('stream not found: id: ' + streamId)
        }
        const result: Record<EthereumAddress, StreamPermission[]> = {}
        response.stream.permissions
            .map(StreamRegistry.getPermissionsAssignment)
            .forEach((assignment: PermissionsAssignment) => {
                const key = (assignment.address === PUBLIC_PERMISSION_ADDRESS) ? PUBLIC_PERMISSION_ID : assignment.address
                result[key] = assignment.permissions
            })
        return result
    }

    /* eslint-disable padding-line-between-statements */
    private static getPermissionsAssignment(permissionResult: PermissionQueryResult): PermissionsAssignment {
        return {
            address: permissionResult.userAddress,
            permissions: StreamRegistry.convertChainPermissionsToStreamPermissions(permissionResult)
        }
    }

    /** @internal */
    static convertChainPermissionsToStreamPermissions(chainPermissions: ChainPermissions): StreamPermission[] {
        const now = Date.now()
        const permissions = []
        if (chainPermissions.canEdit) {
            permissions.push(StreamPermission.EDIT)
        }
        if (chainPermissions.canDelete) {
            permissions.push(StreamPermission.DELETE)
        }
        if (BigNumber.from(chainPermissions.publishExpiration).gt(now)) {
            permissions.push(StreamPermission.PUBLISH)
        }
        if (BigNumber.from(chainPermissions.subscribeExpiration).gt(now)) {
            permissions.push(StreamPermission.SUBSCRIBE)
        }
        if (chainPermissions.canGrant) {
            permissions.push(StreamPermission.GRANT)
        }
        return permissions
    }

    searchStreams(term: string | undefined, permissionFilter: SearchStreamsPermissionFilter | undefined): AsyncGenerator<Stream> {
        this.debug('Search streams term=%s permissions=%j', term, permissionFilter)
        return map(
            fetchSearchStreamsResultFromTheGraph(term, permissionFilter, this.graphQLClient),
            (item: SearchStreamsResultItem) => this.parseStream(toStreamID(item.stream.id), item.stream.metadata)
        )
    }

    getStreamPublishers(streamIdOrPath: string): AsyncGenerator<EthereumAddress> {
        return this.getStreamPublishersOrSubscribersList(streamIdOrPath, 'publishExpiration')
    }

    getStreamSubscribers(streamIdOrPath: string): AsyncGenerator<EthereumAddress> {
        return this.getStreamPublishersOrSubscribersList(streamIdOrPath, 'subscribeExpiration')
    }

    private async* getStreamPublishersOrSubscribersList(streamIdOrPath: string, fieldName: string): AsyncGenerator<EthereumAddress> {
        const streamId = await this.streamIdBuilder.toStreamID(streamIdOrPath)
        this.debug(`Get stream ${fieldName}s for stream id ${streamId}`)
        const backendResults = this.graphQLClient.fetchPaginatedResults<StreamPublisherOrSubscriberItem>(
            (lastId: string, pageSize: number) => StreamRegistry.buildStreamPublishersOrSubscribersQuery(streamId, fieldName, lastId, pageSize)
        )
        /*
         * There can be orphaned permission entities if a stream is deleted (currently
         * we don't remove the assigned permissions, see ETH-222)
         * TODO remove the filtering when ETH-222 has been implemented, and remove also
         * stream result field in buildStreamPublishersOrSubscribersQuery as it is
         * no longer needed
         */
        const validItems = filter<StreamPublisherOrSubscriberItem>(backendResults, (p) => (p as any).stream !== null)
        yield* map<StreamPublisherOrSubscriberItem, EthereumAddress>(
            validItems,
            (item) => item.userAddress as EthereumAddress
        )
    }

    private static buildStreamPublishersOrSubscribersQuery(
        streamId: StreamID,
        fieldName: string,
        lastId: string,
        pageSize: number
    ): string {
        const query = `
        {
            permissions (first: ${pageSize}, where: {stream: "${streamId}" ${fieldName}_gt: "${Date.now()}" id_gt: "${lastId}"}) {
                id
                userAddress
                stream {
                    id
                }
            }
        }`
        return JSON.stringify({ query })
    }

    async isStreamPublisher(streamIdOrPath: string, userAddress: EthereumAddress): Promise<boolean> {
        const streamId = await this.streamIdBuilder.toStreamID(streamIdOrPath)
        this.debug('Checking isStreamPublisher for stream %s for address %s', streamId, userAddress)
        try {
            return await Promise.any([
                ...this.streamRegistryContractsReadonly.map((contract: StreamRegistryContract) => {
                    return contract.hasPermission(streamId, userAddress,
                        StreamRegistry.streamPermissionToSolidityType(StreamPermission.PUBLISH))
                })
            ])
        } catch {
            throw new NotFoundError('stream not found: id: ' + streamId)
        }
    }

    async isStreamSubscriber(streamIdOrPath: string, userAddress: EthereumAddress): Promise<boolean> {
        const streamId = await this.streamIdBuilder.toStreamID(streamIdOrPath)
        this.debug('Checking isStreamSubscriber for stream %s for address %s', streamId, userAddress)
        try {
            return await Promise.any([
                ...this.streamRegistryContractsReadonly.map((contract: StreamRegistryContract) => {
                    return contract.hasPermission(streamId, userAddress,
                        StreamRegistry.streamPermissionToSolidityType(StreamPermission.SUBSCRIBE))
                })
            ])
        } catch {
            throw new NotFoundError('stream not found: id: ' + streamId)
        }
    }

    static formMetadata(props: StreamProperties): string {
        return JSON.stringify(omit(props, 'id'))
    }

    private static buildGetStreamQuery(streamId: StreamID): string {
        const query = `
        {
            stream (id: "${streamId}") {
                id
                metadata
                permissions {
                    id
                    userAddress
                    canEdit
                    canDelete
                    publishExpiration
                    subscribeExpiration
                    canGrant
                }
            }
        }`
        return JSON.stringify({ query })
    }
}<|MERGE_RESOLUTION|>--- conflicted
+++ resolved
@@ -75,17 +75,10 @@
 export class StreamRegistry implements Context {
     id
     debug
-<<<<<<< HEAD
-    streamRegistryContract?: StreamRegistryContract
-    streamRegistryContractsReadonly: StreamRegistryContract[]
-    chainProviders: Provider[]
-    chainSigner?: Signer
-=======
     private streamRegistryContract?: StreamRegistryContract
-    private streamRegistryContractReadonly: StreamRegistryContract
-    private chainProvider: Provider
+    private  streamRegistryContractsReadonly: StreamRegistryContract[]
+    private chainProviders: Provider[]
     private chainSigner?: Signer
->>>>>>> d8844ed6
 
     constructor(
         context: Context,
