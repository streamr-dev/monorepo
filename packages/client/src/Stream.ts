--- conflicted
+++ resolved
@@ -225,11 +225,7 @@
     async publish<T>(content: T, metadata?: PublishMetadata): Promise<Message> {
         const result = await this._publisher.publish(this.id, content, metadata)
         this._eventEmitter.emit('publish', undefined)
-<<<<<<< HEAD
-        return result
-=======
         return convertStreamMessageToMessage(result)
->>>>>>> 12d3a9ee
     }
 
     /** @internal */
