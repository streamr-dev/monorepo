import 'reflect-metadata'
import { container as rootContainer, DependencyContainer } from 'tsyringe'
import { generateEthereumAccount as _generateEthereumAccount } from './Ethereum'
import { pOnce } from './utils/promises'
import { Debug } from './utils/log'
import { Context } from './utils/Context'
import { StreamrClientConfig, createStrictConfig } from './Config'
import { Publisher } from './publish/Publisher'
import { Subscriber } from './subscribe/Subscriber'
import { ProxyPublishSubscribe } from './ProxyPublishSubscribe'
import { ResendOptions, Resends } from './subscribe/Resends'
import { ResendSubscription } from './subscribe/ResendSubscription'
import { NetworkNodeFacade, NetworkNodeStub } from './NetworkNodeFacade'
import { DestroySignal } from './DestroySignal'
import { GroupKeyStoreFactory, UpdateEncryptionKeyOptions } from './encryption/GroupKeyStoreFactory'
import { StorageNodeMetadata, StorageNodeRegistry } from './registry/StorageNodeRegistry'
import { StreamRegistry } from './registry/StreamRegistry'
import { StreamDefinition } from './types'
import { Subscription, SubscriptionOnMessage } from './subscribe/Subscription'
import { StreamIDBuilder } from './StreamIDBuilder'
import { StreamrClientEventEmitter, StreamrClientEvents } from './events'
import { EthereumAddress, ProxyDirection, StreamID, StreamMessage } from 'streamr-client-protocol'
import { MessageStream, MessageStreamOnMessage } from './subscribe/MessageStream'
import { Stream, StreamProperties } from './Stream'
import { SearchStreamsPermissionFilter } from './registry/searchStreams'
import { PermissionAssignment, PermissionQuery } from './permission'
import { MetricsPublisher } from './MetricsPublisher'
import { MessageMetadata } from './index-exports'
import { initContainer } from './Container'
import { Authentication, AuthenticationInjectionToken } from './Authentication'
import { StreamStorageRegistry } from './registry/StreamStorageRegistry'

/**
 * @category Important
 */
export class StreamrClient implements Context {
    static generateEthereumAccount = _generateEthereumAccount

    /** @internal */
    readonly id
    /** @internal */
    readonly debug

    private container: DependencyContainer
    private node: NetworkNodeFacade
    private authentication: Authentication
    private resends: Resends
    private publisher: Publisher
    private subscriber: Subscriber
    private proxyPublishSubscribe: ProxyPublishSubscribe
    private groupKeyStoreFactory: GroupKeyStoreFactory
    private destroySignal: DestroySignal
    private streamRegistry: StreamRegistry
    private streamStorageRegistry: StreamStorageRegistry
    private storageNodeRegistry: StorageNodeRegistry
    private streamIdBuilder: StreamIDBuilder
    private eventEmitter: StreamrClientEventEmitter

    constructor(options: StreamrClientConfig = {}, parentContainer = rootContainer) {
        const config = createStrictConfig(options)
        const container = parentContainer.createChildContainer()
        initContainer(config, container)

        this.container = container
        this.node = container.resolve<NetworkNodeFacade>(NetworkNodeFacade)
        this.authentication = container.resolve<Authentication>(AuthenticationInjectionToken)
        this.resends = container.resolve<Resends>(Resends)
        this.publisher = container.resolve<Publisher>(Publisher)
        this.subscriber = container.resolve<Subscriber>(Subscriber)
        this.proxyPublishSubscribe = container.resolve<ProxyPublishSubscribe>(ProxyPublishSubscribe)
        this.groupKeyStoreFactory = container.resolve<GroupKeyStoreFactory>(GroupKeyStoreFactory)
        this.destroySignal = container.resolve<DestroySignal>(DestroySignal)
        this.streamRegistry = container.resolve<StreamRegistry>(StreamRegistry)
        this.streamStorageRegistry = container.resolve<StreamStorageRegistry>(StreamStorageRegistry)
        this.storageNodeRegistry = container.resolve<StorageNodeRegistry>(StorageNodeRegistry)
        this.streamIdBuilder = container.resolve<StreamIDBuilder>(StreamIDBuilder)
        this.eventEmitter = container.resolve<StreamrClientEventEmitter>(StreamrClientEventEmitter)
        container.resolve<MetricsPublisher>(MetricsPublisher) // side effect: activates metrics publisher

        const context = container.resolve<Context>(Context as any)
        this.id = context.id
        this.debug = context.debug
    }

    // --------------------------------------------------------------------------------------------
    // Publish
    // --------------------------------------------------------------------------------------------

    /**
     * @category Important
     */
    async publish<T>(
        streamDefinition: StreamDefinition,
        content: T,
        metadata?: MessageMetadata
    ): Promise<StreamMessage<T>> {
        const result = await this.publisher.publish(streamDefinition, content, metadata)
        this.eventEmitter.emit('publish', undefined)
        return result
    }

    async updateEncryptionKey(opts: UpdateEncryptionKeyOptions): Promise<void> {
        if (opts.streamId === undefined) {
            throw new Error('streamId required')
        }
        const streamId = await this.streamIdBuilder.toStreamID(opts.streamId)
        const store = await this.groupKeyStoreFactory.getStore(streamId)
        if (opts.distributionMethod === 'rotate') {
<<<<<<< HEAD
            return store.rotate(opts.key)
=======
            if (opts.key === undefined) {
                await store.rotateGroupKey()
            } else { // eslint-disable-line no-else-return
                await store.setNextGroupKey(opts.key)
            }
>>>>>>> ea345fc6
        } else if (opts.distributionMethod === 'rekey') { // eslint-disable-line no-else-return
            await store.rekey(opts.key)
        } else {
            throw new Error(`assertion failed: distribution method ${opts.distributionMethod}`)
        }
    }

    // --------------------------------------------------------------------------------------------
    // Subscribe
    // --------------------------------------------------------------------------------------------

    /**
     * @category Important
     */
    subscribe<T>(
        options: StreamDefinition & { resend: ResendOptions },
        onMessage?: SubscriptionOnMessage<T>
    ): Promise<ResendSubscription<T>>
    subscribe<T>(
        options: StreamDefinition,
        onMessage?: SubscriptionOnMessage<T>
    ): Promise<Subscription<T>>
    async subscribe<T>(
        options: StreamDefinition & { resend?: ResendOptions },
        onMessage?: SubscriptionOnMessage<T>
    ): Promise<Subscription<T> | ResendSubscription<T>> {
        let result
        if (options.resend !== undefined) {
            result = await this.resendSubscribe(options, options.resend, onMessage)
        } else {
            result = await this.subscriber.subscribe(options, onMessage)
        }
        this.eventEmitter.emit('subscribe', undefined)
        return result
    }

    private async resendSubscribe<T>(
        streamDefinition: StreamDefinition,
        resendOptions: ResendOptions,
        onMessage?: SubscriptionOnMessage<T>
    ): Promise<ResendSubscription<T>> {
        const streamPartId = await this.streamIdBuilder.toStreamPartID(streamDefinition)
        const subSession = this.subscriber.getOrCreateSubscriptionSession<T>(streamPartId)
        const sub = new ResendSubscription<T>(subSession, this.resends, resendOptions, this.container)
        if (onMessage) {
            sub.useLegacyOnMessageHandler(onMessage)
        }
        await this.subscriber.addSubscription<T>(sub)
        return sub
    }

    /**
     * Subscribe to all partitions for stream.
     */
    subscribeAll<T>(streamId: StreamID, onMessage?: SubscriptionOnMessage<T>): Promise<MessageStream<T>> {
        return this.subscriber.subscribeAll(streamId, onMessage)
    }

    /**
     * @category Important
     */
    unsubscribe(streamDefinitionOrSubscription?: StreamDefinition | Subscription): Promise<unknown> {
        return this.subscriber.unsubscribe(streamDefinitionOrSubscription)
    }

    /**
     * Get subscriptions matching streamId or streamId + streamPartition
     * @category Important
     */
    getSubscriptions(streamDefinition?: StreamDefinition): Promise<Subscription<unknown>[]> {
        return this.subscriber.getSubscriptions(streamDefinition)
    }

    // --------------------------------------------------------------------------------------------
    // Resend
    // --------------------------------------------------------------------------------------------

    /**
     * Call last/from/range as appropriate based on arguments
     * @category Important
     */
    resend<T>(
        streamDefinition: StreamDefinition,
        options: ResendOptions,
        onMessage?: MessageStreamOnMessage<T>
    ): Promise<MessageStream<T>> {
        return this.resends.resend(streamDefinition, options, onMessage)
    }

    /**
     * Resend for all partitions of a stream.
     */
    resendAll<T>(streamId: StreamID, options: ResendOptions, onMessage?: MessageStreamOnMessage<T>): Promise<MessageStream<T>> {
        return this.resends.resendAll(streamId, options, onMessage)
    }

    waitForStorage(streamMessage: StreamMessage, options?: {
        interval?: number
        timeout?: number
        count?: number
        messageMatchFn?: (msgTarget: StreamMessage, msgGot: StreamMessage) => boolean
    }): Promise<void> {
        return this.resends.waitForStorage(streamMessage, options)
    }

    // --------------------------------------------------------------------------------------------
    // Stream management
    // --------------------------------------------------------------------------------------------

    /**
     * @category Important
     */
    getStream(streamIdOrPath: string): Promise<Stream> {
        return this.streamRegistry.getStream(streamIdOrPath)
    }

    /**
     * @category Important
     */
    createStream(propsOrStreamIdOrPath: StreamProperties | string): Promise<Stream> {
        return this.streamRegistry.createStream(propsOrStreamIdOrPath)
    }

    /**
     * @category Important
     */
    getOrCreateStream(props: { id: string, partitions?: number }): Promise<Stream> {
        return this.streamRegistry.getOrCreateStream(props)
    }

    updateStream(props: StreamProperties): Promise<Stream> {
        return this.streamRegistry.updateStream(props)
    }

    deleteStream(streamIdOrPath: string): Promise<void> {
        return this.streamRegistry.deleteStream(streamIdOrPath)
    }

    searchStreams(term: string | undefined, permissionFilter: SearchStreamsPermissionFilter | undefined): AsyncGenerator<Stream> {
        return this.streamRegistry.searchStreams(term, permissionFilter)
    }

    // --------------------------------------------------------------------------------------------
    // Permissions
    // --------------------------------------------------------------------------------------------

    getStreamPublishers(streamIdOrPath: string): AsyncGenerator<EthereumAddress> {
        return this.streamRegistry.getStreamPublishers(streamIdOrPath)
    }

    getStreamSubscribers(streamIdOrPath: string): AsyncGenerator<EthereumAddress> {
        return this.streamRegistry.getStreamSubscribers(streamIdOrPath)
    }

    hasPermission(query: PermissionQuery): Promise<boolean> {
        return this.streamRegistry.hasPermission(query)
    }

    getPermissions(streamIdOrPath: string): Promise<PermissionAssignment[]> {
        return this.streamRegistry.getPermissions(streamIdOrPath)
    }

    grantPermissions(streamIdOrPath: string, ...assignments: PermissionAssignment[]): Promise<void> {
        return this.streamRegistry.grantPermissions(streamIdOrPath, ...assignments)
    }

    revokePermissions(streamIdOrPath: string, ...assignments: PermissionAssignment[]): Promise<void> {
        return this.streamRegistry.revokePermissions(streamIdOrPath, ...assignments)
    }

    setPermissions(...items: {
        streamId: string
        assignments: PermissionAssignment[]
    }[]): Promise<void> {
        return this.streamRegistry.setPermissions(...items)
    }

    isStreamPublisher(streamIdOrPath: string, userAddress: EthereumAddress): Promise<boolean> {
        return this.streamRegistry.isStreamPublisher(streamIdOrPath, userAddress)
    }
    
    isStreamSubscriber(streamIdOrPath: string, userAddress: EthereumAddress): Promise<boolean> {
        return this.streamRegistry.isStreamSubscriber(streamIdOrPath, userAddress)
    }

    // --------------------------------------------------------------------------------------------
    // Storage
    // --------------------------------------------------------------------------------------------
    
    addStreamToStorageNode(streamIdOrPath: string, nodeAddress: EthereumAddress): Promise<void> {
        return this.streamStorageRegistry.addStreamToStorageNode(streamIdOrPath, nodeAddress)
    }
    
    removeStreamFromStorageNode(streamIdOrPath: string, nodeAddress: EthereumAddress): Promise<void> {
        return this.streamStorageRegistry.removeStreamFromStorageNode(streamIdOrPath, nodeAddress)
    }
    
    isStoredStream(streamIdOrPath: string, nodeAddress: EthereumAddress): Promise<boolean> {
        return this.streamStorageRegistry.isStoredStream(streamIdOrPath, nodeAddress)
    }
    
    getStoredStreams(nodeAddress: EthereumAddress): Promise<{ streams: Stream[], blockNumber: number }> {
        return this.streamStorageRegistry.getStoredStreams(nodeAddress)
    }
    
    getStorageNodes(streamIdOrPath?: string): Promise<EthereumAddress[]> {
        return this.streamStorageRegistry.getStorageNodes(streamIdOrPath)
    }

    setStorageNodeMetadata(metadata: StorageNodeMetadata | undefined): Promise<void> {
        return this.storageNodeRegistry.setStorageNodeMetadata(metadata)
    }

    getStorageNodeMetadata(nodeAddress: EthereumAddress): Promise<StorageNodeMetadata> {
        return this.storageNodeRegistry.getStorageNodeMetadata(nodeAddress)
    }

    // --------------------------------------------------------------------------------------------
    // Authentication
    // --------------------------------------------------------------------------------------------

    getAddress(): Promise<EthereumAddress> {
        return this.authentication.getAddress()
    }

    // --------------------------------------------------------------------------------------------
    // Network node
    // --------------------------------------------------------------------------------------------

    /**
     * Get started network node
     */
    getNode(): Promise<NetworkNodeStub> {
        return this.node.getNode()
    }

    openProxyConnections(streamDefinition: StreamDefinition, nodeIds: string[], direction: ProxyDirection): Promise<void> {
        return this.proxyPublishSubscribe.openProxyConnections(streamDefinition, nodeIds, direction)
    }

    closeProxyConnections(streamDefinition: StreamDefinition, nodeIds: string[], direction: ProxyDirection): Promise<void> {
        return this.proxyPublishSubscribe.closeProxyConnections(streamDefinition, nodeIds, direction)
    }

    // --------------------------------------------------------------------------------------------
    // Lifecycle
    // --------------------------------------------------------------------------------------------

    connect = pOnce(async () => {
        await this.node.startNode()
        const tasks = [
            this.publisher.start(),
        ]

        await Promise.allSettled(tasks)
        await Promise.all(tasks)
    })

    destroy = pOnce(async () => {
        this.eventEmitter.removeAllListeners()
        this.connect.reset() // reset connect (will error on next call)
        const tasks = [
            this.destroySignal.destroy().then(() => undefined),
            this.publisher.stop(),
            this.subscriber.stop(),
            this.groupKeyStoreFactory.stop()
        ]

        await Promise.allSettled(tasks)
        await Promise.all(tasks)
    })

    // --------------------------------------------------------------------------------------------
    // Logging
    // --------------------------------------------------------------------------------------------

    /** @internal */
    enableDebugLogging(prefix = 'Streamr*'): void { // eslint-disable-line class-methods-use-this
        Debug.enable(prefix)
    }

    /** @internal */
    disableDebugLogging(): void { // eslint-disable-line class-methods-use-this
        Debug.disable()
    }

    // --------------------------------------------------------------------------------------------
    // Events
    // --------------------------------------------------------------------------------------------

    on<T extends keyof StreamrClientEvents>(eventName: T, listener: StreamrClientEvents[T]): void {
        this.eventEmitter.on(eventName, listener as any)
    }

    once<T extends keyof StreamrClientEvents>(eventName: T, listener: StreamrClientEvents[T]): void {
        this.eventEmitter.once(eventName, listener as any)
    }

    off<T extends keyof StreamrClientEvents>(eventName: T, listener: StreamrClientEvents[T]): void {
        this.eventEmitter.off(eventName, listener as any)
    }
}
<|MERGE_RESOLUTION|>--- conflicted
+++ resolved
@@ -106,15 +106,11 @@
         const streamId = await this.streamIdBuilder.toStreamID(opts.streamId)
         const store = await this.groupKeyStoreFactory.getStore(streamId)
         if (opts.distributionMethod === 'rotate') {
-<<<<<<< HEAD
-            return store.rotate(opts.key)
-=======
             if (opts.key === undefined) {
                 await store.rotateGroupKey()
             } else { // eslint-disable-line no-else-return
                 await store.setNextGroupKey(opts.key)
             }
->>>>>>> ea345fc6
         } else if (opts.distributionMethod === 'rekey') { // eslint-disable-line no-else-return
             await store.rekey(opts.key)
         } else {
