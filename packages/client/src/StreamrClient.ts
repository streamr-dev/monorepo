import 'reflect-metadata'
import './utils/PatchTsyringe'
import { container as rootContainer, DependencyContainer, inject } from 'tsyringe'

import Ethereum from './Ethereum'
import { uuid, counterId, pOnce } from './utils'
import { Debug } from './utils/log'
import { Context } from './utils/Context'
import BrubeckConfig, { Config, StrictBrubeckClientConfig, BrubeckClientConfig } from './Config'
import { BrubeckContainer } from './Container'

import Publisher from './publish/Publisher'
import Subscriber from './subscribe/Subscriber'
<<<<<<< HEAD
import Resends, { ResendOptions } from './subscribe/Resends'
import { ResendSubscription } from './subscribe/ResendSubscription'
=======
import Resends from './subscribe/Resends'
import ResendSubscribe, { ResendSubscription } from './subscribe/ResendSubscribe'
>>>>>>> 5ac7fc9d
import BrubeckNode from './BrubeckNode'
import Session from './Session'
import { DestroySignal } from './DestroySignal'
import { StreamEndpoints } from './StreamEndpoints'
import { StreamEndpointsCached } from './StreamEndpointsCached'
import { LoginEndpoints } from './LoginEndpoints'
import DataUnions from './dataunion'
import GroupKeyStoreFactory from './encryption/GroupKeyStoreFactory'
import { StorageNodeRegistry } from './StorageNodeRegistry'
import { StreamRegistry } from './StreamRegistry'
import { Methods, Plugin } from './utils/Plugin'
import { StreamDefinition } from './types'
import { Subscription, SubscriptionOnMessage } from './subscribe/Subscription'
import { StreamIDBuilder } from './StreamIDBuilder'

let uid: string = process.pid != null
    // Use process id in node uid.
    ? `${process.pid}`
    // Fall back to `uuid()` later (see initContainer). Doing it here will break browser projects
    // that utilize server-side rendering (no `window` while build's target is `web`).
    : ''

// these are mixed in via Plugin function above
// use MethodNames to only grab methods
export interface StreamrClient extends Ethereum,
    Methods<StreamEndpoints>,
    Methods<Omit<Subscriber, 'subscribe'>>,
    Methods<StreamRegistry>,
    // connect/pOnce in BrubeckNode are pOnce, we override them anyway
    Methods<Omit<BrubeckNode, 'destroy' | 'connect'>>,
    Methods<LoginEndpoints>,
    Methods<Publisher>,
    Methods<StorageNodeRegistry>,
    Methods<DataUnions>,
    Methods<GroupKeyStoreFactory>,
    Methods<Session>,
    Methods<Resends> {
}

class StreamrClientBase implements Context {
    static generateEthereumAccount = Ethereum.generateEthereumAccount.bind(Ethereum)

    id
    debug
    onDestroy
    isDestroyed

    constructor(
        public container: DependencyContainer,
        public context: Context,
        @inject(Config.Root) public options: StrictBrubeckClientConfig,
        public node: BrubeckNode,
        public ethereum: Ethereum,
        public session: Session,
        public loginEndpoints: LoginEndpoints,
        public streamEndpoints: StreamEndpoints,
        public cached: StreamEndpointsCached,
        public resends: Resends,
        public publisher: Publisher,
        public subscriber: Subscriber,
        public groupKeyStore: GroupKeyStoreFactory,
        protected destroySignal: DestroySignal,
        public dataunions: DataUnions,
        public streamRegistry: StreamRegistry,
        public storageNodeRegistry: StorageNodeRegistry,
        private streamIdBuilder: StreamIDBuilder
    ) { // eslint-disable-line function-paren-newline
        this.id = context.id
        this.debug = context.debug
        Plugin(this, this.loginEndpoints)
        Plugin(this, this.streamEndpoints)
        Plugin(this, this.ethereum)
        Plugin(this, this.publisher)
        Plugin(this, this.subscriber)
        Plugin(this, this.resends)
        Plugin(this, this.session)
        Plugin(this, this.node)
        Plugin(this, this.groupKeyStore)
        Plugin(this, this.dataunions)
        Plugin(this, this.streamRegistry)
        Plugin(this, this.storageNodeRegistry)

        this.onDestroy = this.destroySignal.onDestroy.bind(this.destroySignal)
        this.isDestroyed = this.destroySignal.isDestroyed.bind(this.destroySignal)
    }

    subscribe<T>(
        options: StreamDefinition & { resend: ResendOptions },
        onMessage?: SubscriptionOnMessage<T>
    ): Promise<ResendSubscription<T>>
    subscribe<T>(
        options: StreamDefinition,
        onMessage?: SubscriptionOnMessage<T>
    ): Promise<Subscription<T>>
    subscribe<T>(
        options: StreamDefinition & { resend?: ResendOptions },
        onMessage?: SubscriptionOnMessage<T>
    ): Promise<Subscription<T> | ResendSubscription<T>> {
        if (options.resend !== undefined) {
            return this.resendSubscribe(options, options.resend, onMessage)
        }

        return this.subscriber.subscribe(options, onMessage)
    }

    private async resendSubscribe<T>(
        streamDefinition: StreamDefinition,
        resendOptions: ResendOptions,
        onMessage?: SubscriptionOnMessage<T>
    ): Promise<ResendSubscription<T>> {
        const streamPartId = await this.streamIdBuilder.toStreamPartID(streamDefinition)
        const subSession = this.subscriber.getOrCreateSubscriptionSession<T>(streamPartId)
        const sub = new ResendSubscription<T>(subSession, this.resends, resendOptions, this.container)
        if (onMessage) {
            sub.useLegacyOnMessageHandler(onMessage)
        }
        await this.subscriber.addSubscription<T>(sub)
        return sub
    }

    connect = pOnce(async () => {
        await this.node.startNode()
        const tasks = [
            this.publisher.start(),
        ]

        await Promise.allSettled(tasks)
        await Promise.all(tasks)
    })

    /** @deprecated */
    disconnect() {
        return this.destroy()
    }

    destroy = pOnce(async () => {
        this.connect.reset() // reset connect (will error on next call)
        const tasks = [
            this.destroySignal.destroy().then(() => undefined),
            this.resends.stop(),
            this.publisher.stop(),
            this.subscriber.stop(),
        ]

        await Promise.allSettled(tasks)
        await Promise.all(tasks)
    })

    enableDebugLogging(prefix = 'Streamr*') { // eslint-disable-line class-methods-use-this
        Debug.enable(prefix)
    }

    disableDebugLogging() { // eslint-disable-line class-methods-use-this
        Debug.disable()
    }
}

/**
 * @internal
 */
export function initContainer(options: BrubeckClientConfig = {}, parentContainer = rootContainer) {
    const c = parentContainer.createChildContainer()
    const config = BrubeckConfig(options)
    uid = uid || `${uuid().slice(-4)}${uuid().slice(0, 4)}`
    const id = counterId(`StreamrClient:${uid}${config.id ? `:${config.id}` : ''}`)
    const debug = Debug(id)
    // @ts-expect-error not in types
    if (!debug.inspectOpts) {
        // @ts-expect-error not in types
        debug.inspectOpts = {}
    }
    // @ts-expect-error not in types
    Object.assign(debug.inspectOpts, {
        // @ts-expect-error not in types
        ...debug.inspectOpts,
        ...config.debug.inspectOpts
    })
    debug('create')

    const rootContext = {
        id,
        debug
    }

    c.register(Context as any, {
        useValue: rootContext
    })

    c.register(BrubeckContainer, {
        useValue: c
    })

    // associate values to config tokens
    const configTokens: [symbol, object][] = [
        [Config.Root, config],
        [Config.Auth, config.auth],
        [Config.Ethereum, config],
        [Config.Network, config.network],
        [Config.Connection, config],
        [Config.Subscribe, config],
        [Config.Publish, config],
        [Config.Encryption, config],
        [Config.Cache, config.cache],
    ]

    configTokens.forEach(([token, useValue]) => {
        c.register(token, { useValue })
    })

    return {
        config,
        childContainer: c,
        rootContext,
    }
}

export class StreamrClient extends StreamrClientBase {
    constructor(options: BrubeckClientConfig = {}, parentContainer = rootContainer) {
        const { childContainer: c, config } = initContainer(options, parentContainer)
        super(
            c,
            c.resolve<Context>(Context as any),
            config,
            c.resolve<BrubeckNode>(BrubeckNode),
            c.resolve<Ethereum>(Ethereum),
            c.resolve<Session>(Session),
            c.resolve<LoginEndpoints>(LoginEndpoints),
            c.resolve<StreamEndpoints>(StreamEndpoints),
            c.resolve<StreamEndpointsCached>(StreamEndpointsCached),
            c.resolve<Resends>(Resends),
            c.resolve<Publisher>(Publisher),
            c.resolve<Subscriber>(Subscriber),
            c.resolve<GroupKeyStoreFactory>(GroupKeyStoreFactory),
            c.resolve<DestroySignal>(DestroySignal),
            c.resolve<DataUnions>(DataUnions),
            c.resolve<StreamRegistry>(StreamRegistry),
            c.resolve<StorageNodeRegistry>(StorageNodeRegistry),
            c.resolve<StreamIDBuilder>(StreamIDBuilder)
        )
    }
}

export const Dependencies = {
    Context,
    BrubeckNode,
    StorageNodeRegistry,
    Session,
    LoginEndpoints,
    StreamEndpoints,
    StreamEndpointsCached,
    Resends,
    Publisher,
    Subscriber,
    GroupKeyStoreFactory,
    DestroySignal,
    DataUnions,
}

<<<<<<< HEAD
export { BrubeckClientConfig as StreamrClientOptions } from './Config'
=======
export { ResendOptionsStrict as ResendOptions } from './subscribe/Resends'

export { BrubeckClientConfig as StreamrClientOptions } from './Config'

export { ResendSubscription }
>>>>>>> 5ac7fc9d
<|MERGE_RESOLUTION|>--- conflicted
+++ resolved
@@ -11,13 +11,8 @@
 
 import Publisher from './publish/Publisher'
 import Subscriber from './subscribe/Subscriber'
-<<<<<<< HEAD
-import Resends, { ResendOptions } from './subscribe/Resends'
-import { ResendSubscription } from './subscribe/ResendSubscription'
-=======
 import Resends from './subscribe/Resends'
 import ResendSubscribe, { ResendSubscription } from './subscribe/ResendSubscribe'
->>>>>>> 5ac7fc9d
 import BrubeckNode from './BrubeckNode'
 import Session from './Session'
 import { DestroySignal } from './DestroySignal'
@@ -276,12 +271,6 @@
     DataUnions,
 }
 
-<<<<<<< HEAD
-export { BrubeckClientConfig as StreamrClientOptions } from './Config'
-=======
 export { ResendOptionsStrict as ResendOptions } from './subscribe/Resends'
 
-export { BrubeckClientConfig as StreamrClientOptions } from './Config'
-
-export { ResendSubscription }
->>>>>>> 5ac7fc9d
+export { BrubeckClientConfig as StreamrClientOptions } from './Config'