import 'reflect-metadata'
import './utils/PatchTsyringe'

import { container as rootContainer } from 'tsyringe'
import { generateEthereumAccount as _generateEthereumAccount } from './Ethereum'
import { pOnce } from './utils/promises'
import { StreamrClientConfig, createStrictConfig, redactConfig, StrictStreamrClientConfig, ConfigInjectionToken } from './Config'
import { Publisher } from './publish/Publisher'
import { Subscriber } from './subscribe/Subscriber'
import { ProxyPublishSubscribe } from './ProxyPublishSubscribe'
import { ResendOptions, Resends } from './subscribe/Resends'
import { ResendSubscription } from './subscribe/ResendSubscription'
import { NetworkNodeFacade, NetworkNodeStub } from './NetworkNodeFacade'
import { DestroySignal } from './DestroySignal'
import { GroupKeyStore, UpdateEncryptionKeyOptions } from './encryption/GroupKeyStore'
import { StorageNodeMetadata, StorageNodeRegistry } from './registry/StorageNodeRegistry'
import { StreamRegistry } from './registry/StreamRegistry'
import { StreamDefinition } from './types'
import { Subscription } from './subscribe/Subscription'
import { StreamIDBuilder } from './StreamIDBuilder'
import { StreamrClientEventEmitter, StreamrClientEvents } from './events'
import { ProxyDirection } from '@streamr/protocol'
import { MessageStream, MessageListener } from './subscribe/MessageStream'
import { Stream, StreamMetadata } from './Stream'
import { SearchStreamsPermissionFilter } from './registry/searchStreams'
import { PermissionAssignment, PermissionQuery } from './permission'
import { MetricsPublisher } from './MetricsPublisher'
import { PublishMetadata } from '../src/publish/Publisher'
import { Authentication, AuthenticationInjectionToken, createAuthentication } from './Authentication'
import { StreamStorageRegistry } from './registry/StreamStorageRegistry'
import { GroupKey } from './encryption/GroupKey'
import { PublisherKeyExchange } from './encryption/PublisherKeyExchange'
import { EthereumAddress, toEthereumAddress } from '@streamr/utils'
import { LoggerFactory } from './utils/LoggerFactory'
import { convertStreamMessageToMessage, Message } from './Message'
import { ErrorCode } from './HttpUtil'
import { omit } from 'lodash'

/**
 * The main API used to interact with Streamr.
 *
 * @category Important
 */
export class StreamrClient {
    static readonly generateEthereumAccount = _generateEthereumAccount

    public readonly id: string
    private readonly config: StrictStreamrClientConfig
    private readonly node: NetworkNodeFacade
    private readonly authentication: Authentication
    private readonly resends: Resends
    private readonly publisher: Publisher
    private readonly subscriber: Subscriber
    private readonly proxyPublishSubscribe: ProxyPublishSubscribe
    private readonly groupKeyStore: GroupKeyStore
    private readonly destroySignal: DestroySignal
    private readonly streamRegistry: StreamRegistry
    private readonly streamStorageRegistry: StreamStorageRegistry
    private readonly storageNodeRegistry: StorageNodeRegistry
    private readonly loggerFactory: LoggerFactory
    private readonly streamIdBuilder: StreamIDBuilder
    private readonly eventEmitter: StreamrClientEventEmitter

    constructor(
        config: StreamrClientConfig = {},
        /** @internal */
        parentContainer = rootContainer
    ) {
        const strictConfig = createStrictConfig(config)
        const authentication = createAuthentication(strictConfig)
        redactConfig(strictConfig)
        const container = parentContainer.createChildContainer()
        container.register(AuthenticationInjectionToken, { useValue: authentication })
        container.register(ConfigInjectionToken, { useValue: strictConfig })
        this.id = strictConfig.id
        this.config = strictConfig
        this.node = container.resolve<NetworkNodeFacade>(NetworkNodeFacade)
        this.authentication = container.resolve<Authentication>(AuthenticationInjectionToken)
        this.resends = container.resolve<Resends>(Resends)
        this.publisher = container.resolve<Publisher>(Publisher)
        this.subscriber = container.resolve<Subscriber>(Subscriber)
        this.proxyPublishSubscribe = container.resolve<ProxyPublishSubscribe>(ProxyPublishSubscribe)
        this.groupKeyStore = container.resolve<GroupKeyStore>(GroupKeyStore)
        this.destroySignal = container.resolve<DestroySignal>(DestroySignal)
        this.streamRegistry = container.resolve<StreamRegistry>(StreamRegistry)
        this.streamStorageRegistry = container.resolve<StreamStorageRegistry>(StreamStorageRegistry)
        this.storageNodeRegistry = container.resolve<StorageNodeRegistry>(StorageNodeRegistry)
        this.loggerFactory = container.resolve<LoggerFactory>(LoggerFactory)
        this.streamIdBuilder = container.resolve<StreamIDBuilder>(StreamIDBuilder)
        this.eventEmitter = container.resolve<StreamrClientEventEmitter>(StreamrClientEventEmitter)
        container.resolve<PublisherKeyExchange>(PublisherKeyExchange) // side effect: activates publisher key exchange
        container.resolve<MetricsPublisher>(MetricsPublisher) // side effect: activates metrics publisher
    }

    // --------------------------------------------------------------------------------------------
    // Publish
    // --------------------------------------------------------------------------------------------

    /**
     * Publishes a message to a stream partition in the network.
     *
     * @category Important
     *
     * @param streamDefinition - the stream or stream partition to publish the message to
     * @param content - the content (the payload) of the message
     * @param metadata - provide additional metadata to be included in the message or to control the publishing process
     * @returns the published message (note: the field {@link Message.content} is encrypted if the stream is private)
     */
    async publish<T>(
        streamDefinition: StreamDefinition,
        content: T,
        metadata?: PublishMetadata
    ): Promise<Message> {
        const result = await this.publisher.publish(streamDefinition, content, metadata)
        this.eventEmitter.emit('publish', undefined)
        return convertStreamMessageToMessage(result)
    }

    /**
     * Manually updates the encryption key used when publishing messages to a given stream.
     */
    async updateEncryptionKey(opts: UpdateEncryptionKeyOptions): Promise<void> {
        if (opts.streamId === undefined) {
            throw new Error('streamId required')
        }
        const streamId = await this.streamIdBuilder.toStreamID(opts.streamId)
        const queue = await this.publisher.getGroupKeyQueue(streamId)
        if (opts.distributionMethod === 'rotate') {
            await queue.rotate(opts.key)
        } else if (opts.distributionMethod === 'rekey') {
            await queue.rekey(opts.key)
        } else {
            throw new Error(`assertion failed: distribution method ${opts.distributionMethod}`)
        }
    }

    /**
     * Adds an encryption key for a given stream to the key store.
     *
     * @remarks Keys will be added to the store automatically by the client as encountered. This method can be used to
     * manually add some known keys into the store.
     */
    async addEncryptionKey(key: GroupKey, streamIdOrPath: string): Promise<void> {
        const streamId = await this.streamIdBuilder.toStreamID(streamIdOrPath)
        await this.groupKeyStore.add(key, streamId)
    }

    // --------------------------------------------------------------------------------------------
    // Subscribe
    // --------------------------------------------------------------------------------------------

    /**
     * Subscribes to a stream partition in the network.
     *
     * @category Important
     *
     * @param options - the stream or stream partition to subscribe to,
     * additionally a resend can be performed by providing resend options
     * @param onMessage - callback will be invoked for each message received in subscription
     * @returns a {@link Subscription} that can be used to manage the subscription etc.
     */
    async subscribe<T>(
        options: StreamDefinition & { resend?: ResendOptions },
        onMessage?: MessageListener<T>
    ): Promise<Subscription<T>> {
        const streamPartId = await this.streamIdBuilder.toStreamPartID(options)
        const sub = (options.resend !== undefined)
            ? new ResendSubscription<T>(
                streamPartId,
                options.resend,
                this.resends,
                this.loggerFactory,
                this.config
            )
            : new Subscription<T>(streamPartId, this.loggerFactory)
        await this.subscriber.add<T>(sub)
        if (onMessage !== undefined) {
            sub.useLegacyOnMessageHandler(onMessage)
        }
        this.eventEmitter.emit('subscribe', undefined)
        return sub
    }

    /**
     * Unsubscribes from streams or stream partitions in the network.
     *
     * @remarks no-op if subscription does not exist
     *
     * @category Important
     *
     * @param streamDefinitionOrSubscription - leave as `undefined` to unsubscribe from all existing subscriptions.
     */
    unsubscribe(streamDefinitionOrSubscription?: StreamDefinition | Subscription): Promise<unknown> {
        return this.subscriber.unsubscribe(streamDefinitionOrSubscription)
    }

    /**
     * Returns a list of subscriptions matching the given criteria.
     *
     * @category Important
     *
     * @param streamDefinition - leave as `undefined` to get all subscriptions
     */
    getSubscriptions(streamDefinition?: StreamDefinition): Promise<Subscription<unknown>[]> {
        return this.subscriber.getSubscriptions(streamDefinition)
    }

    // --------------------------------------------------------------------------------------------
    // Resend
    // --------------------------------------------------------------------------------------------

    /**
     * Performs a resend of stored historical data.
     *
     * @category Important
     *
     * @param streamDefinition - the stream partition for which data should be resent
     * @param options - defines the kind of resend that should be performed
     * @param onMessage - callback will be invoked for each message retrieved
     * @returns a {@link MessageStream} that provides an alternative way of iterating messages. Rejects if the stream is
     * not stored (i.e. is not assigned to a storage node).
     */
    async resend<T>(
        streamDefinition: StreamDefinition,
        options: ResendOptions,
        onMessage?: MessageListener<T>
    ): Promise<MessageStream<T>> {
        const streamPartId = await this.streamIdBuilder.toStreamPartID(streamDefinition)
        const messageStream = await this.resends.resend<T>(streamPartId, options)
        if (onMessage !== undefined) {
            messageStream.useLegacyOnMessageHandler(onMessage)
        }
        return messageStream
    }

    /**
     * Waits for a message to be stored by a storage node.
     *
     * @param message - the message to be awaited for
     * @param options - additional options for controlling waiting and message matching
     * @returns rejects if message was found in storage before timeout
     */
    waitForStorage(message: Message, options?: {
        /**
         * Determines how often should storage node be polled.
         */
        interval?: number
        /**
         * Timeout after which to give up if message was not seen.
         */
        timeout?: number

        /**
         * Controls size of internal resend used in polling.
         */
        count?: number
<<<<<<< HEAD
        /** @deprecated */
=======

        /**
         * Used to set a custom message equality operator.
         * @param msgTarget - message being waited for (i.e. `message`)
         * @param msgGot - candidate message polled from storage node
         */
>>>>>>> 63ea4c57
        messageMatchFn?: (msgTarget: Message, msgGot: Message) => boolean
    }): Promise<void> {
        return this.resends.waitForStorage(message, options)
    }

    // --------------------------------------------------------------------------------------------
    // Stream management
    // --------------------------------------------------------------------------------------------

    /**
     * Gets a stream.
     *
     * @category Important
     *
     * @returns rejects if the stream is not found
     */
    getStream(streamIdOrPath: string): Promise<Stream> {
        return this.streamRegistry.getStream(streamIdOrPath)
    }

    /**
     * Creates a new stream.
     *
     * @category Important
     *
     * @param propsOrStreamIdOrPath - the stream id to be used for the new stream, and optionally, any
     * associated metadata
     */
    async createStream(propsOrStreamIdOrPath: Partial<StreamMetadata> & { id: string } | string): Promise<Stream> {
        const props = typeof propsOrStreamIdOrPath === 'object' ? propsOrStreamIdOrPath : { id: propsOrStreamIdOrPath }
        const streamId = await this.streamIdBuilder.toStreamID(props.id)
        return this.streamRegistry.createStream(streamId, {
            partitions: 1,
            ...omit(props, 'id')
        })
    }

    /**
     * Gets a stream, creating one if it does not exist.
     *
     * @category Important
     *
     * @param props - the stream id to get or create. Field `partitions` is only used if creating the stream.
     */
    async getOrCreateStream(props: { id: string, partitions?: number }): Promise<Stream> {
        try {
            return await this.getStream(props.id)
        } catch (err: any) {
            if (err.errorCode === ErrorCode.NOT_FOUND) {
                return this.createStream(props)
            }
            throw err
        }
    }

    /**
     * Updates the metadata of a stream.
     *
     * @param props - the stream id and the metadata fields to be updated
     */
    async updateStream(props: Partial<StreamMetadata> & { id: string }): Promise<Stream> {
        const streamId = await this.streamIdBuilder.toStreamID(props.id)
        return this.streamRegistry.updateStream(streamId, omit(props, 'id'))
    }

    /**
     * Deletes a stream.
     */
    deleteStream(streamIdOrPath: string): Promise<void> {
        return this.streamRegistry.deleteStream(streamIdOrPath)
    }

    /**
     * Searches for streams based on given criteria.
     *
     * @param term - a search term that should be part of the stream id of a result
     * @param permissionFilter - permissions that should be in effect for a result
     */
    searchStreams(term: string | undefined, permissionFilter: SearchStreamsPermissionFilter | undefined): AsyncIterable<Stream> {
        return this.streamRegistry.searchStreams(term, permissionFilter)
    }

    // --------------------------------------------------------------------------------------------
    // Permissions
    // --------------------------------------------------------------------------------------------

    /**
     * Gets all ethereum addresses that have {@link StreamPermission.PUBLISH} permission to the stream.
     */
    getStreamPublishers(streamIdOrPath: string): AsyncIterable<EthereumAddress> {
        return this.streamRegistry.getStreamPublishers(streamIdOrPath)
    }

    /**
     * Gets all ethereum addresses that have {@link StreamPermission.SUBSCRIBE} permission to the stream.
     */
    getStreamSubscribers(streamIdOrPath: string): AsyncIterable<EthereumAddress> {
        return this.streamRegistry.getStreamSubscribers(streamIdOrPath)
    }

    /**
     * Checks whether the given permission is in effect.
     */
    hasPermission(query: PermissionQuery): Promise<boolean> {
        return this.streamRegistry.hasPermission(query)
    }

    /**
     * Returns the list of all permissions in effect for a given stream.
     */
    getPermissions(streamIdOrPath: string): Promise<PermissionAssignment[]> {
        return this.streamRegistry.getPermissions(streamIdOrPath)
    }

    /**
     * Grants permissions on a given stream.
     */
    grantPermissions(streamIdOrPath: string, ...assignments: PermissionAssignment[]): Promise<void> {
        return this.streamRegistry.grantPermissions(streamIdOrPath, ...assignments)
    }

    /**
     * Revokes permissions on a given stream.
     */
    revokePermissions(streamIdOrPath: string, ...assignments: PermissionAssignment[]): Promise<void> {
        return this.streamRegistry.revokePermissions(streamIdOrPath, ...assignments)
    }

    /**
     * Sets a list of permissions to be in effect.
     *
     * @remarks Can be used to set the permissions of multiple streams in one transaction. Great for doing bulk
     * operations and saving gas costs. Notice that the behaviour is overwriting, therefore any existing permissions not
     * defined will be removed (per stream).
     */
    setPermissions(...items: {
        streamId: string
        assignments: PermissionAssignment[]
    }[]): Promise<void> {
        return this.streamRegistry.setPermissions(...items)
    }

    /**
     * Checks whether a given ethereum address has {@link StreamPermission.PUBLISH} permission to a stream.
     */
    async isStreamPublisher(streamIdOrPath: string, userAddress: string): Promise<boolean> {
        return this.streamRegistry.isStreamPublisher(streamIdOrPath, toEthereumAddress(userAddress))
    }

    /**
     * Checks whether a given ethereum address has {@link StreamPermission.SUBSCRIBE} permission to a stream.
     */
    async isStreamSubscriber(streamIdOrPath: string, userAddress: string): Promise<boolean> {
        return this.streamRegistry.isStreamSubscriber(streamIdOrPath, toEthereumAddress(userAddress))
    }

    // --------------------------------------------------------------------------------------------
    // Storage
    // --------------------------------------------------------------------------------------------

    /**
     * Assigns a stream to a storage node.
     */
    async addStreamToStorageNode(streamIdOrPath: string, storageNodeAddress: string): Promise<void> {
        return this.streamStorageRegistry.addStreamToStorageNode(streamIdOrPath, toEthereumAddress(storageNodeAddress))
    }

    /**
     * Unassigns a stream from a storage node.
     */
    async removeStreamFromStorageNode(streamIdOrPath: string, storageNodeAddress: string): Promise<void> {
        return this.streamStorageRegistry.removeStreamFromStorageNode(streamIdOrPath, toEthereumAddress(storageNodeAddress))
    }

    /**
     * Checks whether a stream is assigned to a storage node.
     */
    async isStoredStream(streamIdOrPath: string, storageNodeAddress: string): Promise<boolean> {
        return this.streamStorageRegistry.isStoredStream(streamIdOrPath, toEthereumAddress(storageNodeAddress))
    }

    /**
     * Gets all streams assigned to a storage node.
     *
     * @returns a list of {@link Stream} as well as `blockNumber` of result (i.e. blockchain state)
     */
    async getStoredStreams(storageNodeAddress: string): Promise<{ streams: Stream[], blockNumber: number }> {
        return this.streamStorageRegistry.getStoredStreams(toEthereumAddress(storageNodeAddress))
    }

    /**
     * Gets a list of storage nodes.
     *
     * @param streamIdOrPath - if a stream is given, returns the list of storage nodes the stream has been assigned to;
     * leave as `undefined` to return all storage nodes
     */
    async getStorageNodes(streamIdOrPath?: string): Promise<EthereumAddress[]> {
        return this.streamStorageRegistry.getStorageNodes(streamIdOrPath)
    }

    /**
     * Sets the metadata of a storage node in the storage node registry.
     *
     * @remarks Acts on behalf of the wallet associated with the current {@link StreamrClient} instance.
     *
     * @param metadata - if `undefined`, removes the storage node from the registry
     */
    setStorageNodeMetadata(metadata: StorageNodeMetadata | undefined): Promise<void> {
        return this.storageNodeRegistry.setStorageNodeMetadata(metadata)
    }

    /**
     * Gets the metadata of a storage node from the storage node registry.
     *
     * @returns rejects if the storage node is not found
     */
    async getStorageNodeMetadata(nodeAddress: string): Promise<StorageNodeMetadata> {
        return this.storageNodeRegistry.getStorageNodeMetadata(toEthereumAddress(nodeAddress))
    }

    // --------------------------------------------------------------------------------------------
    // Authentication
    // --------------------------------------------------------------------------------------------

    /**
     * Gets the Ethereum address of the wallet associated with the current {@link StreamrClient} instance.
     */
    getAddress(): Promise<EthereumAddress> {
        return this.authentication.getAddress()
    }

    // --------------------------------------------------------------------------------------------
    // Network node
    // --------------------------------------------------------------------------------------------

    /**
     * @deprecated This in an internal method
     */
    getNode(): Promise<NetworkNodeStub> {
        return this.node.getNode()
    }

    openProxyConnections(streamDefinition: StreamDefinition, nodeIds: string[], direction: ProxyDirection): Promise<void> {
        return this.proxyPublishSubscribe.openProxyConnections(streamDefinition, nodeIds, direction)
    }

    closeProxyConnections(streamDefinition: StreamDefinition, nodeIds: string[], direction: ProxyDirection): Promise<void> {
        return this.proxyPublishSubscribe.closeProxyConnections(streamDefinition, nodeIds, direction)
    }

    // --------------------------------------------------------------------------------------------
    // Lifecycle
    // --------------------------------------------------------------------------------------------

    /**
     * Used to manually initialize the network stack and connect to the network.
     *
     * @remarks Connecting is handled automatically by the client. Generally this method need not be called by the user.
     */
    connect(): Promise<void> {
        // eslint-disable-next-line no-underscore-dangle
        return this._connect()
    }

    private _connect = pOnce(async () => {
        await this.node.startNode()
    })

    /**
     * Destroys an instance of a {@link StreamrClient} by disconnecting from peers, clearing any pending tasks, and
     * freeing up resources. This should be called once a user is done with the instance.
     *
     * @remarks As the name implies, the client instance (or any streams or subscriptions returned by it) should _not_
     * be used after calling this method.
     */
    destroy(): Promise<void> {
        // eslint-disable-next-line no-underscore-dangle
        return this._destroy()
    }

    private _destroy = pOnce(async () => {
        this.eventEmitter.removeAllListeners()
        // eslint-disable-next-line no-underscore-dangle
        this._connect.reset() // reset connect (will error on next call)
        const tasks = [
            this.destroySignal.destroy().then(() => undefined),
            this.subscriber.unsubscribe(),
            this.groupKeyStore.stop()
        ]

        await Promise.allSettled(tasks)
        await Promise.all(tasks)
    })

    // --------------------------------------------------------------------------------------------
    // Events
    // --------------------------------------------------------------------------------------------

    /**
     * Adds an event listener to the client.
     * @param eventName - event name, see {@link StreamrClientEvents} for options
     * @param listener - the callback function
     */
    on<T extends keyof StreamrClientEvents>(eventName: T, listener: StreamrClientEvents[T]): void {
        this.eventEmitter.on(eventName, listener as any)
    }

    /**
     * Adds an event listener to the client that is invoked only once.
     * @param eventName - event name, see {@link StreamrClientEvents} for options
     * @param listener - the callback function
     */
    once<T extends keyof StreamrClientEvents>(eventName: T, listener: StreamrClientEvents[T]): void {
        this.eventEmitter.once(eventName, listener as any)
    }

    /**
     * Removes an event listener from the client.
     * @param eventName - event name, see {@link StreamrClientEvents} for options
     * @param listener - the callback function to remove
     */
    off<T extends keyof StreamrClientEvents>(eventName: T, listener: StreamrClientEvents[T]): void {
        this.eventEmitter.off(eventName, listener as any)
    }
}
<|MERGE_RESOLUTION|>--- conflicted
+++ resolved
@@ -254,16 +254,13 @@
          * Controls size of internal resend used in polling.
          */
         count?: number
-<<<<<<< HEAD
-        /** @deprecated */
-=======
 
         /**
          * Used to set a custom message equality operator.
          * @param msgTarget - message being waited for (i.e. `message`)
          * @param msgGot - candidate message polled from storage node
+         * @deprecated
          */
->>>>>>> 63ea4c57
         messageMatchFn?: (msgTarget: Message, msgGot: Message) => boolean
     }): Promise<void> {
         return this.resends.waitForStorage(message, options)
