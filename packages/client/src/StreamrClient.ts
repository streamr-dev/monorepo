--- conflicted
+++ resolved
@@ -1,13 +1,9 @@
 import 'reflect-metadata'
 import './utils/PatchTsyringe'
-<<<<<<< HEAD
 import { container as rootContainer, DependencyContainer, inject } from 'tsyringe'
-=======
-import { container, DependencyContainer, inject } from 'tsyringe'
-import Debug from 'debug'
->>>>>>> 5905c61a
 
 import { uuid, counterId, pOnce } from './utils'
+import { Debug } from './utils/log'
 import { Context } from './utils/Context'
 import BrubeckConfig, { Config, StrictBrubeckClientConfig, BrubeckClientConfig } from './Config'
 import { BrubeckContainer } from './Container'
@@ -15,6 +11,7 @@
 import Publisher from './Publisher'
 import Subscriber from './Subscriber'
 import Resends from './Resends'
+import ResendSubscribe from './ResendSubscribe'
 import BrubeckNode from './BrubeckNode'
 import Ethereum from './Ethereum'
 import Session from './Session'
@@ -24,14 +21,9 @@
 import { LoginEndpoints } from './LoginEndpoints'
 import DataUnions from './dataunion'
 import GroupKeyStoreFactory from './encryption/GroupKeyStoreFactory'
-<<<<<<< HEAD
 import NodeRegistry, { register as registerNodeRegistry } from './StorageNodeRegistry'
+import { StreamRegistry } from './StreamRegistry'
 import { Methods, Plugin } from './utils/Plugin'
-=======
-import { NodeRegistry } from './NodeRegistry'
-import { StreamRegistry } from './StreamRegistry'
-import ResendSubscribe from './ResendSubscribe'
->>>>>>> 5905c61a
 
 let uid: string = process.pid != null
     // Use process id in node uid.
@@ -66,7 +58,6 @@
 
     id
     debug
-<<<<<<< HEAD
     subscribe
     onDestroy
     isDestroyed
@@ -77,7 +68,6 @@
         @inject(Config.Root) public options: StrictBrubeckClientConfig,
         public node: BrubeckNode,
         public ethereum: Ethereum,
-        public storageNodeRegistry: NodeRegistry,
         public session: Session,
         public loginEndpoints: LoginEndpoints,
         public streamEndpoints: StreamEndpoints,
@@ -89,68 +79,11 @@
         public groupKeyStore: GroupKeyStoreFactory,
         protected destroySignal: DestroySignal,
         public dataunions: DataUnions,
-=======
-    container: DependencyContainer
-    options: StrictBrubeckClientConfig
-    loginEndpoints: LoginEndpoints
-    resendSubscriber: ResendSubscribe
-    streamEndpoints: StreamEndpoints
-    cached: StreamEndpointsCached
-    ethereum: Ethereum
-    publisher: Publisher
-    subscriber: Subscriber
-    resends: Resends
-    dataunions: DataUnions
-    session: Session
-    node: BrubeckNode
-    groupKeyStore: GroupKeyStoreFactory
-    subscribe
-    protected destroySignal: DestroySignal
-    streamRegistry: StreamRegistry
-    nodeRegistry: NodeRegistry
-
-    constructor(
-        rootContainer: DependencyContainer,
-        context: Context,
-        @inject(Config.Root) options: StrictBrubeckClientConfig,
-        node: BrubeckNode,
-        ethereum: Ethereum,
-        session: Session,
-        loginEndpoints: LoginEndpoints,
-        streamEndpoints: StreamEndpoints,
-        cached: StreamEndpointsCached,
-        resends: Resends,
-        publisher: Publisher,
-        subscriber: Subscriber,
-        resendSubscriber: ResendSubscribe,
-        groupKeyStore: GroupKeyStoreFactory,
-        destroySignal: DestroySignal,
-        dataunions: DataUnions,
         streamRegistry: StreamRegistry,
         nodeRegistry: NodeRegistry
->>>>>>> 5905c61a
     ) { // eslint-disable-line function-paren-newline
         this.id = context.id
         this.debug = context.debug
-<<<<<<< HEAD
-=======
-        this.container = rootContainer
-        this.loginEndpoints = loginEndpoints!
-        this.streamEndpoints = streamEndpoints!
-        this.ethereum = ethereum!
-        this.publisher = publisher!
-        this.cached = cached
-        this.subscriber = subscriber!
-        this.resendSubscriber = resendSubscriber!
-        this.resends = resends!
-        this.session = session!
-        this.node = node!
-        this.groupKeyStore = groupKeyStore
-        this.destroySignal = destroySignal
-        this.dataunions = dataunions
-        this.streamRegistry = streamRegistry
-        this.nodeRegistry = nodeRegistry
->>>>>>> 5905c61a
         Plugin(this, this.loginEndpoints)
         Plugin(this, this.streamEndpoints)
         Plugin(this, this.ethereum)
