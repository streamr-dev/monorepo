/**
 * This file captures named exports so we can manipulate them for cjs/browser builds.
 */
export * from './StreamrClient'
export * from './Stream'
export * from './encryption/EncryptionUtil'
export { StreamrClientEvents } from './events'
export { Subscription, SubscriptionOnMessage } from './subscribe/Subscription'
export { MessageStreamOnMessage } from './subscribe/MessageStream'
export type { MessageStream } from './subscribe/MessageStream'
export { ResendSubscription, ResendSubscriptionEvents } from './subscribe/ResendSubscription'
export { ResendOptions, ResendLastOptions, ResendFromOptions, ResendRangeOptions, ResendRef } from './subscribe/Resends'
export {
    StreamPermission,
    PermissionQuery,
    UserPermissionQuery,
    PublicPermissionQuery,
    PermissionAssignment,
    UserPermissionAssignment,
    PublicPermissionAssignment
} from './permission'
export { StorageNodeAssignmentEvent, StorageNodeMetadata } from './StorageNodeRegistry'
export { SearchStreamsPermissionFilter } from './searchStreams'
export {
    StreamrClientConfig,
    StrictStreamrClientConfig,
    SubscribeConfig,
    ConnectionConfig,
    TrackerRegistrySmartContract,
    NetworkConfig,
    DebugConfig,
    CacheConfig,
    STREAMR_STORAGE_NODE_GERMANY,
    STREAM_CLIENT_DEFAULTS,
    validateConfig
} from './Config'
export {
    AuthConfig,
    AuthenticatedConfig,
    EthereumConfig,
    ChainConnectionInfo,
    EthereumNetworkConfig,
    UnauthenticatedAuthConfig,
    ProviderAuthConfig,
    ProviderConfig,
    PrivateKeyAuthConfig,
    XOR,
    Without
} from './Ethereum'
export { EncryptionConfig, GroupKeyId as EncryptionKeyId } from './encryption/KeyExchangeStream'
export { GroupKey as EncryptionKey } from './encryption/GroupKey'
export { UpdateEncryptionKeyOptions } from './encryption/GroupKeyStoreFactory'

export { ConfigTest } from './ConfigTest'
export { NetworkNodeStub } from './BrubeckNode'
<<<<<<< HEAD
export { NotFoundError, ErrorCode } from './HttpUtil'
export { SignalListener } from './utils/Signal'
=======
export { NotFoundError, ErrorCode } from './authFetch'
>>>>>>> f8890a4a
export * from './types'
export { formStorageNodeAssignmentStreamId } from './utils/index'

export { EthereumAddress, StreamPartID } from 'streamr-client-protocol'

export { BigNumber } from '@ethersproject/bignumber'
export type { ConnectionInfo } from '@ethersproject/web'
export { Contract } from '@ethersproject/contracts'
export type { BytesLike, Bytes } from '@ethersproject/bytes'
export type { ContractReceipt, ContractTransaction } from '@ethersproject/contracts'
export type { ExternalProvider } from '@ethersproject/providers'<|MERGE_RESOLUTION|>--- conflicted
+++ resolved
@@ -53,12 +53,7 @@
 
 export { ConfigTest } from './ConfigTest'
 export { NetworkNodeStub } from './BrubeckNode'
-<<<<<<< HEAD
 export { NotFoundError, ErrorCode } from './HttpUtil'
-export { SignalListener } from './utils/Signal'
-=======
-export { NotFoundError, ErrorCode } from './authFetch'
->>>>>>> f8890a4a
 export * from './types'
 export { formStorageNodeAssignmentStreamId } from './utils/index'
 
