/**
 * This file captures named exports so we can manipulate them for cjs/browser builds.
 */
export { StreamrClient } from './StreamrClient'
export { Stream, StreamMetadata, Field, VALID_FIELD_TYPES } from './Stream'
export { Message, MessageMetadata } from './Message'
export { StreamrClientEvents } from './events'
export { PublishMetadata } from './publish/Publisher'
export { Subscription, SubscriptionEvents, } from './subscribe/Subscription'
export type { MessageStream, MessageListener } from './subscribe/MessageStream'
export { ResendOptions, ResendLastOptions, ResendFromOptions, ResendRangeOptions, ResendRef } from './subscribe/Resends'
export {
    StreamPermission,
    PermissionQuery,
    UserPermissionQuery,
    PublicPermissionQuery,
    PermissionAssignment,
    UserPermissionAssignment,
    PublicPermissionAssignment
} from './permission'
export { StorageNodeAssignmentEvent } from './registry/StreamStorageRegistry'
export { StorageNodeMetadata } from './registry/StorageNodeRegistry'
export { SearchStreamsPermissionFilter } from './registry/searchStreams'
export {
    StreamrClientConfig,
    StrictStreamrClientConfig,
<<<<<<< HEAD
=======
    SubscribeConfig,
>>>>>>> af6927d5
    TrackerRegistryContract,
    ChainConnectionInfo,
    EthereumNetworkConfig,
    ProviderAuthConfig,
    PrivateKeyAuthConfig,
    STREAMR_STORAGE_NODE_GERMANY,
    STREAM_CLIENT_DEFAULTS,
    validateConfig
} from './Config'
export { GroupKey as EncryptionKey } from './encryption/GroupKey'
export { UpdateEncryptionKeyOptions } from './encryption/GroupKeyStore'

export { ConfigTest } from './ConfigTest'
export { NetworkNodeStub } from './NetworkNodeFacade'
export { StreamDefinition, Without, XOR } from './types'
export { formStorageNodeAssignmentStreamId } from './utils/utils'

export type { StreamID, StreamPartID, TrackerRegistryRecord } from '@streamr/protocol'
export { ProxyDirection } from '@streamr/protocol'
export type { BrandedString, EthereumAddress, LogLevel, Metric, MetricsContext, MetricsDefinition, MetricsReport } from '@streamr/utils'
export type { IceServer, NetworkNodeOptions as NetworkNodeConfig, Location } from '@streamr/network-node'

// These are currently exported because NetworkNodeStub uses methods which operate on StreamMessage.
// If we remove that semi-public class we can maybe remove these exports.
export type {
    EncryptedGroupKey,
    MessageID,
    MessageRef,
    StreamMessage,
    StreamMessageOptions,
} from '@streamr/protocol'
export {
    ContentType,
    EncryptionType,
    StreamMessageType
} from '@streamr/protocol'

export type { BigNumber } from '@ethersproject/bignumber'
export type { ConnectionInfo } from '@ethersproject/web'
export type { ExternalProvider } from '@ethersproject/providers'<|MERGE_RESOLUTION|>--- conflicted
+++ resolved
@@ -24,10 +24,6 @@
 export {
     StreamrClientConfig,
     StrictStreamrClientConfig,
-<<<<<<< HEAD
-=======
-    SubscribeConfig,
->>>>>>> af6927d5
     TrackerRegistryContract,
     ChainConnectionInfo,
     EthereumNetworkConfig,
