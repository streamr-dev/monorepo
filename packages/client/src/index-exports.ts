--- conflicted
+++ resolved
@@ -5,14 +5,7 @@
 export * from './Config'
 export * from './Stream'
 export * from './encryption/Encryption'
-<<<<<<< HEAD
-export { Subscription, SubscriptionOnMessage } from './subscribe/Subscription'
-export { MessageStream, MessageStreamOnMessage } from './subscribe/MessageStream'
-export { ResendSubscription } from './subscribe/ResendSubscription'
-export { ResendOptions } from './subscribe/Resends'
-=======
 export * from './subscribe/Subscriber'
->>>>>>> 5ac7fc9d
 export * from './LoginEndpoints'
 export * from './StreamEndpoints'
 export { StorageNodeAssignmentEvent } from './StorageNodeRegistry'
