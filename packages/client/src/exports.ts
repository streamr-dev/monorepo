/**
 * This file captures named exports so we can manipulate them for cjs/browser builds.
 */
export { StreamrClient } from './StreamrClient'
export { Stream, StreamMetadata, Field, VALID_FIELD_TYPES } from './Stream'
export { Message, MessageMetadata } from './Message'
export { StreamrClientEvents } from './events'
export { PublishMetadata } from './publish/Publisher'
export { Subscription, SubscriptionEvents, } from './subscribe/Subscription'
export type { MessageStream, MessageListener } from './subscribe/MessageStream'
export { ResendOptions, ResendLastOptions, ResendFromOptions, ResendRangeOptions, ResendRef } from './subscribe/Resends'
export {
    StreamPermission,
    PermissionQuery,
    UserPermissionQuery,
    PublicPermissionQuery,
    PermissionAssignment,
    UserPermissionAssignment,
    PublicPermissionAssignment
} from './permission'
export { StorageNodeAssignmentEvent } from './registry/StreamStorageRegistry'
export { StorageNodeMetadata } from './registry/StorageNodeRegistry'
export { SearchStreamsPermissionFilter } from './registry/searchStreams'
export {
    StreamrClientConfig,
    ChainConnectionInfo,
    EthereumNetworkConfig,
    ProviderAuthConfig,
    PrivateKeyAuthConfig,
    JsonPeerDescriptor,
    STREAMR_STORAGE_NODE_GERMANY,
    validateConfig
} from './Config'
export { GroupKey as EncryptionKey } from './encryption/GroupKey'
export { UpdateEncryptionKeyOptions } from './encryption/GroupKeyStore'

export { CONFIG_TEST } from './ConfigTest'
export { NetworkNodeStub } from './NetworkNodeFacade'
export { StreamDefinition } from './types'
export { formStorageNodeAssignmentStreamId } from './utils/utils'

export type { StreamID, StreamPartID, TrackerRegistryRecord } from '@streamr/protocol'
export { ProxyDirection } from '@streamr/protocol'
export type { BrandedString, EthereumAddress, LogLevel, Metric, MetricsContext, MetricsDefinition, MetricsReport } from '@streamr/utils'
<<<<<<< HEAD
/** @deprecated */
=======
export type { IceServer, Location } from '@streamr/network-node'
>>>>>>> c6c47b1c

// These are currently exported because NetworkNodeStub uses methods which operate on StreamMessage.
// If we remove that semi-public class we can maybe remove these exports.
export type {
    EncryptedGroupKey,
    MessageID,
    MessageRef,
    StreamMessage,
    StreamMessageOptions,
} from '@streamr/protocol'
export {
    ContentType,
    EncryptionType,
    StreamMessageType
} from '@streamr/protocol'

export type { ConnectionInfo } from '@ethersproject/web'
export type { ExternalProvider } from '@ethersproject/providers'<|MERGE_RESOLUTION|>--- conflicted
+++ resolved
@@ -42,11 +42,6 @@
 export type { StreamID, StreamPartID, TrackerRegistryRecord } from '@streamr/protocol'
 export { ProxyDirection } from '@streamr/protocol'
 export type { BrandedString, EthereumAddress, LogLevel, Metric, MetricsContext, MetricsDefinition, MetricsReport } from '@streamr/utils'
-<<<<<<< HEAD
-/** @deprecated */
-=======
-export type { IceServer, Location } from '@streamr/network-node'
->>>>>>> c6c47b1c
 
 // These are currently exported because NetworkNodeStub uses methods which operate on StreamMessage.
 // If we remove that semi-public class we can maybe remove these exports.
