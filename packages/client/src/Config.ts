import 'reflect-metadata'
import type { BigNumber } from '@ethersproject/bignumber'
import type { Overrides } from '@ethersproject/contracts'
import cloneDeep from 'lodash/cloneDeep'
import Ajv, { ErrorObject } from 'ajv'
import addFormats from 'ajv-formats'
import type { ExternalProvider } from '@ethersproject/providers'
import { MarkOptional, DeepRequired } from 'ts-essentials'

import CONFIG_SCHEMA from './config.schema.json'
import { LogLevel } from '@streamr/utils'

import type { ConnectionInfo } from '@ethersproject/web'
import { generateClientId } from './utils/utils'
import { StreamrNodeOpts } from '@streamr/trackerless-network'
import { DhtNodeOptions } from '@streamr/dht'

export interface layer0Config extends Omit<DhtNodeOptions, 'entryPoints' | 'peerDescriptor' | 'stringId'> {
    entryPoints?: JsonPeerDescriptor[]
    peerDescriptor?: JsonPeerDescriptor
    stringKademliaId?: string
}

export interface NetworkConfig {
    layer0?: layer0Config
    networkNode?: StreamrNodeOpts
}

export interface ProviderAuthConfig {
    ethereum: ExternalProvider
}

export interface PrivateKeyAuthConfig {
    privateKey: string
    // The address property is not used. It is included to make the object
    // compatible with StreamrClient.generateEthereumAccount(), as we typically
    // use that method to generate the client "auth" option.
    address?: string
}

export interface JsonPeerDescriptor {
    kademliaId: string
    type: number
    udp?: ConnectivityMethod
    tcp?: ConnectivityMethod
    websocket?: ConnectivityMethod
    openInternet?: boolean
    region?: number
}

export interface ConnectivityMethod {
    ip: string
    port: number
}

export interface ChainConnectionInfo {
    rpcs: ConnectionInfo[]
    chainId?: number
    name?: string
}

// these should come from ETH-184 config package when it's ready
export interface EthereumNetworkConfig {
    chainId: number
    overrides?: Overrides
    highGasPriceStrategy?: boolean
    /** @deprecated */
    gasPriceStrategy?: (estimatedGasPrice: BigNumber) => BigNumber
}

/**
 * @category Important
 */
export interface StreamrClientConfig {
    /** Custom human-readable debug id for client. Used in logging. */
    id?: string
    logLevel?: LogLevel
    /**
    * Authentication: identity used by this StreamrClient instance.
    * Can contain member privateKey or (window.)ethereum
    */
    auth?: PrivateKeyAuthConfig | ProviderAuthConfig

    /** Attempt to order messages */
    orderMessages?: boolean
    gapFill?: boolean
    maxGapRequests?: number
    retryResendAfter?: number
    gapFillTimeout?: number

<<<<<<< HEAD
    network?: NetworkConfig
=======
    network?: {
        id?: string
        acceptProxyConnections?: boolean
        trackers?: TrackerRegistryRecord[] | TrackerRegistryContract
        trackerPingInterval?: number
        trackerConnectionMaintenanceInterval?: number
        webrtcDisallowPrivateAddresses?: boolean
        newWebrtcConnectionTimeout?: number
        webrtcDatachannelBufferThresholdLow?: number
        webrtcDatachannelBufferThresholdHigh?: number
        /**
         * The maximum amount of outgoing messages to be buffered on a single WebRTC connection.
         */
        webrtcSendBufferMaxMessageCount?: number
        disconnectionWaitTime?: number
        peerPingInterval?: number
        rttUpdateTimeout?: number
        iceServers?: ReadonlyArray<IceServer>
        location?: Location
    }
>>>>>>> 762feb18

    contracts?: {
        streamRegistryChainAddress?: string
        streamStorageRegistryChainAddress?: string
        storageNodeRegistryChainAddress?: string
        mainChainRPCs?: ChainConnectionInfo
        streamRegistryChainRPCs?: ChainConnectionInfo
        // most of the above should go into ethereumNetworks configs once ETH-184 is ready
        ethereumNetworks?: Record<string, EthereumNetworkConfig>
        /** Some TheGraph instance, that indexes the streamr registries */
        theGraphUrl?: string
        maxConcurrentCalls?: number
    }

    decryption?: {
        keyRequestTimeout?: number
        maxKeyRequestsPerSecond?: number
    }

    metrics?: {
        periods?: {
            streamId: string
            duration: number
        }[]
        maxPublishDelay?: number
    } | boolean

    cache?: {
        maxSize?: number
        maxAge?: number
    }

    /** @internal */
    _timeouts?: {
        theGraph?: {
            timeout?: number
            retryInterval?: number
        }
        storageNode?: {
            timeout?: number
            retryInterval?: number
        }
        jsonRpc?: {
            timeout?: number
            retryInterval?: number
        }
        httpFetchTimeout?: number
    }
}

export type StrictStreamrClientConfig = MarkOptional<Required<StreamrClientConfig>, 'auth' | 'metrics'> & {
    network: Exclude<Required<StreamrClientConfig['network']>, undefined>
    contracts: Exclude<Required<StreamrClientConfig['contracts']>, undefined>
    decryption: Exclude<Required<StreamrClientConfig['decryption']>, undefined>
    cache: Exclude<Required<StreamrClientConfig['cache']>, undefined>
    _timeouts: Exclude<DeepRequired<StreamrClientConfig['_timeouts']>, undefined>
}

export const STREAMR_STORAGE_NODE_GERMANY = '0x31546eEA76F2B2b3C5cC06B1c93601dc35c9D916'

/** @deprecated */
export const STREAM_CLIENT_DEFAULTS: 
    Omit<StrictStreamrClientConfig, 'id' | 'auth' | 'network'> & { network: Omit<StrictStreamrClientConfig['network'], 'id'> }
= {
    logLevel: 'info',

    orderMessages: true,
    gapFill: true,
    maxGapRequests: 5,
    retryResendAfter: 5000,
    gapFillTimeout: 5000,

    network: {
        layer0: {
            // acceptProxyConnections: false,
            webrtcDatachannelBufferThresholdLow: 2 ** 15,
            webrtcDatachannelBufferThresholdHigh: 2 ** 17,
            newWebrtcConnectionTimeout: 15 * 1000,
            webrtcDisallowPrivateAddresses: true,
            iceServers: [
                {
                    url: 'stun:stun.streamr.network',
                    port: 5349
                },
                {
                    url: 'turn:turn.streamr.network',
                    port: 5349,
                    username: 'BrubeckTurn1',
                    password: 'MIlbgtMw4nhpmbgqRrht1Q=='
                }
            ],
            entryPoints: [{
                kademliaId: 'productionEntryPoint1',
                type: 0,
                websocket: {
                    ip: '127.0.0.1',
                    port: 40401
                }
            }]
        },
<<<<<<< HEAD
        networkNode: {}
=======
        trackerPingInterval: 60 * 1000,
        trackerConnectionMaintenanceInterval: 5 * 1000,
        webrtcDisallowPrivateAddresses: true,
        newWebrtcConnectionTimeout: 15 * 1000,
        webrtcDatachannelBufferThresholdLow: 2 ** 15,
        webrtcDatachannelBufferThresholdHigh: 2 ** 17,
        webrtcSendBufferMaxMessageCount: 500,
        disconnectionWaitTime: 200,
        peerPingInterval: 30 * 1000,
        rttUpdateTimeout: 15 * 1000,
        iceServers: [
            {
                url: 'stun:stun.streamr.network',
                port: 5349
            },
            {
                url: 'turn:turn.streamr.network',
                port: 5349,
                username: 'BrubeckTurn1',
                password: 'MIlbgtMw4nhpmbgqRrht1Q=='
            },
            {
                url: 'turn:turn.streamr.network',
                port: 5349,
                username: 'BrubeckTurn1',
                password: 'MIlbgtMw4nhpmbgqRrht1Q==',
                tcp: true
            }
        ]
>>>>>>> 762feb18
    },

    // For ethers.js provider params, see https://docs.ethers.io/ethers.js/v5-beta/api-providers.html#provider
    contracts: {
        streamRegistryChainAddress: '0x0D483E10612F327FC11965Fc82E90dC19b141641',
        streamStorageRegistryChainAddress: '0xe8e2660CeDf2a59C917a5ED05B72df4146b58399',
        storageNodeRegistryChainAddress: '0x080F34fec2bc33928999Ea9e39ADc798bEF3E0d6',
        mainChainRPCs: {
            name: 'ethereum',
            chainId: 1,
            rpcs: [
                {
                    url: 'https://eth-rpc.gateway.pokt.network',
                    timeout: 120 * 1000
                },
                {
                    url: 'https://ethereum.publicnode.com',
                    timeout: 120 * 1000
                },
                {
                    url: 'https://rpc.ankr.com/eth',
                    timeout: 120 * 1000
                },
            ]
        },
        streamRegistryChainRPCs: {
            name: 'polygon',
            chainId: 137,
            rpcs: [{
                url: 'https://polygon-rpc.com',
                timeout: 120 * 1000
            }, {
                url: 'https://poly-rpc.gateway.pokt.network/',
                timeout: 120 * 1000
            }]
        },
        ethereumNetworks: {
            polygon: {
                chainId: 137,
                highGasPriceStrategy: true
            }
        },
        theGraphUrl: 'https://api.thegraph.com/subgraphs/name/streamr-dev/streams',
        maxConcurrentCalls: 10    
    },

    decryption: {
        keyRequestTimeout: 30 * 1000,
        maxKeyRequestsPerSecond: 20
    },

    cache: {
        maxSize: 10000,
        maxAge: 24 * 60 * 60 * 1000, // 24 hours
    },

    _timeouts: {
        theGraph: {
            timeout: 60 * 1000,
            retryInterval: 1000
        },
        storageNode: {
            timeout: 30 * 1000,
            retryInterval: 1000
        },
        jsonRpc: {
            timeout: 30 * 1000,
            retryInterval: 1000
        },
        httpFetchTimeout: 30 * 1000
    }
}

// export const createStrictConfig = (inputOptions: StreamrClientConfig = {}): StrictStreamrClientConfig => {
//     validateConfig(inputOptions)
//     const opts = cloneDeep(inputOptions)
//     const defaults = cloneDeep(STREAM_CLIENT_DEFAULTS)
//
//     const getMetricsConfig = () => {
//         if (opts.metrics === true) {
//             return defaults.metrics
//         } else if (opts.metrics === false) {
//             return {
//                 ...defaults.metrics,
//                 periods: []
//             }
//         } else if (opts.metrics !== undefined) {
//             return {
//                 ...defaults.metrics,
//                 ...opts.metrics
//             }
//         } else {
//             const isEthereumAuth = ((opts.auth as ProviderAuthConfig)?.ethereum !== undefined)
//             return {
//                 ...defaults.metrics,
//                 periods: isEthereumAuth ? [] : defaults.metrics.periods
//             }
//         }
//     }
//
//     const options: StrictStreamrClientConfig = {
//         id: generateClientId(),
//         ...defaults,
//         ...opts,
//         network: {
//             ...merge(defaults.network || {}, opts.network),
//             trackers: opts.network?.trackers ?? defaults.network.trackers,
//             entryPoints: opts.network?.entryPoints ?? []
//         },
//         contracts: { ...defaults.contracts, ...opts.contracts },
//         decryption: merge(defaults.decryption || {}, opts.decryption),
//         metrics: getMetricsConfig(),
//         cache: {
//             ...defaults.cache,
//             ...opts.cache,
//         }
//         // NOTE: sidechain and storageNode settings are not merged with the defaults
//     }
//
//     const privateKey = (options.auth as PrivateKeyAuthConfig)?.privateKey
//     if (privateKey !== undefined) {
//         if (typeof privateKey === 'string' && !privateKey.startsWith('0x')) {
//             (options.auth as PrivateKeyAuthConfig).privateKey = `0x${privateKey}`
//         }
//     }
//
//     if (options.network.iceServers === undefined) {
//         options.network.iceServers = STREAMR_ICE_SERVERS
//     }
//
//     return options

export const createStrictConfig = (input: StreamrClientConfig = {}): StrictStreamrClientConfig => {
    // TODO is it good to cloneDeep the input object as it may have object references (e.g. auth.ethereum)?
    const config: StrictStreamrClientConfig = validateConfig(cloneDeep(input))
    config.id ??= generateClientId()
    return config
}

export const validateConfig = (data: unknown): StrictStreamrClientConfig | never => {
    const ajv = new Ajv({
        useDefaults: true
    })
    addFormats(ajv)
    ajv.addFormat('ethereum-address', /^0x[a-zA-Z0-9]{40}$/)
    ajv.addFormat('ethereum-private-key', /^(0x)?[a-zA-Z0-9]{64}$/)
    const validate = ajv.compile<StrictStreamrClientConfig>(CONFIG_SCHEMA)
    if (!validate(data)) {
        throw new Error(validate.errors!.map((e: ErrorObject) => {
            let text = ajv.errorsText([e], { dataVar: '' }).trim()
            if (e.params.additionalProperty) {
                text += `: ${e.params.additionalProperty}`
            }
            return text
        }).join('\n'))
    }
    return data
}

export const redactConfig = (config: StrictStreamrClientConfig): void => {
    if ((config.auth as PrivateKeyAuthConfig)?.privateKey !== undefined) {
        (config.auth as PrivateKeyAuthConfig).privateKey = '(redacted)'
    }
}

export const ConfigInjectionToken = Symbol('Config')<|MERGE_RESOLUTION|>--- conflicted
+++ resolved
@@ -88,30 +88,7 @@
     retryResendAfter?: number
     gapFillTimeout?: number
 
-<<<<<<< HEAD
     network?: NetworkConfig
-=======
-    network?: {
-        id?: string
-        acceptProxyConnections?: boolean
-        trackers?: TrackerRegistryRecord[] | TrackerRegistryContract
-        trackerPingInterval?: number
-        trackerConnectionMaintenanceInterval?: number
-        webrtcDisallowPrivateAddresses?: boolean
-        newWebrtcConnectionTimeout?: number
-        webrtcDatachannelBufferThresholdLow?: number
-        webrtcDatachannelBufferThresholdHigh?: number
-        /**
-         * The maximum amount of outgoing messages to be buffered on a single WebRTC connection.
-         */
-        webrtcSendBufferMaxMessageCount?: number
-        disconnectionWaitTime?: number
-        peerPingInterval?: number
-        rttUpdateTimeout?: number
-        iceServers?: ReadonlyArray<IceServer>
-        location?: Location
-    }
->>>>>>> 762feb18
 
     contracts?: {
         streamRegistryChainAddress?: string
@@ -193,14 +170,11 @@
             webrtcDisallowPrivateAddresses: true,
             iceServers: [
                 {
-                    url: 'stun:stun.streamr.network',
-                    port: 5349
-                },
-                {
                     url: 'turn:turn.streamr.network',
                     port: 5349,
                     username: 'BrubeckTurn1',
-                    password: 'MIlbgtMw4nhpmbgqRrht1Q=='
+                    password: 'MIlbgtMw4nhpmbgqRrht1Q==',
+                    tcp: true
                 }
             ],
             entryPoints: [{
@@ -212,39 +186,7 @@
                 }
             }]
         },
-<<<<<<< HEAD
         networkNode: {}
-=======
-        trackerPingInterval: 60 * 1000,
-        trackerConnectionMaintenanceInterval: 5 * 1000,
-        webrtcDisallowPrivateAddresses: true,
-        newWebrtcConnectionTimeout: 15 * 1000,
-        webrtcDatachannelBufferThresholdLow: 2 ** 15,
-        webrtcDatachannelBufferThresholdHigh: 2 ** 17,
-        webrtcSendBufferMaxMessageCount: 500,
-        disconnectionWaitTime: 200,
-        peerPingInterval: 30 * 1000,
-        rttUpdateTimeout: 15 * 1000,
-        iceServers: [
-            {
-                url: 'stun:stun.streamr.network',
-                port: 5349
-            },
-            {
-                url: 'turn:turn.streamr.network',
-                port: 5349,
-                username: 'BrubeckTurn1',
-                password: 'MIlbgtMw4nhpmbgqRrht1Q=='
-            },
-            {
-                url: 'turn:turn.streamr.network',
-                port: 5349,
-                username: 'BrubeckTurn1',
-                password: 'MIlbgtMw4nhpmbgqRrht1Q==',
-                tcp: true
-            }
-        ]
->>>>>>> 762feb18
     },
 
     // For ethers.js provider params, see https://docs.ethers.io/ethers.js/v5-beta/api-providers.html#provider
