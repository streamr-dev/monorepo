import 'reflect-metadata'
import type { Overrides } from '@ethersproject/contracts'
import type { ExternalProvider } from '@ethersproject/providers'
import type { ConnectionInfo } from '@ethersproject/web'
import cloneDeep from 'lodash/cloneDeep'
import { DeepRequired, MarkOptional } from 'ts-essentials'
import { LogLevel, merge } from '@streamr/utils'
import { IceServer, PortRange, TlsCertificate } from '@streamr/dht'
import { generateClientId } from './utils/utils'
import validate from './generated/validateConfig'
import { GapFillStrategy } from './subscribe/ordering/GapFiller'
import { config as CHAIN_CONFIG } from '@streamr/config'

export interface ProviderAuthConfig {
    ethereum: ExternalProvider
}

export interface PrivateKeyAuthConfig {
    privateKey: string
    // The address property is not used. It is included to make the object
    // compatible with StreamrClient.generateEthereumAccount(), as we typically
    // use that method to generate the client "auth" option.
    address?: string
}

export interface ControlLayerConfig {

    /**
     * The list of entry point PeerDescriptors used to join the Streamr Network.
     */
    entryPoints?: NetworkPeerDescriptor[]

    /**
<<<<<<< HEAD
     * The maximum number of connections before unwanted connections are clean up.
     * This is a soft limit, meaning that the number of connections may exceed the count temporarily.
     * Locked connections such as the ones used for stream operations are not counted towards this limit.
    */
    maxConnections?: number
=======
     * If true, an attempt is made to discover additional network entrypoint nodes
     * by querying them from The Graph. If false, only the nodes
     * listed in entryPoints are used.
     */
    entryPointDiscovery?: EntryPointDiscovery
>>>>>>> 16e207df

    /**
     * The list of STUN and TURN servers to use in ICE protocol when
     * forming WebRTC connections.
    */
    iceServers?: IceServer[]

    /**
     * When set to true private addresses will not be probed when forming
     * WebRTC connections.
     *
     * Probing private addresses can trigger false-positive incidents in
     * some port scanning detection systems employed by web hosting
     * providers. Disallowing private addresses may prevent direct
     * connections from being formed between nodes using IPv4 addresses
     * on a local network.
     *
     * Details: https://github.com/streamr-dev/network/wiki/WebRTC-private-addresses
    */
    webrtcAllowPrivateAddresses?: boolean

    /**
     * Defines WebRTC connection establishment timeout in milliseconds.
     *
     * When attempting to form a new connection, if not established within
     * this timeout, the attempt is considered as failed and further
     * waiting for it will cease.
    */
    webrtcNewConnectionTimeout?: number

    /**
     * Sets the low-water mark used by send buffers of WebRTC connections.
    */
    webrtcDatachannelBufferThresholdLow?: number

    /**
     * Sets the high-water mark used by send buffers of WebRTC connections.
    */
    webrtcDatachannelBufferThresholdHigh?: number

    /**
     * Defines a custom UDP port range to be used for WebRTC connections.
     * This port range should not be restricted by enclosing firewalls
     * or virtual private cloud configurations. NodeJS only.
     */
    webrtcPortRange?: PortRange

    /**
     * The maximum outgoing message size (in bytes) accepted by connections.
     * Messages exceeding the maximum size are simply discarded.
     */
    maxMessageSize?: number

    /**
     * Contains connectivity information to the client's Network Node, used in the network layer.
     * Can be used in cases where the client's public IP address is known before
     * starting the network node. If not specified, the PeerDescriptor will be auto-generated.
    */
    peerDescriptor?: NetworkPeerDescriptor

    /**
     * The port range used to find a free port for the client's network layer WebSocket server.
     * If not specified, a server will not be started.
     * The server is used by the network layer to accept incoming connections
     * over the public internet to improve the network node's connectivity.
     */
    websocketPortRange?: PortRange

    /**
     * The host name or IP address of the WebSocket server used to connect to it over the internet.
     * If not specified, the host name will be auto-detected. 
     * Can be useful in situations where the host is running behind a reverse-proxy or load balancer.
     */
    websocketHost?: string

    /**
     * TLS configuration for the WebSocket server
     */
    tlsCertificate?: TlsCertificate
    
    /*
     * Used to assign a custom external IPv4 address for the node.
     * Useful in cases where the node has a public IP address but
     * the hosts network interface does not know of it.
     *
     * Works only if the Full Cone NAT that the node is behind preserves local
     * port mappings on the public side.
    */
    externalIp?: string

    /**
     * The maximum time to wait when establishing connectivity to the control layer. If the connection
     * is not formed within this time, the client's network node will throw an error.
     */
    networkConnectivityTimeout?: number

    /**
     * URL of the autocertifier service used to obtain TLS certificates and subdomain names for the WS server.
     */
    autoCertifierUrl?: string

    /**
     * File path to the autocertified subdomain file. The file contains the autocertified subdomain name
     * and it's TLS certificate.
     */
    autoCertifierConfigFile?: string

    /**
     * If the node is running a WS server, this option can be used to disable TLS autocertification to
     * run the server without TLS. This will speed up the starting time of the network node 
     * (especially when starting the node for the first time on a new machine).
     */
    websocketServerEnableTls?: boolean
}

export interface NetworkNodeConfig {

    /** The Ethereum address of the node. */
    id?: string

    /**
     * The number of connections the client's network node should have
     * on each stream partition.
    */
    streamPartitionNumOfNeighbors?: number

    /**
     * The minimum number of peers in a stream partition that the client's network node
     * will attempt to propagate messages to
     */
    streamPartitionMinPropagationTargets?: number

    /**
     * Whether to accept proxy connections. Enabling this option allows
     * this network node to act as proxy on behalf of other nodes / clients.
     * When enabling this option, a WebSocket server should be configured for the client
     * and the node needs to be in the open internet. The server can be started by setting
     * the websocketPort configuration to a free port in the network control layer configuration.
     */
    acceptProxyConnections?: boolean
}

export interface NetworkConfig {
    controlLayer?: ControlLayerConfig
    node?: NetworkNodeConfig
}

export enum NetworkNodeType {
    NODEJS = 'nodejs',
    BROWSER = 'browser'
}

export interface NetworkPeerDescriptor {
    nodeId: string
    type?: NetworkNodeType
    websocket?: ConnectivityMethod
    region?: number
}

export interface EntryPointDiscovery {
    enabled?: boolean
    maxEntryPoints?: number
    maxQueryResults?: number
    maxHeartbeatAgeHours?: number
}

export interface ConnectivityMethod {
    host: string
    port: number
    tls: boolean
}

export interface ChainConnectionInfo {
    rpcs: ConnectionInfo[]
    chainId?: number
    name?: string
}

// these should come from ETH-184 config package when it's ready
export interface EthereumNetworkConfig {
    chainId: number
    overrides?: Overrides
    highGasPriceStrategy?: boolean
}

// a subset of environment ids which are available in @streamr/config
// - do not include legacy configs, which no longer work, e.g. "dev0"
// - and no need to include configs, which users won't use in practice
// - note that there is no special handling for empty arrays in the applyConfig and therefore
//   empty arrays will be applied as-is: we may want to remove "enthereum.rpcEndpoints" key 
//   from @streamr/config as the intention is to use system-defaults (e.g. Metamask defaults)
//   in Ethereum network
export type EnvironmentId = 'polygon' | 'mumbai' | 'dev2'

export const DEFAULT_ENVIRONMENT: EnvironmentId = 'polygon'

/**
 * @category Important
 */
export interface StreamrClientConfig {

    environment?: EnvironmentId

    /** Custom human-readable debug id for client. Used in logging. */
    id?: string

    /**
     * Override the default logging level.
     */
    logLevel?: LogLevel

    /**
    * The Ethereum identity to be used by the client. Either a private key
    * or a window.ethereum object.
    */
    auth?: PrivateKeyAuthConfig | ProviderAuthConfig

    /**
     * Due to the distributed nature of the network, messages may occasionally
     * arrive to the client out-of-order. Set this option to `true` if you want
     * the client to reorder received messages to the intended order.
     *
     * */
    orderMessages?: boolean

    /**
     * Set to true to enable gap filling.
     *
     * Some messages may occasionally not reach the client due to networking
     * issues. Missing messages form gaps that are often detectable and
     * retrievable on demand. By enabling gap filling, the client will detect
     * and fix gaps automatically for you.
     */
    gapFill?: boolean

    /**
     * When gap filling is enabled, this option controls the maximum amount of
     * times a gap will try to be actively filled before giving up and
     * proceeding forwards.
     */
    maxGapRequests?: number

    /**
     * When gap filling is enabled and a gap is encountered, this option
     * defines the amount of time in milliseconds to wait before attempting to
     * _actively_ fill in the gap.
     *
     * Rationale: data may just be arriving out-of-order and the missing
     * message(s) may be on their way. For efficiency, it makes sense to wait a
     * little before actively attempting to fill in a gap, as this involves
     * a resend request / response interaction with a storage node.
     */
    gapFillTimeout?: number

    /**
     * Config for the decentralized network layer.
     */
    network?: NetworkConfig

    /**
     * When gap filling is enabled and a gap is encountered, a resend request
     * may eventually be sent to a storage node in an attempt to _actively_
     * fill in the gap. This option controls how long to wait for, in
     * milliseconds, for a resend response from the storage node before
     * proceeding to the next attempt.
     */
    retryResendAfter?: number

    /**
     * When gap filling is enabled, this setting controls whether to enable a
     * lighter (default) or a full gap fill strategy.
     *
     * While filling a gap, new gaps may emerge further along the message
     * chain. After a gap has been filled, the gap filling mechanism will
     * attend to the next gap until that has been resolved and so forth.
     *
     * This is great in theory, but sometimes in practice, especially in
     * streams with heavy traffic, the gap filling mechanism may never catch
     * up leading to permanently increased latency, and even dropped messages
     * (due to buffer overflows) further exacerbating the presence of gaps.
     *
     * With `light` strategy, when a gap cannot be successfully filled and
     * must be dropped, all subsequent accumulated gaps will be dropped as
     * well. This improves the ability to stay up-to-date at the cost of
     * potentially missing messages. With `full` strategy the subsequent gaps
     * will not be dropped.
     */
    gapFillStrategy?: GapFillStrategy

    /**
     * Controls how messages encryption and decryption should be handled and
     * how encryption keys should be exchanged.
     */
    encryption?: {
        /**
         * Enable experimental Lit Protocol key exchange.
         *
         * When enabled encryption key storing and fetching will primarily be done through the
         * [Lit Protocol](https://litprotocol.com/) and secondarily through the standard Streamr
         * key-exchange system.
         */
        litProtocolEnabled?: boolean

        /**
         * Enable log messages of the Lit Protocol library to be printed to stdout.
         */
        litProtocolLogging?: boolean

        // TODO keyRequestTimeout and maxKeyRequestsPerSecond config options could be applied
        // to lit protocol key requests (both encryption and decryption?)
        /**
         * When requesting an encryption key using the standard Streamr
         * key-exchange system, defines how many milliseconds should a response
         * be awaited for.
         */
        keyRequestTimeout?: number

        /**
         * The maximum amount of encryption key requests that should be sent via
         * the standard Streamr key-exchange system per second.
         *
         * In streams with 1000+ publishers, it is important to limit the amount
         * of control message traffic that gets generated to avoid network buffers
         * from overflowing.
         */
        maxKeyRequestsPerSecond?: number

        /**
         * Defines how strong RSA key, in bits, is used when an encryption key is
         * requested via the standard Streamr key-exchange.
         */
        rsaKeyLength?: number
    }

    contracts?: {
        streamRegistryChainAddress?: string
        streamStorageRegistryChainAddress?: string
        storageNodeRegistryChainAddress?: string
        streamRegistryChainRPCs?: ChainConnectionInfo
        // most of the above should go into ethereumNetworks configs once ETH-184 is ready
        ethereumNetworks?: Record<string, EthereumNetworkConfig>
        /** Some TheGraph instance, that indexes the streamr registries */
        theGraphUrl?: string
        maxConcurrentCalls?: number
        pollInterval?: number
    }

    /**
     * Determines the telemetry metrics that are sent to the Streamr Network
     * at regular intervals.
     *
     * By setting this to false, you disable the feature.
     */
    metrics?: {
        periods?: {
            streamId: string
            duration: number
        }[]
        maxPublishDelay?: number
    } | boolean

    /**
     * Determines caching behaviour for certain repeated smart contract queries.
     */
    cache?: {
        maxSize?: number
        maxAge?: number
    }

    /** @internal */
    _timeouts?: {
        theGraph?: {
            indexTimeout?: number
            indexPollInterval?: number
            fetchTimeout?: number
        }
        storageNode?: {
            timeout?: number
            retryInterval?: number
        }
        ensStreamCreation?: {
            timeout?: number
            retryInterval?: number
        }
    }
}

export type StrictStreamrClientConfig = MarkOptional<Required<StreamrClientConfig>, 'environment' | 'auth' | 'metrics'> & {
    network: Exclude<Required<StreamrClientConfig['network']>, undefined>
    contracts: Exclude<Required<StreamrClientConfig['contracts']>, undefined>
    encryption: Exclude<Required<StreamrClientConfig['encryption']>, undefined>
    cache: Exclude<Required<StreamrClientConfig['cache']>, undefined>
    /** @internal */
    _timeouts: Exclude<DeepRequired<StreamrClientConfig['_timeouts']>, undefined>
}

export const STREAMR_STORAGE_NODE_GERMANY = '0x31546eEA76F2B2b3C5cC06B1c93601dc35c9D916'

export const createStrictConfig = (input: StreamrClientConfig = {}): StrictStreamrClientConfig => {
    // TODO is it good to cloneDeep the input object as it may have object references (e.g. auth.ethereum)?
    let config = cloneDeep(input)
    const environment = config.environment ?? DEFAULT_ENVIRONMENT
    config = applyEnvironmentDefaults(environment, config)
    const strictConfig = validateConfig(config)
    strictConfig.id ??= generateClientId()
    return strictConfig
}

const applyEnvironmentDefaults = (environmentId: EnvironmentId, data: StreamrClientConfig): StreamrClientConfig => {
    const defaults = CHAIN_CONFIG[environmentId]
    const config = merge(data, {
        network: {
            ...data.network,
            controlLayer: {
                entryPoints: defaults.entryPoints,
                ...data.network?.controlLayer,
            }
        } as any,
        contracts: {
            streamRegistryChainAddress: defaults.contracts.StreamRegistry,
            streamStorageRegistryChainAddress: defaults.contracts.StreamStorageRegistry,
            storageNodeRegistryChainAddress: defaults.contracts.StorageNodeRegistry,
            streamRegistryChainRPCs: {
                name: defaults.name,
                chainId: defaults.id,
                rpcs: defaults.rpcEndpoints
            },
            theGraphUrl: defaults.theGraphUrl,
            ...data.contracts,
        } as any
    }) as any
    if (environmentId === 'dev2') {
        // TODO config the 30s default for "dev2 in" @streamr/config and remove this explicit timeout
        const toNumber = (value: any): number | undefined => {
            return (value !== undefined) ? Number(value) : undefined
        }
        config.contracts.streamRegistryChainRPCs.rpcs.forEach((rpc: ConnectionInfo) => {
            rpc.timeout = toNumber(process.env.TEST_TIMEOUT) ?? 30 * 1000
        })
    }
    return config
}

export const validateConfig = (data: unknown): StrictStreamrClientConfig | never => {
    if (!validate(data)) {
        throw new Error((validate as any).errors!.map((e: any) => {
            let text = e.instancePath + ' ' + e.message
            if (e.params.additionalProperty) {
                text += `: ${e.params.additionalProperty}`
            }
            return text
        }).join('\n'))
    }
    return data as any
}

export const redactConfig = (config: StrictStreamrClientConfig): void => {
    if ((config.auth as PrivateKeyAuthConfig)?.privateKey !== undefined) {
        (config.auth as PrivateKeyAuthConfig).privateKey = '(redacted)'
    }
}

export const ConfigInjectionToken = Symbol('Config')<|MERGE_RESOLUTION|>--- conflicted
+++ resolved
@@ -31,19 +31,18 @@
     entryPoints?: NetworkPeerDescriptor[]
 
     /**
-<<<<<<< HEAD
      * The maximum number of connections before unwanted connections are clean up.
      * This is a soft limit, meaning that the number of connections may exceed the count temporarily.
      * Locked connections such as the ones used for stream operations are not counted towards this limit.
     */
     maxConnections?: number
-=======
+
+    /**
      * If true, an attempt is made to discover additional network entrypoint nodes
      * by querying them from The Graph. If false, only the nodes
      * listed in entryPoints are used.
      */
     entryPointDiscovery?: EntryPointDiscovery
->>>>>>> 16e207df
 
     /**
      * The list of STUN and TURN servers to use in ICE protocol when
