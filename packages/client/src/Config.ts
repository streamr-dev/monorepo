import 'reflect-metadata'
import type { BigNumber } from '@ethersproject/bignumber'
import type { Overrides } from '@ethersproject/contracts'
import cloneDeep from 'lodash/cloneDeep'
import Ajv, { ErrorObject } from 'ajv'
import addFormats from 'ajv-formats'
import type { ExternalProvider } from '@ethersproject/providers'
import { MarkOptional, DeepRequired } from 'ts-essentials'

import CONFIG_SCHEMA from './config.schema.json'
import { TrackerRegistryRecord } from '@streamr/protocol'
import { LogLevel } from '@streamr/utils'

import { IceServer, Location } from '@streamr/network-node'
import type { ConnectionInfo } from '@ethersproject/web'
import { generateClientId } from './utils/utils'

export interface ProviderAuthConfig {
    ethereum: ExternalProvider
}

export interface PrivateKeyAuthConfig {
    privateKey: string
    // The address property is not used. It is included to make the object
    // compatible with StreamrClient.generateEthereumAccount(), as we typically
    // use that method to generate the client "auth" option.
    address?: string
}

export interface TrackerRegistryContract {
    jsonRpcProvider?: ConnectionInfo
    contractAddress: string
}

export interface JsonPeerDescriptor {
    kademliaId: string
    type: number
    udp?: ConnectivityMethod
    tcp?: ConnectivityMethod
    websocket?: ConnectivityMethod
    openInternet?: boolean
    region?: number
}

export interface ConnectivityMethod {
    ip: string
    port: number
}

export interface ChainConnectionInfo {
    rpcs: ConnectionInfo[]
    chainId?: number
    name?: string
}

// these should come from ETH-184 config package when it's ready
export interface EthereumNetworkConfig {
    chainId: number
    overrides?: Overrides
    highGasPriceStrategy?: boolean
    /** @deprecated */
    gasPriceStrategy?: (estimatedGasPrice: BigNumber) => BigNumber
}

/**
 * @category Important
 */
export interface StreamrClientConfig {
    /** Custom human-readable debug id for client. Used in logging. */
    id?: string
    logLevel?: LogLevel
    /**
    * Authentication: identity used by this StreamrClient instance.
    * Can contain member privateKey or (window.)ethereum
    */
    auth?: PrivateKeyAuthConfig | ProviderAuthConfig

    /** Attempt to order messages */
    orderMessages?: boolean
    gapFill?: boolean
    maxGapRequests?: number
    retryResendAfter?: number
    gapFillTimeout?: number

<<<<<<< HEAD
    network: Omit<NetworkNodeOptions, 'trackers' | 'metricsContext'> & {
        trackers: TrackerRegistryRecord[] | TrackerRegistryContract
        entryPoints: JsonPeerDescriptor[]
        stringKademliaId?: string
        webSocketPort?: number
        peerDescriptor?: JsonPeerDescriptor
=======
    network?: {
        id?: string
        acceptProxyConnections?: boolean
        trackers?: TrackerRegistryRecord[] | TrackerRegistryContract
        trackerPingInterval?: number
        trackerConnectionMaintenanceInterval?: number
        webrtcDisallowPrivateAddresses?: boolean
        newWebrtcConnectionTimeout?: number
        webrtcDatachannelBufferThresholdLow?: number
        webrtcDatachannelBufferThresholdHigh?: number
        disconnectionWaitTime?: number
        peerPingInterval?: number
        rttUpdateTimeout?: number
        iceServers?: ReadonlyArray<IceServer>
        location?: Location
>>>>>>> 6af21116
    }

    contracts?: {
        streamRegistryChainAddress?: string
        streamStorageRegistryChainAddress?: string
        storageNodeRegistryChainAddress?: string
        mainChainRPCs?: ChainConnectionInfo
        streamRegistryChainRPCs?: ChainConnectionInfo
        // most of the above should go into ethereumNetworks configs once ETH-184 is ready
        ethereumNetworks?: Record<string, EthereumNetworkConfig>
        /** Some TheGraph instance, that indexes the streamr registries */
        theGraphUrl?: string
        maxConcurrentCalls?: number
    }

    decryption?: {
        keyRequestTimeout?: number
        maxKeyRequestsPerSecond?: number
    }

    metrics?: {
        periods?: {
            streamId: string
            duration: number
        }[]
        maxPublishDelay?: number
    } | boolean

    cache?: {
        maxSize?: number
        maxAge?: number
    }

    /** @internal */
    _timeouts?: {
        theGraph?: {
            timeout?: number
            retryInterval?: number
        }
        storageNode?: {
            timeout?: number
            retryInterval?: number
        }
        jsonRpc?: {
            timeout?: number
            retryInterval?: number
        }
        httpFetchTimeout?: number
    }
}

export type StrictStreamrClientConfig = MarkOptional<Required<StreamrClientConfig>, 'auth' | 'metrics'> & {
    network: MarkOptional<Exclude<Required<StreamrClientConfig['network']>, undefined>, 'location'>
    contracts: Exclude<Required<StreamrClientConfig['contracts']>, undefined>
    decryption: Exclude<Required<StreamrClientConfig['decryption']>, undefined>
    cache: Exclude<Required<StreamrClientConfig['cache']>, undefined>
    _timeouts: Exclude<DeepRequired<StreamrClientConfig['_timeouts']>, undefined>
}

export const STREAMR_STORAGE_NODE_GERMANY = '0x31546eEA76F2B2b3C5cC06B1c93601dc35c9D916'

/** @deprecated */
export const STREAM_CLIENT_DEFAULTS: 
    Omit<StrictStreamrClientConfig, 'id' | 'auth' | 'network'> & { network: Omit<StrictStreamrClientConfig['network'], 'id'> }
= {
    logLevel: 'info',

    orderMessages: true,
    gapFill: true,
    maxGapRequests: 5,
    retryResendAfter: 5000,
    gapFillTimeout: 5000,
    
    network: {
        acceptProxyConnections: false,
        trackers: {
            contractAddress: '0xab9BEb0e8B106078c953CcAB4D6bF9142BeF854d'
        },
<<<<<<< HEAD
        acceptProxyConnections: false,
        entryPoints: []
=======
        trackerPingInterval: 60 * 1000,
        trackerConnectionMaintenanceInterval: 5 * 1000,
        webrtcDisallowPrivateAddresses: true,
        newWebrtcConnectionTimeout: 15 * 1000,
        webrtcDatachannelBufferThresholdLow: 2 ** 15,
        webrtcDatachannelBufferThresholdHigh: 2 ** 17,
        disconnectionWaitTime: 200,
        peerPingInterval: 30 * 1000,
        rttUpdateTimeout: 15 * 1000,
        iceServers: [
            {
                url: 'stun:stun.streamr.network',
                port: 5349
            },
            {
                url: 'turn:turn.streamr.network',
                port: 5349,
                username: 'BrubeckTurn1',
                password: 'MIlbgtMw4nhpmbgqRrht1Q=='
            }
        ]
>>>>>>> 6af21116
    },

    // For ethers.js provider params, see https://docs.ethers.io/ethers.js/v5-beta/api-providers.html#provider
    contracts: {
        streamRegistryChainAddress: '0x0D483E10612F327FC11965Fc82E90dC19b141641',
        streamStorageRegistryChainAddress: '0xe8e2660CeDf2a59C917a5ED05B72df4146b58399',
        storageNodeRegistryChainAddress: '0x080F34fec2bc33928999Ea9e39ADc798bEF3E0d6',
        mainChainRPCs: {
            name: 'ethereum',
            chainId: 1,
            rpcs: [
                {
                    url: 'https://eth-rpc.gateway.pokt.network',
                    timeout: 120 * 1000
                },
                {
                    url: 'https://ethereum.publicnode.com',
                    timeout: 120 * 1000
                },
                {
                    url: 'https://rpc.ankr.com/eth',
                    timeout: 120 * 1000
                },
            ]
        },
        streamRegistryChainRPCs: {
            name: 'polygon',
            chainId: 137,
            rpcs: [{
                url: 'https://polygon-rpc.com',
                timeout: 120 * 1000
            }, {
                url: 'https://poly-rpc.gateway.pokt.network/',
                timeout: 120 * 1000
            }]
        },
        ethereumNetworks: {
            polygon: {
                chainId: 137,
                highGasPriceStrategy: true
            }
        },
        theGraphUrl: 'https://api.thegraph.com/subgraphs/name/streamr-dev/streams',
        maxConcurrentCalls: 10    
    },

    decryption: {
        keyRequestTimeout: 30 * 1000,
        maxKeyRequestsPerSecond: 20
    },

    cache: {
        maxSize: 10000,
        maxAge: 24 * 60 * 60 * 1000, // 24 hours
    },

    _timeouts: {
        theGraph: {
            timeout: 60 * 1000,
            retryInterval: 1000
        },
        storageNode: {
            timeout: 30 * 1000,
            retryInterval: 1000
        },
        jsonRpc: {
            timeout: 30 * 1000,
            retryInterval: 1000
        },
        httpFetchTimeout: 30 * 1000
    }
}

<<<<<<< HEAD
export const createStrictConfig = (inputOptions: StreamrClientConfig = {}): StrictStreamrClientConfig => {
    validateConfig(inputOptions)
    const opts = cloneDeep(inputOptions)
    const defaults = cloneDeep(STREAM_CLIENT_DEFAULTS)

    const getMetricsConfig = () => {
        if (opts.metrics === true) {
            return defaults.metrics
        } else if (opts.metrics === false) {
            return {
                ...defaults.metrics,
                periods: []
            }
        } else if (opts.metrics !== undefined) {
            return {
                ...defaults.metrics,
                ...opts.metrics
            }
        } else {
            const isEthereumAuth = ((opts.auth as ProviderAuthConfig)?.ethereum !== undefined)
            return {
                ...defaults.metrics,
                periods: isEthereumAuth ? [] : defaults.metrics.periods
            }
        }
    }

    const options: StrictStreamrClientConfig = {
        id: generateClientId(),
        ...defaults,
        ...opts,
        network: {
            ...merge(defaults.network || {}, opts.network),
            trackers: opts.network?.trackers ?? defaults.network.trackers,
            entryPoints: opts.network?.entryPoints ?? []
        },
        contracts: { ...defaults.contracts, ...opts.contracts },
        decryption: merge(defaults.decryption || {}, opts.decryption),
        metrics: getMetricsConfig(),
        cache: {
            ...defaults.cache,
            ...opts.cache,
        }
        // NOTE: sidechain and storageNode settings are not merged with the defaults
    }

    const privateKey = (options.auth as PrivateKeyAuthConfig)?.privateKey
    if (privateKey !== undefined) {
        if (typeof privateKey === 'string' && !privateKey.startsWith('0x')) {
            (options.auth as PrivateKeyAuthConfig).privateKey = `0x${privateKey}`
        }
    }

    if (options.network.iceServers === undefined) {
        options.network.iceServers = STREAMR_ICE_SERVERS
    }

    return options
=======
export const createStrictConfig = (input: StreamrClientConfig = {}): StrictStreamrClientConfig => {
    // TODO is it good to cloneDeep the input object as it may have object references (e.g. auth.ethereum)?
    const config: StrictStreamrClientConfig = validateConfig(cloneDeep(input))
    config.id ??= generateClientId()
    return config
>>>>>>> 6af21116
}

export const validateConfig = (data: unknown): StrictStreamrClientConfig | never => {
    const ajv = new Ajv({
        useDefaults: true
    })
    addFormats(ajv)
    ajv.addFormat('ethereum-address', /^0x[a-zA-Z0-9]{40}$/)
    ajv.addFormat('ethereum-private-key', /^(0x)?[a-zA-Z0-9]{64}$/)
    const validate = ajv.compile<StrictStreamrClientConfig>(CONFIG_SCHEMA)
    if (!validate(data)) {
        throw new Error(validate.errors!.map((e: ErrorObject) => {
            let text = ajv.errorsText([e], { dataVar: '' }).trim()
            if (e.params.additionalProperty) {
                text += `: ${e.params.additionalProperty}`
            }
            return text
        }).join('\n'))
    }
    return data
}

export const redactConfig = (config: StrictStreamrClientConfig): void => {
    if ((config.auth as PrivateKeyAuthConfig)?.privateKey !== undefined) {
        (config.auth as PrivateKeyAuthConfig).privateKey = '(redacted)'
    }
}

export const ConfigInjectionToken = Symbol('Config')<|MERGE_RESOLUTION|>--- conflicted
+++ resolved
@@ -11,9 +11,11 @@
 import { TrackerRegistryRecord } from '@streamr/protocol'
 import { LogLevel } from '@streamr/utils'
 
-import { IceServer, Location } from '@streamr/network-node'
+import { NetworkNodeOptions, IceServer, Location } from '@streamr/network-node'
 import type { ConnectionInfo } from '@ethersproject/web'
 import { generateClientId } from './utils/utils'
+
+export type TODO = any
 
 export interface ProviderAuthConfig {
     ethereum: ExternalProvider
@@ -82,31 +84,7 @@
     retryResendAfter?: number
     gapFillTimeout?: number
 
-<<<<<<< HEAD
-    network: Omit<NetworkNodeOptions, 'trackers' | 'metricsContext'> & {
-        trackers: TrackerRegistryRecord[] | TrackerRegistryContract
-        entryPoints: JsonPeerDescriptor[]
-        stringKademliaId?: string
-        webSocketPort?: number
-        peerDescriptor?: JsonPeerDescriptor
-=======
-    network?: {
-        id?: string
-        acceptProxyConnections?: boolean
-        trackers?: TrackerRegistryRecord[] | TrackerRegistryContract
-        trackerPingInterval?: number
-        trackerConnectionMaintenanceInterval?: number
-        webrtcDisallowPrivateAddresses?: boolean
-        newWebrtcConnectionTimeout?: number
-        webrtcDatachannelBufferThresholdLow?: number
-        webrtcDatachannelBufferThresholdHigh?: number
-        disconnectionWaitTime?: number
-        peerPingInterval?: number
-        rttUpdateTimeout?: number
-        iceServers?: ReadonlyArray<IceServer>
-        location?: Location
->>>>>>> 6af21116
-    }
+    network?: TODO
 
     contracts?: {
         streamRegistryChainAddress?: string
@@ -184,32 +162,7 @@
         trackers: {
             contractAddress: '0xab9BEb0e8B106078c953CcAB4D6bF9142BeF854d'
         },
-<<<<<<< HEAD
-        acceptProxyConnections: false,
         entryPoints: []
-=======
-        trackerPingInterval: 60 * 1000,
-        trackerConnectionMaintenanceInterval: 5 * 1000,
-        webrtcDisallowPrivateAddresses: true,
-        newWebrtcConnectionTimeout: 15 * 1000,
-        webrtcDatachannelBufferThresholdLow: 2 ** 15,
-        webrtcDatachannelBufferThresholdHigh: 2 ** 17,
-        disconnectionWaitTime: 200,
-        peerPingInterval: 30 * 1000,
-        rttUpdateTimeout: 15 * 1000,
-        iceServers: [
-            {
-                url: 'stun:stun.streamr.network',
-                port: 5349
-            },
-            {
-                url: 'turn:turn.streamr.network',
-                port: 5349,
-                username: 'BrubeckTurn1',
-                password: 'MIlbgtMw4nhpmbgqRrht1Q=='
-            }
-        ]
->>>>>>> 6af21116
     },
 
     // For ethers.js provider params, see https://docs.ethers.io/ethers.js/v5-beta/api-providers.html#provider
@@ -283,72 +236,70 @@
     }
 }
 
-<<<<<<< HEAD
-export const createStrictConfig = (inputOptions: StreamrClientConfig = {}): StrictStreamrClientConfig => {
-    validateConfig(inputOptions)
-    const opts = cloneDeep(inputOptions)
-    const defaults = cloneDeep(STREAM_CLIENT_DEFAULTS)
-
-    const getMetricsConfig = () => {
-        if (opts.metrics === true) {
-            return defaults.metrics
-        } else if (opts.metrics === false) {
-            return {
-                ...defaults.metrics,
-                periods: []
-            }
-        } else if (opts.metrics !== undefined) {
-            return {
-                ...defaults.metrics,
-                ...opts.metrics
-            }
-        } else {
-            const isEthereumAuth = ((opts.auth as ProviderAuthConfig)?.ethereum !== undefined)
-            return {
-                ...defaults.metrics,
-                periods: isEthereumAuth ? [] : defaults.metrics.periods
-            }
-        }
-    }
-
-    const options: StrictStreamrClientConfig = {
-        id: generateClientId(),
-        ...defaults,
-        ...opts,
-        network: {
-            ...merge(defaults.network || {}, opts.network),
-            trackers: opts.network?.trackers ?? defaults.network.trackers,
-            entryPoints: opts.network?.entryPoints ?? []
-        },
-        contracts: { ...defaults.contracts, ...opts.contracts },
-        decryption: merge(defaults.decryption || {}, opts.decryption),
-        metrics: getMetricsConfig(),
-        cache: {
-            ...defaults.cache,
-            ...opts.cache,
-        }
-        // NOTE: sidechain and storageNode settings are not merged with the defaults
-    }
-
-    const privateKey = (options.auth as PrivateKeyAuthConfig)?.privateKey
-    if (privateKey !== undefined) {
-        if (typeof privateKey === 'string' && !privateKey.startsWith('0x')) {
-            (options.auth as PrivateKeyAuthConfig).privateKey = `0x${privateKey}`
-        }
-    }
-
-    if (options.network.iceServers === undefined) {
-        options.network.iceServers = STREAMR_ICE_SERVERS
-    }
-
-    return options
-=======
+// export const createStrictConfig = (inputOptions: StreamrClientConfig = {}): StrictStreamrClientConfig => {
+//     validateConfig(inputOptions)
+//     const opts = cloneDeep(inputOptions)
+//     const defaults = cloneDeep(STREAM_CLIENT_DEFAULTS)
+//
+//     const getMetricsConfig = () => {
+//         if (opts.metrics === true) {
+//             return defaults.metrics
+//         } else if (opts.metrics === false) {
+//             return {
+//                 ...defaults.metrics,
+//                 periods: []
+//             }
+//         } else if (opts.metrics !== undefined) {
+//             return {
+//                 ...defaults.metrics,
+//                 ...opts.metrics
+//             }
+//         } else {
+//             const isEthereumAuth = ((opts.auth as ProviderAuthConfig)?.ethereum !== undefined)
+//             return {
+//                 ...defaults.metrics,
+//                 periods: isEthereumAuth ? [] : defaults.metrics.periods
+//             }
+//         }
+//     }
+//
+//     const options: StrictStreamrClientConfig = {
+//         id: generateClientId(),
+//         ...defaults,
+//         ...opts,
+//         network: {
+//             ...merge(defaults.network || {}, opts.network),
+//             trackers: opts.network?.trackers ?? defaults.network.trackers,
+//             entryPoints: opts.network?.entryPoints ?? []
+//         },
+//         contracts: { ...defaults.contracts, ...opts.contracts },
+//         decryption: merge(defaults.decryption || {}, opts.decryption),
+//         metrics: getMetricsConfig(),
+//         cache: {
+//             ...defaults.cache,
+//             ...opts.cache,
+//         }
+//         // NOTE: sidechain and storageNode settings are not merged with the defaults
+//     }
+//
+//     const privateKey = (options.auth as PrivateKeyAuthConfig)?.privateKey
+//     if (privateKey !== undefined) {
+//         if (typeof privateKey === 'string' && !privateKey.startsWith('0x')) {
+//             (options.auth as PrivateKeyAuthConfig).privateKey = `0x${privateKey}`
+//         }
+//     }
+//
+//     if (options.network.iceServers === undefined) {
+//         options.network.iceServers = STREAMR_ICE_SERVERS
+//     }
+//
+//     return options
+
 export const createStrictConfig = (input: StreamrClientConfig = {}): StrictStreamrClientConfig => {
     // TODO is it good to cloneDeep the input object as it may have object references (e.g. auth.ethereum)?
     const config: StrictStreamrClientConfig = validateConfig(cloneDeep(input))
     config.id ??= generateClientId()
     return config
->>>>>>> 6af21116
 }
 
 export const validateConfig = (data: unknown): StrictStreamrClientConfig | never => {
