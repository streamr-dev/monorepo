--- conflicted
+++ resolved
@@ -10,11 +10,8 @@
 
 import CONFIG_SCHEMA from './config.schema.json'
 import { SmartContractRecord } from 'streamr-client-protocol'
-<<<<<<< HEAD
+import { LogLevel } from '@streamr/utils'
 import { PRODUCTION_STUN_URLS } from 'streamr-client'
-=======
-import { LogLevel } from '@streamr/utils'
->>>>>>> ff7ec7e5
 
 import type { NetworkNodeOptions } from 'streamr-network'
 import type { ConnectionInfo } from '@ethersproject/web'
@@ -154,7 +151,6 @@
         trackers: {
             contractAddress: '0xab9BEb0e8B106078c953CcAB4D6bF9142BeF854d'
         },
-        stunUrls: PRODUCTION_STUN_URLS,
         acceptProxyConnections: false
     },
     ethereumNetworks: {
