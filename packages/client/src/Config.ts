--- conflicted
+++ resolved
@@ -9,11 +9,7 @@
 import type { EthereumConfig } from './Ethereum'
 
 import CONFIG_SCHEMA from './config.schema.json'
-<<<<<<< HEAD
-import { TrackerRegistryRecord } from 'streamr-client-protocol'
-=======
-import { SmartContractRecord } from '@streamr/protocol'
->>>>>>> 9d41dd2b
+import { TrackerRegistryRecord } from '@streamr/protocol'
 import { LogLevel } from '@streamr/utils'
 
 import { NetworkNodeOptions, STREAMR_ICE_SERVERS } from '@streamr/network-node'
