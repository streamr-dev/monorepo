--- conflicted
+++ resolved
@@ -162,14 +162,11 @@
             gasPriceStrategy: (estimatedGasPrice: BigNumber) => estimatedGasPrice.add('10000000000'),
         }
     },
-<<<<<<< HEAD
     decryption: {
         keyRequestTimeout: 30 * 1000,
         maxKeyRequestsPerSecond: 20
     },
-=======
     maxConcurrentContractCalls: 10,
->>>>>>> 800e1cf5
     cache: {
         maxSize: 10000,
         maxAge: 24 * 60 * 60 * 1000, // 24 hours
