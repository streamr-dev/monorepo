/**
 * New Brubeck Configuration.
 * Old Config in ConfigBase.
 * TODO: Disolve ConfigBase.
 */
import 'reflect-metadata'
import Config from './ConfigBase'
import cloneDeep from 'lodash/cloneDeep'
import merge from 'lodash/merge'
<<<<<<< HEAD
import { NetworkNodeOptions } from 'streamr-network'
import { NodeRegistryOptions } from './NodeRegistry'
import { InspectOptions } from 'util'
=======
import type { NetworkNodeOptions } from 'streamr-network'
import type { InspectOptions } from 'util'
import type { StrictStreamrClientConfig, StreamrClientConfig } from './ConfigBase'
import type { NodeRegistryOptions } from './StorageNodeRegistry'

import { StorageNode } from './StorageNode'
>>>>>>> e84770e7

export type BrubeckClientConfig = StreamrClientConfig & {
    network?: Partial<NetworkNodeOptions>
    storageNodeRegistry?: NodeRegistryOptions
    debug?: Partial<DebugConfig>
}

export {
    NetworkNodeOptions as NetworkNodeConfig,
    NodeRegistryOptions as NodeRegistryConfig
}

export type DebugConfig = {
    inspectOpts: InspectOptions
}

export type StrictBrubeckClientConfig = StrictStreamrClientConfig & {
    network: NetworkNodeOptions
    storageNodeRegistry: NodeRegistryOptions
    debug: DebugConfig
}

/**
 * DI Injection tokens for pieces of config.
 * tsyringe needs a concrete value to use as the injection token.
 * In the case of interfaces & types, these have no runtime value
 * so we have to introduce some token to use for their injection.
 * These symbols represent subsections of the full config.
 *
 * For example:
 * config.ethereum can be injected with a token like: @inject(Config.Ethereum)
 */
const BrubeckConfigInjection = {
    Root: Symbol('Config.Root'),
    Auth: Symbol('Config.Auth'),
    Ethereum: Symbol('Config.Ethereum'),
    Network: Symbol('Config.Network'),
    Connection: Symbol('Config.Connection'),
    Subscribe: Symbol('Config.Subscribe'),
    Publish: Symbol('Config.Publish'),
    Cache: Symbol('Config.Cache'),
    NodeRegistry: Symbol('Config.NodeRegistry'),
    Encryption: Symbol('Config.Encryption'),
}

export * from './ConfigBase'

export { BrubeckConfigInjection as Config }

// TODO: Production values
const BRUBECK_CLIENT_DEFAULTS = {
    debug: {
        inspectOpts: {
            depth: 5,
            maxStringLength: 512
        }
    },
    storageNodeRegistry: {
        contractAddress: '0xbAA81A0179015bE47Ad439566374F2Bae098686F',
        jsonRpcProvider: 'http://127.0.0.1:8546',
    },
    network: {
        trackers: [
            {
                id: '0xFBB6066c44bc8132bA794C73f58F391273E3bdA1',
                ws: 'wss://testnet3.streamr.network:30401',
                http: 'https://testnet3.streamr.network:30401'
            },
            {
                id: '0x3D61bFeFA09CEAC1AFceAA50c7d79BE409E1ec24',
                ws: 'wss://testnet3.streamr.network:30402',
                http: 'https://testnet3.streamr.network:30402'
            },
            {
                id: '0xE80FB5322231cBC1e761A0F896Da8E0CA2952A66',
                ws: 'wss://testnet3.streamr.network:30403',
                http: 'https://testnet3.streamr.network:30403'
            },
            {
                id: '0xf626285C6AACDE39ae969B9Be90b1D9855F186e0',
                ws: 'wss://testnet3.streamr.network:30404',
                http: 'https://testnet3.streamr.network:30404'
            },
            {
                id: '0xce88Da7FE0165C8b8586aA0c7C4B26d880068219',
                ws: 'wss://testnet3.streamr.network:30405',
                http: 'https://testnet3.streamr.network:30405'
            },
            {
                id: '0x05e7a0A64f88F84fB1945a225eE48fFC2c48C38E',
                ws: 'wss://testnet4.streamr.network:30401',
                http: 'https://testnet4.streamr.network:30401'
            },
            {
                id: '0xF15784106ACd35b0542309CDF2b35cb5BA642C4F',
                ws: 'wss://testnet4.streamr.network:30402',
                http: 'https://testnet4.streamr.network:30402'
            },
            {
                id: '0x77FA7Af34108abdf8e92B8f4C4AeC7CbfD1d6B09',
                ws: 'wss://testnet4.streamr.network:30403',
                http: 'https://testnet4.streamr.network:30403'
            },
            {
                id: '0x7E83e0bdAF1eF06F31A02f35A07aFB48179E536B',
                ws: 'wss://testnet4.streamr.network:30404',
                http: 'https://testnet4.streamr.network:30404'
            },
            {
                id: '0x2EeF37180691c75858Bf1e781D13ae96943Dd388',
                ws: 'wss://testnet4.streamr.network:30405',
                http: 'https://testnet4.streamr.network:30405'
            }
        ]
    },
}

export { BRUBECK_CLIENT_DEFAULTS as DEFAULTS }

export default function BrubeckConfig(config: BrubeckClientConfig): StrictBrubeckClientConfig {
    const clonedConfig = cloneDeep(config)
    const defaults = cloneDeep(BRUBECK_CLIENT_DEFAULTS)
    const userConfig = Config(clonedConfig)
    const result: StrictBrubeckClientConfig = {
        ...defaults,
        ...userConfig,
        network: {
            ...merge(defaults.network || {}, clonedConfig.network),
            trackers: clonedConfig.network?.trackers ?? defaults.network.trackers,
        },
        debug: merge(defaults.debug || {}, clonedConfig.debug),
    }

    // pass supplied metricsContext by reference
    if (config.network?.metricsContext) {
        result.network.metricsContext = config.network.metricsContext
    }
    return result
}<|MERGE_RESOLUTION|>--- conflicted
+++ resolved
@@ -7,18 +7,10 @@
 import Config from './ConfigBase'
 import cloneDeep from 'lodash/cloneDeep'
 import merge from 'lodash/merge'
-<<<<<<< HEAD
-import { NetworkNodeOptions } from 'streamr-network'
+import type { NetworkNodeOptions } from 'streamr-network'
+import type { InspectOptions } from 'util'
 import { NodeRegistryOptions } from './NodeRegistry'
 import { InspectOptions } from 'util'
-=======
-import type { NetworkNodeOptions } from 'streamr-network'
-import type { InspectOptions } from 'util'
-import type { StrictStreamrClientConfig, StreamrClientConfig } from './ConfigBase'
-import type { NodeRegistryOptions } from './StorageNodeRegistry'
-
-import { StorageNode } from './StorageNode'
->>>>>>> e84770e7
 
 export type BrubeckClientConfig = StreamrClientConfig & {
     network?: Partial<NetworkNodeOptions>
