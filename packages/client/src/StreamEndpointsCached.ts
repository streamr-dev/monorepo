--- conflicted
+++ resolved
@@ -1,14 +1,8 @@
 /**
  * Cached Subset of StreamEndpoints.
  */
-<<<<<<< HEAD
-import { SPID, StreamID } from 'streamr-client-protocol'
-import { delay, inject, Lifecycle, scoped } from 'tsyringe'
-=======
 import { StreamID } from 'streamr-client-protocol'
 import { Lifecycle, scoped, inject, delay } from 'tsyringe'
->>>>>>> 938bb71a
-
 import { CacheAsyncFn, instanceId } from './utils'
 import { Context } from './utils/Context'
 import { CacheConfig, Config } from './Config'
@@ -81,8 +75,7 @@
 
     isPublic = CacheAsyncFn(this.isPublicSubscriptionStream.bind(this), {
         ...this.cacheOptions,
-        cacheKey([maybeStreamId]): any {
-            const { streamId } = SPID.parse(maybeStreamId)
+        cacheKey([streamId]): any {
             return ['PublicSubscribe', streamId].join(SEPARATOR)
         }
     })
