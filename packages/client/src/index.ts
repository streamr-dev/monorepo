/**
 * Streamr JavaScript Client
 *
 * @packageDocumentation
 * @module StreamrClient
 */

import { StreamrClient } from './StreamrClient'

<<<<<<< HEAD
export * from './StreamrClient'
export * from './Config'
export * from './Stream'
export * from './encryption/Encryption'
export * from './StorageNode'
export * from './Subscriber'
export * from './StreamEndpoints'
import ConfigTest from './ConfigTest'

export { ConfigTest }
// export * from './dataunion/DataUnion'
export * from './authFetch'
export * from './types'

// TODO should export these to support StreamMessageAsObject:
// export {
//   StreamMessageType, ContentType, EncryptionType, SignatureType
// } from 'streamr-client-protocol/dist/src/protocol/message_layer/StreamMessage'
export { BigNumber } from '@ethersproject/bignumber'
export { ConnectionInfo } from '@ethersproject/web'
export { Contract } from '@ethersproject/contracts'
export { BytesLike, Bytes } from '@ethersproject/bytes'
export { ContractReceipt, ContractTransaction } from '@ethersproject/contracts'

=======
export * from './index-exports'
>>>>>>> e84770e7
export default StreamrClient
// Note awful export wrappers in index-commonjs.js & index-esm.mjs<|MERGE_RESOLUTION|>--- conflicted
+++ resolved
@@ -7,33 +7,6 @@
 
 import { StreamrClient } from './StreamrClient'
 
-<<<<<<< HEAD
-export * from './StreamrClient'
-export * from './Config'
-export * from './Stream'
-export * from './encryption/Encryption'
-export * from './StorageNode'
-export * from './Subscriber'
-export * from './StreamEndpoints'
-import ConfigTest from './ConfigTest'
-
-export { ConfigTest }
-// export * from './dataunion/DataUnion'
-export * from './authFetch'
-export * from './types'
-
-// TODO should export these to support StreamMessageAsObject:
-// export {
-//   StreamMessageType, ContentType, EncryptionType, SignatureType
-// } from 'streamr-client-protocol/dist/src/protocol/message_layer/StreamMessage'
-export { BigNumber } from '@ethersproject/bignumber'
-export { ConnectionInfo } from '@ethersproject/web'
-export { Contract } from '@ethersproject/contracts'
-export { BytesLike, Bytes } from '@ethersproject/bytes'
-export { ContractReceipt, ContractTransaction } from '@ethersproject/contracts'
-
-=======
 export * from './index-exports'
->>>>>>> e84770e7
 export default StreamrClient
 // Note awful export wrappers in index-commonjs.js & index-esm.mjs