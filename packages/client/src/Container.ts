import 'reflect-metadata'
import './utils/PatchTsyringe'
import { DependencyContainer } from 'tsyringe'
import { ConfigInjectionToken, StrictStreamrClientConfig } from './Config'
import { AuthenticationInjectionToken, createAuthentication } from './Authentication'

<<<<<<< HEAD
/**
 * DI Token for injecting the Client container.
 * Use sparingly, but can be necessary for factories
 * or to work around circular dependencies.
 */
export const BrubeckContainer = Symbol('BrubeckContainer')

export function initContainer(config: StrictStreamrClientConfig, c: DependencyContainer): void {
    c.register(BrubeckContainer, {
        useValue: c
    })
=======
let uid: string = process.pid != null
    // Use process id in node uid.
    ? `${process.pid}`
    // Fall back to `uuid()` later (see initContainer). Doing it here will break browser projects
    // that utilize server-side rendering (no `window` while build's target is `web`).
    : ''

export function initContainer(
    config: StrictStreamrClientConfig,
    c: DependencyContainer
): Context {
    uid = uid || `${uuid().slice(-4)}${uuid().slice(0, 4)}`
    const id = config.id ?? counterId(`client-${uid}`)
    const debug = Debug(id)
    debug('create')

    const rootContext = {
        id,
        debug
    }

    c.register(Context as any, {
        useValue: rootContext
    })

>>>>>>> accf8f8f
    c.register(AuthenticationInjectionToken, {
        useValue: createAuthentication(config.auth, config)
    })

    // associate values to config tokens
    const configTokens: [symbol, object][] = [
        [ConfigInjectionToken.Root, config],
        [ConfigInjectionToken.Auth, config.auth],
        [ConfigInjectionToken.Ethereum, config],
        [ConfigInjectionToken.Network, config.network],
        [ConfigInjectionToken.Connection, config],
        [ConfigInjectionToken.Subscribe, config],
        [ConfigInjectionToken.Publish, config],
        [ConfigInjectionToken.Decryption, config.decryption],
        [ConfigInjectionToken.Cache, config.cache],
        // eslint-disable-next-line no-underscore-dangle
        [ConfigInjectionToken.Timeouts, config._timeouts],
    ]

    configTokens.forEach(([token, useValue]) => {
        c.register(token, { useValue })
    })
}<|MERGE_RESOLUTION|>--- conflicted
+++ resolved
@@ -4,45 +4,7 @@
 import { ConfigInjectionToken, StrictStreamrClientConfig } from './Config'
 import { AuthenticationInjectionToken, createAuthentication } from './Authentication'
 
-<<<<<<< HEAD
-/**
- * DI Token for injecting the Client container.
- * Use sparingly, but can be necessary for factories
- * or to work around circular dependencies.
- */
-export const BrubeckContainer = Symbol('BrubeckContainer')
-
 export function initContainer(config: StrictStreamrClientConfig, c: DependencyContainer): void {
-    c.register(BrubeckContainer, {
-        useValue: c
-    })
-=======
-let uid: string = process.pid != null
-    // Use process id in node uid.
-    ? `${process.pid}`
-    // Fall back to `uuid()` later (see initContainer). Doing it here will break browser projects
-    // that utilize server-side rendering (no `window` while build's target is `web`).
-    : ''
-
-export function initContainer(
-    config: StrictStreamrClientConfig,
-    c: DependencyContainer
-): Context {
-    uid = uid || `${uuid().slice(-4)}${uuid().slice(0, 4)}`
-    const id = config.id ?? counterId(`client-${uid}`)
-    const debug = Debug(id)
-    debug('create')
-
-    const rootContext = {
-        id,
-        debug
-    }
-
-    c.register(Context as any, {
-        useValue: rootContext
-    })
-
->>>>>>> accf8f8f
     c.register(AuthenticationInjectionToken, {
         useValue: createAuthentication(config.auth, config)
     })
