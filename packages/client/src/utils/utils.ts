import { ContractReceipt } from '@ethersproject/contracts'
import { StreamID, toStreamID } from '@streamr/protocol'
import { TheGraphClient, randomString, toEthereumAddress } from '@streamr/utils'
import LRU from '../../vendor/quick-lru'
import { StrictStreamrClientConfig } from '../Config'
import { StreamrClientEventEmitter } from '../events'
import { HttpFetcher } from './HttpFetcher'
import { SEPARATOR } from './uuid'

<<<<<<< HEAD
import { StreamID, toStreamID } from '@streamr/protocol'
import { randomString, toEthereumAddress } from '@streamr/utils'
import { JsonPeerDescriptor } from '../Config' 
import { PeerDescriptor, PeerID } from '@streamr/dht'

=======
>>>>>>> 7943cf1e
/**
 * Generates counter-based ids.
 * Basically lodash.uniqueid but per-prefix.
 * Not universally unique.
 * Generally useful for tracking instances.
 *
 * Careful not to use too many prefixes since it needs to hold all prefixes in memory
 * e.g. don't pass new uuid as a prefix
 *
 * counterId('test') => test.0
 * counterId('test') => test.1
 */

// TODO convert to a class?
type CounterIdType = ((prefix: string, separator?: string) => string) & { clear: (...args: [string] | []) => void }
export const CounterId = (rootPrefix?: string, { maxPrefixes = 256 }: { maxPrefixes?: number } = {}): CounterIdType => {
    let counts: Record<string, number> = {} // possible we could switch this to WeakMap and pass functions or classes.
    let didWarn = false
    const counterIdFn = (prefix = 'ID', separator = SEPARATOR) => {
        // pedantic: wrap around if count grows too large
        counts[prefix] = (counts[prefix] + 1 || 0) % Number.MAX_SAFE_INTEGER

        // warn once if too many prefixes
        if (!didWarn) {
            const numTracked = Object.keys(counts).length
            if (numTracked > maxPrefixes) {
                didWarn = true
                console.warn(`counterId should not be used for a large number of unique prefixes: ${numTracked} > ${maxPrefixes}`)
            }
        }

        // connect prefix with separator
        return [rootPrefix, prefix, counts[prefix]]
            .filter((v) => v != null) // remove {root}Prefix if not set
            .join(separator)
    }

    /**
     * Clears counts for prefix or all if no prefix supplied.
     *
     * @param {string?} prefix
     */
    counterIdFn.clear = (...args: [string] | []) => {
        // check length to differentiate between clear(undefined) & clear()
        if (args.length) {
            const [prefix] = args
            delete counts[prefix]
        } else {
            // clear all
            counts = {}
        }
    }
    return counterIdFn
}

export const counterId = CounterId()

export interface AnyInstance {
    constructor: {
        name: string
        prototype: null | AnyInstance
    }
}

export function instanceId(instance: AnyInstance, suffix = ''): string {
    return counterId(instance.constructor.name) + suffix
}

export const getEndpointUrl = (baseUrl: string, ...pathParts: string[]): string => {
    return baseUrl + '/' + pathParts.map((part) => encodeURIComponent(part)).join('/')
}

export function formStorageNodeAssignmentStreamId(clusterAddress: string): StreamID {
    return toStreamID('/assignments', toEthereumAddress(clusterAddress))
}

export class MaxSizedSet<T> {

    private readonly delegate: LRU<T, true>

    constructor(maxSize: number) {
        this.delegate = new LRU<T, true>({ maxSize })
    }

    add(value: T): void {
        this.delegate.set(value, true)
    }

    has(value: T): boolean {
        return this.delegate.has(value)
    }

    delete(value: T): void {
        this.delegate.delete(value)
    }
}

export function entryPointTranslator(json: JsonPeerDescriptor[]): PeerDescriptor[] {
    return json.map((ep: JsonPeerDescriptor) => {
        const peerDescriptor: PeerDescriptor = {
            kademliaId: PeerID.fromString(ep.kademliaId).value,
            type: ep.type,
            openInternet: ep.openInternet,
            udp: ep.udp,
            tcp: ep.tcp,
            websocket: ep.websocket
        }
        return peerDescriptor
    })
}

export function generateClientId(): string {
    return counterId(process.pid ? `${process.pid}` : randomString(4), '/')
}

// A unique internal identifier to some list of primitive values. Useful
// e.g. as a map key or a cache key.
export const formLookupKey = <K extends (string | number)[]>(...args: K): string => {
    return args.join('|')
}

/** @internal */
export const createTheGraphClient = (
    httpFetcher: HttpFetcher,
    eventEmitter: StreamrClientEventEmitter,
    config: Pick<StrictStreamrClientConfig, 'contracts' | '_timeouts'>
): TheGraphClient => {
    const instance = new TheGraphClient({
        serverUrl: config.contracts.theGraphUrl,
        fetch: (url: string, init?: Record<string, unknown>) => httpFetcher.fetch(url, init),
        // eslint-disable-next-line no-underscore-dangle
        indexTimeout: config._timeouts.theGraph.timeout,
        // eslint-disable-next-line no-underscore-dangle
        indexPollInterval: config._timeouts.theGraph.retryInterval
    })
    eventEmitter.on('confirmContractTransaction', (payload: { receipt: ContractReceipt }) => {
        instance.updateRequiredBlockNumber(payload.receipt.blockNumber)
    })
    return instance
}<|MERGE_RESOLUTION|>--- conflicted
+++ resolved
@@ -2,19 +2,13 @@
 import { StreamID, toStreamID } from '@streamr/protocol'
 import { TheGraphClient, randomString, toEthereumAddress } from '@streamr/utils'
 import LRU from '../../vendor/quick-lru'
-import { StrictStreamrClientConfig } from '../Config'
+import { StrictStreamrClientConfig, JsonPeerDescriptor } from '../Config'
 import { StreamrClientEventEmitter } from '../events'
 import { HttpFetcher } from './HttpFetcher'
 import { SEPARATOR } from './uuid'
-
-<<<<<<< HEAD
-import { StreamID, toStreamID } from '@streamr/protocol'
-import { randomString, toEthereumAddress } from '@streamr/utils'
-import { JsonPeerDescriptor } from '../Config' 
 import { PeerDescriptor, PeerID } from '@streamr/dht'
 
-=======
->>>>>>> 7943cf1e
+
 /**
  * Generates counter-based ids.
  * Basically lodash.uniqueid but per-prefix.
