<<<<<<< HEAD
import { DhtAddress, getDhtAddressFromRaw, getRawFromDhtAddress, NodeType, PeerDescriptor } from '@streamr/dht'
import { StreamID, toStreamID } from '@streamr/protocol'
=======
import { DhtAddress, NodeType, PeerDescriptor, getDhtAddressFromRaw, getRawFromDhtAddress } from '@streamr/dht'
>>>>>>> 21fafbfa
import {
    LengthPrefixedFrameDecoder,
    Logger, StreamID, TheGraphClient, composeAbortSignals, merge,
    randomString, toEthereumAddress, toStreamID
} from '@streamr/utils'
import { ContractTransactionReceipt } from 'ethers'
import compact from 'lodash/compact'
import fetch, { Response } from 'node-fetch'
import { Readable } from 'stream'
import LRU from '../../vendor/quick-lru'
import { NetworkNodeType, NetworkPeerDescriptor, StrictStreamrClientConfig } from '../Config'
import { StreamrClientEventEmitter } from '../events'
import { WebStreamToNodeStream } from './WebStreamToNodeStream'
import { SEPARATOR } from './uuid'
<<<<<<< HEAD
import { ContractTransactionReceipt } from 'ethers'
=======
>>>>>>> 21fafbfa

const logger = new Logger(module)

/**
 * Generates counter-based ids.
 * Basically lodash.uniqueid but per-prefix.
 * Not universally unique.
 * Generally useful for tracking instances.
 *
 * Careful not to use too many prefixes since it needs to hold all prefixes in memory
 * e.g. don't pass new uuid as a prefix
 *
 * counterId('test') => test.0
 * counterId('test') => test.1
 */

// TODO convert to a class?
type CounterIdType = ((prefix: string, separator?: string) => string) & { clear: (...args: [string] | []) => void }
export const CounterId = (rootPrefix?: string, { maxPrefixes = 256 }: { maxPrefixes?: number } = {}): CounterIdType => {
    let counts: Record<string, number> = {} // possible we could switch this to WeakMap and pass functions or classes.
    let didWarn = false
    const counterIdFn = (prefix = 'ID', separator = SEPARATOR) => {
        // pedantic: wrap around if count grows too large
        counts[prefix] = (counts[prefix] + 1 || 0) % Number.MAX_SAFE_INTEGER

        // warn once if too many prefixes
        if (!didWarn) {
            const numTracked = Object.keys(counts).length
            if (numTracked > maxPrefixes) {
                didWarn = true
                console.warn(`counterId should not be used for a large number of unique prefixes: ${numTracked} > ${maxPrefixes}`)
            }
        }

        // connect prefix with separator
        return [rootPrefix, prefix, counts[prefix]]
            .filter((v) => v != null) // remove {root}Prefix if not set
            .join(separator)
    }

    /**
     * Clears counts for prefix or all if no prefix supplied.
     *
     * @param {string?} prefix
     */
    counterIdFn.clear = (...args: [string] | []) => {
        // check length to differentiate between clear(undefined) & clear()
        if (args.length) {
            const [prefix] = args
            delete counts[prefix]
        } else {
            // clear all
            counts = {}
        }
    }
    return counterIdFn
}

export const counterId = CounterId()

export interface AnyInstance {
    constructor: {
        name: string
        prototype: null | AnyInstance
    }
}

export function instanceId(instance: AnyInstance, suffix = ''): string {
    return counterId(instance.constructor.name) + suffix
}

export const getEndpointUrl = (baseUrl: string, ...pathParts: string[]): string => {
    return baseUrl + '/' + pathParts.map((part) => encodeURIComponent(part)).join('/')
}

export function formStorageNodeAssignmentStreamId(clusterAddress: string): StreamID {
    return toStreamID('/assignments', toEthereumAddress(clusterAddress))
}

export class MaxSizedSet<T> {

    private readonly delegate: LRU<T, true>

    constructor(maxSize: number) {
        this.delegate = new LRU<T, true>({ maxSize })
    }

    add(value: T): void {
        this.delegate.set(value, true)
    }

    has(value: T): boolean {
        return this.delegate.has(value)
    }

    delete(value: T): void {
        this.delegate.delete(value)
    }
}

// TODO: rename to convertNetworkPeerDescriptorToPeerDescriptor

// This function contains temporary compatibility layer which allows that PeerDescriptor can be configured with 
// "id" field instead of "nodeId" field. This is done so that pretestnet users don't need to change their configs.
// After strear-1.0 testnet1 or mainnet starts, remove this hack.
// - Good to ensure at that point that the new format has landed to the public documentation: 
//   https://docs.streamr.network/guides/become-an-operator
// - or maybe NET-1133 or NET-1004 have been implemented and the documentation no longer mentions the low
//   level way of configuring the entry points.
// Actions:
// - remove "temporary compatibility" test case from Broker's config.test.ts 
// - remove "id" property from config.schema.json (line 536) and make "nodeId" property required
// - remove "id" property handling from this method
export function peerDescriptorTranslator(json: NetworkPeerDescriptor): PeerDescriptor {
    const type = json.type === NetworkNodeType.BROWSER ? NodeType.BROWSER : NodeType.NODEJS
    const peerDescriptor: PeerDescriptor = {
        ...json,
        nodeId: getRawFromDhtAddress((json.nodeId ?? (json as any).id) as DhtAddress),
        type,
        websocket: json.websocket
    }
    if ((peerDescriptor as any).id !== undefined) {
        delete (peerDescriptor as any).id
    }
    return peerDescriptor
}

export function convertPeerDescriptorToNetworkPeerDescriptor(descriptor: PeerDescriptor): NetworkPeerDescriptor {
    // TODO maybe we should copy most/all fields of PeerDescription (NET-1255)
    return {
        nodeId: getDhtAddressFromRaw(descriptor.nodeId),
        type: descriptor.type === NodeType.NODEJS ? NetworkNodeType.NODEJS : NetworkNodeType.BROWSER,
        websocket: descriptor.websocket,
        region: descriptor.region
    }
}

export function generateClientId(): string {
    return counterId(process.pid ? `${process.pid}` : randomString(4), '/')
}

// A unique internal identifier to some list of primitive values. Useful
// e.g. as a map key or a cache key.
export const formLookupKey = <K extends (string | number)[]>(...args: K): string => {
    return args.join('|')
}

/** @internal */
export const createTheGraphClient = (
    eventEmitter: StreamrClientEventEmitter,
    config: Pick<StrictStreamrClientConfig, 'contracts' | '_timeouts'>
): TheGraphClient => {
    const instance = new TheGraphClient({
        serverUrl: config.contracts.theGraphUrl,
        fetch: (url: string, init?: Record<string, unknown>) => {
            // eslint-disable-next-line no-underscore-dangle
            const timeout = config._timeouts.theGraph.fetchTimeout
            return fetch(url, merge({ timeout }, init))
        },
        // eslint-disable-next-line no-underscore-dangle
        indexTimeout: config._timeouts.theGraph.indexTimeout,
        // eslint-disable-next-line no-underscore-dangle
        indexPollInterval: config._timeouts.theGraph.indexPollInterval
    })
    eventEmitter.on('contractTransactionConfirmed', (payload: { receipt: ContractTransactionReceipt | null }) => {
        if (payload.receipt != null) {
            instance.updateRequiredBlockNumber(payload.receipt.blockNumber)
        }
    })
    return instance
}

export const createQueryString = (query: Record<string, any>): string => {
    const withoutEmpty = Object.fromEntries(Object.entries(query).filter(([_k, v]) => v != null))
    return new URLSearchParams(withoutEmpty).toString()
}

export class FetchHttpStreamResponseError extends Error {

    response: Response

    constructor(response: Response) {
        super(`Fetch error, url=${response.url}`)
        this.response = response
    }
}

export const fetchLengthPrefixedFrameHttpBinaryStream = async function*(
    url: string,
    abortSignal?: AbortSignal
): AsyncGenerator<Uint8Array, void, undefined> {
    logger.debug('Send HTTP request', { url })
    const abortController = new AbortController()
    const fetchAbortSignal = composeAbortSignals(...compact([abortController.signal, abortSignal]))
    const response: Response = await fetch(url, {
        signal: fetchAbortSignal
    })
    logger.debug('Received HTTP response', {
        url,
        status: response.status,
    })
    if (!response.ok) {
        throw new FetchHttpStreamResponseError(response)
    }
    if (!response.body) {
        throw new Error('No Response Body')
    }

    let stream: Readable | undefined
    try {
        // in the browser, response.body will be a web stream. Convert this into a node stream.
        const source: Readable = WebStreamToNodeStream(response.body as unknown as (ReadableStream | Readable))
        stream = source.pipe(new LengthPrefixedFrameDecoder())
        source.on('error', (err: Error) => stream!.destroy(err))
        stream.once('close', () => {
            abortController.abort()
        })
        yield* stream
    } catch (err) {
        abortController.abort()
        throw err
    } finally {
        stream?.destroy()
        fetchAbortSignal.destroy()
    }
}<|MERGE_RESOLUTION|>--- conflicted
+++ resolved
@@ -1,9 +1,4 @@
-<<<<<<< HEAD
-import { DhtAddress, getDhtAddressFromRaw, getRawFromDhtAddress, NodeType, PeerDescriptor } from '@streamr/dht'
-import { StreamID, toStreamID } from '@streamr/protocol'
-=======
-import { DhtAddress, NodeType, PeerDescriptor, getDhtAddressFromRaw, getRawFromDhtAddress } from '@streamr/dht'
->>>>>>> 21fafbfa
+import { DhtAddress, NodeType, PeerDescriptor, getDhtAddressFromRaw, getRawFromDhtAddress, NodeType, PeerDescriptor } from '@streamr/dht'
 import {
     LengthPrefixedFrameDecoder,
     Logger, StreamID, TheGraphClient, composeAbortSignals, merge,
@@ -18,10 +13,6 @@
 import { StreamrClientEventEmitter } from '../events'
 import { WebStreamToNodeStream } from './WebStreamToNodeStream'
 import { SEPARATOR } from './uuid'
-<<<<<<< HEAD
-import { ContractTransactionReceipt } from 'ethers'
-=======
->>>>>>> 21fafbfa
 
 const logger = new Logger(module)
 
