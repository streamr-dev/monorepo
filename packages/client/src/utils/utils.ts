import { ContractReceipt } from '@ethersproject/contracts'
import { StreamID, toStreamID } from '@streamr/protocol'
import { Logger, TheGraphClient, composeAbortSignals, merge, randomString, toEthereumAddress } from '@streamr/utils'
import compact from 'lodash/compact'
import fetch, { Response } from 'node-fetch'
import { AbortSignal as FetchAbortSignal } from 'node-fetch/externals'
import split2 from 'split2'
import { Readable } from 'stream'
import LRU from '../../vendor/quick-lru'
import { StrictStreamrClientConfig } from '../Config'
import { StreamrClientEventEmitter } from '../events'
import { WebStreamToNodeStream } from './WebStreamToNodeStream'
import { SEPARATOR } from './uuid'

const logger = new Logger(module)

/**
 * Generates counter-based ids.
 * Basically lodash.uniqueid but per-prefix.
 * Not universally unique.
 * Generally useful for tracking instances.
 *
 * Careful not to use too many prefixes since it needs to hold all prefixes in memory
 * e.g. don't pass new uuid as a prefix
 *
 * counterId('test') => test.0
 * counterId('test') => test.1
 */

// TODO convert to a class?
type CounterIdType = ((prefix: string, separator?: string) => string) & { clear: (...args: [string] | []) => void }
export const CounterId = (rootPrefix?: string, { maxPrefixes = 256 }: { maxPrefixes?: number } = {}): CounterIdType => {
    let counts: Record<string, number> = {} // possible we could switch this to WeakMap and pass functions or classes.
    let didWarn = false
    const counterIdFn = (prefix = 'ID', separator = SEPARATOR) => {
        // pedantic: wrap around if count grows too large
        counts[prefix] = (counts[prefix] + 1 || 0) % Number.MAX_SAFE_INTEGER

        // warn once if too many prefixes
        if (!didWarn) {
            const numTracked = Object.keys(counts).length
            if (numTracked > maxPrefixes) {
                didWarn = true
                console.warn(`counterId should not be used for a large number of unique prefixes: ${numTracked} > ${maxPrefixes}`)
            }
        }

        // connect prefix with separator
        return [rootPrefix, prefix, counts[prefix]]
            .filter((v) => v != null) // remove {root}Prefix if not set
            .join(separator)
    }

    /**
     * Clears counts for prefix or all if no prefix supplied.
     *
     * @param {string?} prefix
     */
    counterIdFn.clear = (...args: [string] | []) => {
        // check length to differentiate between clear(undefined) & clear()
        if (args.length) {
            const [prefix] = args
            delete counts[prefix]
        } else {
            // clear all
            counts = {}
        }
    }
    return counterIdFn
}

export const counterId = CounterId()

export interface AnyInstance {
    constructor: {
        name: string
        prototype: null | AnyInstance
    }
}

export function instanceId(instance: AnyInstance, suffix = ''): string {
    return counterId(instance.constructor.name) + suffix
}

export const getEndpointUrl = (baseUrl: string, ...pathParts: string[]): string => {
    return baseUrl + '/' + pathParts.map((part) => encodeURIComponent(part)).join('/')
}

export function formStorageNodeAssignmentStreamId(clusterAddress: string): StreamID {
    return toStreamID('/assignments', toEthereumAddress(clusterAddress))
}

export class MaxSizedSet<T> {

    private readonly delegate: LRU<T, true>

    constructor(maxSize: number) {
        this.delegate = new LRU<T, true>({ maxSize })
    }

    add(value: T): void {
        this.delegate.set(value, true)
    }

    has(value: T): boolean {
        return this.delegate.has(value)
    }

    delete(value: T): void {
        this.delegate.delete(value)
    }
}

export function generateClientId(): string {
    return counterId(process.pid ? `${process.pid}` : randomString(4), '/')
}

// A unique internal identifier to some list of primitive values. Useful
// e.g. as a map key or a cache key.
export const formLookupKey = <K extends (string | number)[]>(...args: K): string => {
    return args.join('|')
}

/** @internal */
export const createTheGraphClient = (
    eventEmitter: StreamrClientEventEmitter,
    config: Pick<StrictStreamrClientConfig, 'contracts' | '_timeouts'>
): TheGraphClient => {
    const instance = new TheGraphClient({
        serverUrl: config.contracts.theGraphUrl,
        fetch: (url: string, init?: Record<string, unknown>) => {
            // eslint-disable-next-line no-underscore-dangle
            const timeout = config._timeouts.theGraph.fetchTimeout
            return fetch(url, merge({ timeout }, init))
        },
        // eslint-disable-next-line no-underscore-dangle
        indexTimeout: config._timeouts.theGraph.indexTimeout,
        // eslint-disable-next-line no-underscore-dangle
        indexPollInterval: config._timeouts.theGraph.indexPollInterval
    })
    eventEmitter.on('confirmContractTransaction', (payload: { receipt: ContractReceipt }) => {
        instance.updateRequiredBlockNumber(payload.receipt.blockNumber)
    })
    return instance
}

export const createQueryString = (query: Record<string, any>): string => {
    const withoutEmpty = Object.fromEntries(Object.entries(query).filter(([_k, v]) => v != null))
    return new URLSearchParams(withoutEmpty).toString()
}

export class FetchHttpStreamResponseError extends Error {

    response: Response

    constructor(response: Response) {
        super(`Fetch error, url=${response.url}`)
        this.response = response
    }
}

export const fetchHttpStream = async function*(
    url: string,
<<<<<<< HEAD
    parseError: (response: Response) => Promise<Error>,
    abortSignal?: AbortSignal
=======
    abortController = new AbortController()
>>>>>>> 61c64176
): AsyncGenerator<string, void, undefined> {
    logger.debug('Send HTTP request', { url }) 
    const abortController = new AbortController()
    const response: Response = await fetch(url, {
        // cast is needed until this is fixed: https://github.com/node-fetch/node-fetch/issues/1652
        signal: composeAbortSignals(...compact([abortController.signal, abortSignal])) as FetchAbortSignal
    })
    logger.debug('Received HTTP response', {
        url,
        status: response.status,
    })
    if (!response.ok) {
        throw new FetchHttpStreamResponseError(response)
    }
    if (!response.body) {
        throw new Error('No Response Body')
    }

    let stream: Readable | undefined
    try {
        // in the browser, response.body will be a web stream. Convert this into a node stream.
        const source: Readable = WebStreamToNodeStream(response.body as unknown as (ReadableStream | Readable))
        stream = source.pipe(split2())
        source.on('error', (err: Error) => stream!.destroy(err))
        stream.once('close', () => {
            abortController.abort()
        })
        yield* stream
    } catch (err) {
        abortController.abort()
        throw err
    } finally {
        stream?.destroy()
    }
}<|MERGE_RESOLUTION|>--- conflicted
+++ resolved
@@ -161,12 +161,7 @@
 
 export const fetchHttpStream = async function*(
     url: string,
-<<<<<<< HEAD
-    parseError: (response: Response) => Promise<Error>,
     abortSignal?: AbortSignal
-=======
-    abortController = new AbortController()
->>>>>>> 61c64176
 ): AsyncGenerator<string, void, undefined> {
     logger.debug('Send HTTP request', { url }) 
     const abortController = new AbortController()
