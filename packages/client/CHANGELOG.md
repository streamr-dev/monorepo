# Changelog
All notable changes to this project will be documented in this file.

The format is based on [Keep a Changelog](https://keepachangelog.com/en/1.0.0/),
and this project adheres to [Semantic Versioning](https://semver.org/spec/v2.0.0.html).

## [Unreleased]

### Added

- The client publishes telemetry metrics to the network at regular intervals (enabled by default, configurable with `metrics` config option)
- You can manually update a stream encryption key with method `updateEncryptionKey`
- Add optional client configuration option `logLevel` to set desired logging level.

### Changed

- Encryption keys are delivered in-stream, not in a separate key exchange stream
  - new optional config options `decryption.keyRequestTimeout` and `decryption.maxKeyRequestsPerSecond`
  - notice that key exchange is not backwards compatible with v6 clients
- Change method signatures of `client.publish` and `stream.publish`
  - optional metadata is given as an object instead of positional arguments
  - new metadata field: `msgChainId`
- Replace method `subscription.onResent(listener)` with `subscription.once('resendComplete', listener)`
- Resend supports multiple storage nodes: the data is fetched from a random storage node
- Enforce concurrency limit for smart contract calls (per contract, configurable with `maxConcurrentContractCalls` config option)
- Enforce presence of message signatures
  - all non-signed messages received by client are simply ignored
- Method `stream.update()` parameter `props` is no longer optional
- Rename method `getStorageNodesOf()` to `getStorageNodes()`
- Rename method `getStoredStreamsOf()` to `getStoredStreams()`
- Rename method `isStreamStoredInStorageNode()` to `isStoredStream()`
- Replaced methods `createOrUpdateNodeInStorageNodeRegistry()` and `removeNodeFromStorageNodeRegistry()` with single method `setStorageNodeMetadata()`
- Change configuration option `network.stunUrls` to `network.iceServers` with new format
- Change storage node assignment event handlers
  - replace method `registerStorageEventListeners(listener)` with `on('addToStorageNode', listener)` and `on('removeFromStorageNode', listener)`
  - replace method `unRegisterStorageEventListeners()` with `off('addToStorageNode', listener)` and `off('removeFromStorageNode', listener)`
<<<<<<< HEAD
- Rename class `GroupKey` to `EncryptionKey`
=======
- Rename interface `SubscriptionOnMessage`/`MessageStreamOnMessage` to `MessageListener`
- Rename classes `GroupKey` and `GroupKeyId` to `EncryptionKey` and `EncryptionKeyId`
- Change interface of `MessageStream` from `AsyncGenerator` to `AsyncIterable`
- Change return type of `getStreamPublishers`, `getStreamSubscribers` and `searchStreams` from `AsyncGenerator` to `AsyncIterable`
- Config property `auth` must be non-empty (if given)
>>>>>>> f35d2bd2

### Deprecated

### Removed

- Remove Data Union functionality
  - functionality moved to package `@dataunions/client`
- Remove method `getAllStorageNodes()`
  - use `getStorageNodes()` without arguments to same effect
- Remove method `disconnect()`
  - use `destroy()` instead
- Remove method `unsubscribeAll()`
  - use `unsubscribe()` without arguments to same effect
- Remove properties `subscription.onMessage`, `onStart`, and `onError`
  - use `subscription.on('error', cb)` to add an error listener
- Remove configuration option `groupKeys`
  - use methods `updateEncryptionKey` and `addEncryptionKey` instead
- Remove client configuration option `verifySignatures`
- Remove client configuration option `client.network.name`
- Remove client configuration option `client.debug`
- Remove (non-functional) client configuration options `autoConnect`, `autoDisconnect`, and `maxRetries`
- Remove `AuthenticatedAuthConfig` and `UnauthenticatedAuthConfig` interfaces

### Fixed

- Promise `MessageStream` returned from `resend()` does not reject in the case of an encryption key being unavailable
- Fix timeout issue of method `addToStorageNode` when used with storage node cluster
- Fix concurrency issue when encryption keys are added in parallel for multiple streams (`SQLITE_ERROR: no such table: GroupKeys`)

### Security


## [6.0.10] - 2022-10-03

### Fixed

- Fix `searchStreams`, `getStreamSubscribers`, and `getStreamPublishers` timestamp filtering behaviour where valid
  entries were not appearing in the result set.

## [6.0.9] - 2022-06-20

### Fixed

- Update `streamr-network` library to include fix to `std::bad_weak_ptr` crashing issue

## [6.0.8] - 2022-05-31

### Fixed

- Update `streamr-network` library to include propagation fix to proxy stream behaviour

## [6.0.7] - 2022-05-25

### Fixed

- Update `streamr-network` library to include race condition fix to proxy stream behaviour

## [6.0.6] - 2022-05-24

### Fixed

- Subscriptions now have a default error handler in case of errors in message processing (e.g. message validation failures).
  This means that unhandled promise rejections will not occur when not setting an explicit error handler. The default error
  handler will simply log the error and continue.

## [6.0.5] - 2022-05-10

### Fixed

- Update `streamr-network` library to include stability fixes

## [6.0.4] - 2022-04-28

### Fixed
- Update `streamr-network` library that includes a fix to Firefox compatibility

## [6.0.3] - 2022-04-25

### Fixed
- Fix stream encryption: messages weren't automatically encrypted if the local database didn't contain pre-existing encryption keys for a stream

## [6.0.2] - 2022-03-04

### Fixed
- Fixed an issue in which method `searchStreams` would throw on invalid metadata (NET-730)

## [6.0.1] - 2022-02-24

### Fixed
- Fixed an import so that the client successfully loads in a web browser environment (NET-721)

[Unreleased]: https://github.com/streamr-dev/network-monorepo/compare/client/v6.0.10...HEAD
[6.0.10]: https://github.com/streamr-dev/network-monorepo/compare/client/v6.0.9...client/v6.0.10
[6.0.9]: https://github.com/streamr-dev/network-monorepo/compare/client/v6.0.8...client/v6.0.9
[6.0.8]: https://github.com/streamr-dev/network-monorepo/compare/client/v6.0.7...client/v6.0.8
[6.0.7]: https://github.com/streamr-dev/network-monorepo/compare/client/v6.0.6...client/v6.0.7
[6.0.6]: https://github.com/streamr-dev/network-monorepo/compare/client/v6.0.5...client/v6.0.6
[6.0.5]: https://github.com/streamr-dev/network-monorepo/compare/client/v6.0.4...client/v6.0.5
[6.0.4]: https://github.com/streamr-dev/network-monorepo/compare/client/v6.0.3...client/v6.0.4
[6.0.3]: https://github.com/streamr-dev/network-monorepo/compare/client/v6.0.2...client/v6.0.3
[6.0.2]: https://github.com/streamr-dev/network-monorepo/compare/client/v6.0.1...client/v6.0.2
[6.0.1]: https://github.com/streamr-dev/network-monorepo/compare/client/v6.0.0...client/v6.0.1<|MERGE_RESOLUTION|>--- conflicted
+++ resolved
@@ -34,15 +34,11 @@
 - Change storage node assignment event handlers
   - replace method `registerStorageEventListeners(listener)` with `on('addToStorageNode', listener)` and `on('removeFromStorageNode', listener)`
   - replace method `unRegisterStorageEventListeners()` with `off('addToStorageNode', listener)` and `off('removeFromStorageNode', listener)`
-<<<<<<< HEAD
-- Rename class `GroupKey` to `EncryptionKey`
-=======
 - Rename interface `SubscriptionOnMessage`/`MessageStreamOnMessage` to `MessageListener`
-- Rename classes `GroupKey` and `GroupKeyId` to `EncryptionKey` and `EncryptionKeyId`
+- Rename classes `GroupKey` to `EncryptionKey`
 - Change interface of `MessageStream` from `AsyncGenerator` to `AsyncIterable`
 - Change return type of `getStreamPublishers`, `getStreamSubscribers` and `searchStreams` from `AsyncGenerator` to `AsyncIterable`
 - Config property `auth` must be non-empty (if given)
->>>>>>> f35d2bd2
 
 ### Deprecated
 
