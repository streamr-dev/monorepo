--- conflicted
+++ resolved
@@ -11,11 +11,7 @@
 
 ### Changed
 
-<<<<<<< HEAD
-- .addEncryptionKey parameter changed
-=======
 - .addEncryptionKey: 2nd parameter is now `publisherId` instead of `streamId`
->>>>>>> d6074e75
 
 ### Deprecated
 
