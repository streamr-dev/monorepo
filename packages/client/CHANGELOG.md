--- conflicted
+++ resolved
@@ -10,15 +10,12 @@
 
 ### Changed
 
-<<<<<<< HEAD
 - Proxy enhancements
   - Use `.setProxies` instead of `.openProxyConnections` and `.closeProxyConnections`.
   - It is possible to set a limit for the number of proxy connections while having a larger set of nodes to choose from.
-=======
 - All contract providers are used to query the tracker registry, storage node registry and stream storage registry
 - Stream registry contract queries are done in sequence
 
->>>>>>> ec5ffe8d
 ### Deprecated
 
 ### Removed
