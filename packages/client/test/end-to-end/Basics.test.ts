import { wait } from 'streamr-test-utils'

<<<<<<< HEAD
import { getCreateClient, uid } from '../test-utils/utils'
import { Msg, publishManyGenerator } from '../test-utils/publish'
=======
import { getCreateClient, Msg, publishManyGenerator, uid, publishFromMetadata } from '../test-utils/utils'
>>>>>>> cdd8d5eb
import { StreamrClient } from '../../src/StreamrClient'

import { Stream } from '../../src/Stream'
import { StreamPermission } from '../../src'
import { collect } from '../../src/utils/GeneratorUtils'

const TEST_TIMEOUT = 60 * 1000

jest.setTimeout(TEST_TIMEOUT)

describe('StreamrClient', () => {
    const MAX_MESSAGES = 10
    let expectErrors = 0 // check no errors by default
    let errors: any[] = []

    const getOnError = (errs: any) => jest.fn((err) => {
        errs.push(err)
    })

    let onError = jest.fn()
    let client: StreamrClient

    const createClient = getCreateClient()

    beforeEach(() => {
        errors = []
        expectErrors = 0
        onError = getOnError(errors)
    })

    afterEach(async () => {
        await wait(0)
        // ensure no unexpected errors
        expect(errors).toHaveLength(expectErrors)
    })

    let stream: Stream

    const createStream = async ({ ...opts } = {}) => {
        const id = `/${uid('stream')}`
        const s = await client.createStream({
            id,
            partitions: 1,
            ...opts,
        })
        expect(s.id).toBeTruthy()
        return s
    }

    beforeEach(async () => {
        client = await createClient()
        client.debug('create stream >>')
        stream = await createStream()
        await stream.grantPermissions({ permissions: [StreamPermission.SUBSCRIBE], public: true })
        client.debug('create stream <<')
        expect(onError).toHaveBeenCalledTimes(0)
    })

    describe('Pub/Sub', () => {
        it('can successfully pub/sub 1 message', async () => {
            const sub = await client.subscribe({
                streamId: stream.id,
            })
            const testMsg = Msg()
            await client.publish(stream.id, testMsg)
            const received = []
            for await (const msg of sub) {
                received.push(msg.getParsedContent())
                if (received.length === 1) {
                    break
                }
            }
            expect(received).toEqual([testMsg])
        })

        it('can successfully pub/sub multiple messages', async () => {
            const sub = await client.subscribe({
                streamId: stream.id,
            })
            const source = publishManyGenerator(MAX_MESSAGES, { timestamp: 1111111 })
            const publish = publishFromMetadata(stream, source, client)
            const published = await collect(publish, MAX_MESSAGES)
            const received = []
            for await (const msg of sub) {
                received.push(msg)
                if (received.length === published.length) {
                    break
                }
            }

            expect(received.map((s) => s.getParsedContent())).toEqual(published.map((s) => s.getParsedContent()))
            expect(received.map((streamMessage) => streamMessage.getTimestamp())).toEqual(published.map(() => 1111111))
        })

        it('can successfully pub/sub multiple streams', async () => {
            async function testPubSub(testStream: Stream) {
                const sub = await client.subscribe({
                    streamId: testStream.id,
                })
                const source = publishManyGenerator(MAX_MESSAGES, { timestamp: 1111111 })
                const publish = publishFromMetadata(testStream, source, client)
                const published = await collect(publish, MAX_MESSAGES)
                const received = []
                for await (const msg of sub) {
                    received.push(msg)
                    if (received.length === published.length) {
                        break
                    }
                }
                expect(received.map((s) => s.getParsedContent())).toEqual(published.map((s) => s.getParsedContent()))
                return expect(received.map((streamMessage) => streamMessage.getTimestamp())).toEqual(published.map(() => 1111111))
            }
            const stream2 = await createStream()
            await stream2.grantPermissions({ permissions: [StreamPermission.SUBSCRIBE], public: true })

            const tasks = [
                testPubSub(stream),
                testPubSub(stream2),
            ]
            await Promise.allSettled(tasks)
            await Promise.all(tasks)
        })
    })
})<|MERGE_RESOLUTION|>--- conflicted
+++ resolved
@@ -1,11 +1,7 @@
 import { wait } from 'streamr-test-utils'
 
-<<<<<<< HEAD
-import { getCreateClient, uid } from '../test-utils/utils'
+import { getCreateClient, publishFromMetadata, uid } from '../test-utils/utils'
 import { Msg, publishManyGenerator } from '../test-utils/publish'
-=======
-import { getCreateClient, Msg, publishManyGenerator, uid, publishFromMetadata } from '../test-utils/utils'
->>>>>>> cdd8d5eb
 import { StreamrClient } from '../../src/StreamrClient'
 
 import { Stream } from '../../src/Stream'
