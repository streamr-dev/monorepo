--- conflicted
+++ resolved
@@ -1,13 +1,7 @@
 import { Wallet } from 'ethers'
-<<<<<<< HEAD
 import { StreamID, toStreamPartID } from '@streamr/protocol'
 import { createNetworkNode } from '@streamr/network-node'
-import { fastWallet, fetchPrivateKeyWithGas, waitForCondition } from '@streamr/test-utils'
-=======
-import { StreamID, toStreamPartID } from 'streamr-client-protocol'
-import { createNetworkNode } from 'streamr-network'
-import { fastWallet, fetchPrivateKeyWithGas } from 'streamr-test-utils'
->>>>>>> d210559c
+import { fastWallet, fetchPrivateKeyWithGas } from '@streamr/test-utils'
 import { ConfigTest } from '../../src/ConfigTest'
 import { PermissionAssignment, StreamPermission } from '../../src/permission'
 import { Stream } from '../../src/Stream'
