import { Wallet } from 'ethers'
import { StreamID, toStreamPartID } from '@streamr/protocol'
import { fastWallet, fetchPrivateKeyWithGas } from '@streamr/test-utils'
import { CONFIG_TEST } from '../../src/ConfigTest'
import { PermissionAssignment, StreamPermission } from '../../src/permission'
import { Stream } from '../../src/Stream'
import { StreamrClient } from '../../src/StreamrClient'
import { peerDescriptorTranslator } from '../../src/utils/utils'
import { createTestStream, createTestClient } from '../test-utils/utils'
<<<<<<< HEAD
import { randomString, waitForCondition } from '@streamr/utils'
import { NetworkNode } from '@streamr/trackerless-network'
import random from 'lodash/random'
=======
import { waitForCondition } from '@streamr/utils'
import { createNetworkNode } from '@streamr/trackerless-network'
>>>>>>> 4e224eb9

const TIMEOUT = 5 * 60 * 1000

const PAYLOAD = { hello: 'world' }

const ENCRYPTED_MESSSAGE_FORMAT = /^[0-9A-Fa-f]+$/

async function startNetworkNodeAndListenForAtLeastOneMessage(streamId: StreamID): Promise<unknown[]> {
    const entryPoints = CONFIG_TEST.network!.controlLayer!.entryPoints!.map(peerDescriptorTranslator)
    const networkNode = createNetworkNode({
        layer0: {
            entryPoints,
        }
    })

    try {
        await networkNode.start()
        networkNode.subscribe(toStreamPartID(streamId, 0))
        const messages: unknown[] = []
        networkNode.addMessageListener((msg) => {
            messages.push(msg.getContent())
        })
        await waitForCondition(() => messages.length > 0, TIMEOUT - 1000)
        return messages
    } finally {
        await networkNode.stop()
    }
}

async function createStreamWithPermissions(
    privateKey: string,
    ...assignments: PermissionAssignment[]
): Promise<Stream> {
    const creatorClient = new StreamrClient({
        ...CONFIG_TEST,
        auth: {
            privateKey
        }
    })
    try {
        const stream = await createTestStream(creatorClient, module)
        await stream.grantPermissions(...assignments)
        return stream
    } finally {
        await creatorClient.destroy()
    }
}

describe('publish-subscribe', () => {
    let subscriberWallet: Wallet
    let publisherPk: string
    let publisherClient: StreamrClient
    let subscriberClient: StreamrClient

    beforeAll(async () => {
        subscriberWallet = fastWallet()
        publisherPk = await fetchPrivateKeyWithGas()
    })

    beforeEach(async () => {
<<<<<<< HEAD
        publisherClient = createTestClient(publisherPk, randomString(16), random(15000, 16000))
        subscriberClient = createTestClient(subscriberWallet.privateKey, randomString(16), random(16001, 17001))
=======
        publisherClient = createTestClient(publisherPk, 15656)
        subscriberClient = createTestClient(subscriberWallet.privateKey, 15657)
>>>>>>> 4e224eb9
    }, TIMEOUT)

    afterEach(async () => {
        await Promise.allSettled([
            publisherClient?.destroy(),
            subscriberClient?.destroy(),
        ])
    }, TIMEOUT)

    describe('private stream', () => {
        let stream: Stream

        beforeAll(async () => {
            stream = await createStreamWithPermissions(publisherPk, {
                permissions: [StreamPermission.SUBSCRIBE],
                user: subscriberWallet.address
            })
        }, TIMEOUT)

        it('messages are published encrypted', async () => {
            await publisherClient.publish(stream.id, PAYLOAD)
            const messages = await startNetworkNodeAndListenForAtLeastOneMessage(stream.id)
            expect(messages).toHaveLength(1)
            expect(messages[0]).toMatch(ENCRYPTED_MESSSAGE_FORMAT)
        }, TIMEOUT)

        it('subscriber is able to receive and decrypt messages', async () => {
            const messages: any[] = []
            await publisherClient.publish(stream.id, PAYLOAD)
            await subscriberClient.subscribe(stream.id, (msg: any) => {
                messages.push(msg)
            })
            await waitForCondition(() => messages.length > 0, TIMEOUT - 1000)
            expect(messages).toEqual([PAYLOAD])
        }, TIMEOUT)
    })

    describe.skip('public stream', () => {
        let stream: Stream

        beforeAll(async () => {
            stream = await createStreamWithPermissions(publisherPk, {
                permissions: [StreamPermission.SUBSCRIBE],
                public: true
            })
        }, TIMEOUT)

        it('messages are published unencrypted', async () => {
            await publisherClient.publish(stream.id, PAYLOAD)
            const messages = await startNetworkNodeAndListenForAtLeastOneMessage(stream.id)
            expect(messages).toEqual([PAYLOAD])
        }, TIMEOUT)

        // TODO: flaky test fix in NET-1013
        it.skip('subscriber is able to receive messages', async () => {
            const messages: unknown[] = []
            await subscriberClient.subscribe(stream.id, (msg: any) => {
                messages.push(msg)
            })
            await publisherClient.publish(stream.id, PAYLOAD)
            await waitForCondition(() => messages.length > 0, TIMEOUT - 1000)
            expect(messages).toEqual([PAYLOAD])
        }, TIMEOUT)
    })
})<|MERGE_RESOLUTION|>--- conflicted
+++ resolved
@@ -7,14 +7,9 @@
 import { StreamrClient } from '../../src/StreamrClient'
 import { peerDescriptorTranslator } from '../../src/utils/utils'
 import { createTestStream, createTestClient } from '../test-utils/utils'
-<<<<<<< HEAD
 import { randomString, waitForCondition } from '@streamr/utils'
-import { NetworkNode } from '@streamr/trackerless-network'
+import { createNetworkNode } from '@streamr/trackerless-network'
 import random from 'lodash/random'
-=======
-import { waitForCondition } from '@streamr/utils'
-import { createNetworkNode } from '@streamr/trackerless-network'
->>>>>>> 4e224eb9
 
 const TIMEOUT = 5 * 60 * 1000
 
@@ -75,13 +70,8 @@
     })
 
     beforeEach(async () => {
-<<<<<<< HEAD
         publisherClient = createTestClient(publisherPk, randomString(16), random(15000, 16000))
         subscriberClient = createTestClient(subscriberWallet.privateKey, randomString(16), random(16001, 17001))
-=======
-        publisherClient = createTestClient(publisherPk, 15656)
-        subscriberClient = createTestClient(subscriberWallet.privateKey, 15657)
->>>>>>> 4e224eb9
     }, TIMEOUT)
 
     afterEach(async () => {
