--- conflicted
+++ resolved
@@ -1,25 +1,15 @@
-<<<<<<< HEAD
 import { Wallet } from 'ethers'
 import { StreamID, toStreamPartID } from '@streamr/protocol'
-=======
-import { Wallet } from '@ethersproject/wallet'
-import { StreamID, toStreamPartID, TrackerRegistryRecord } from '@streamr/protocol'
-import { createNetworkNode, NetworkNodeOptions, TEST_CONFIG } from '@streamr/network-node'
->>>>>>> 6af21116
 import { fastWallet, fetchPrivateKeyWithGas } from '@streamr/test-utils'
 import { CONFIG_TEST } from '../../src/ConfigTest'
 import { PermissionAssignment, StreamPermission } from '../../src/permission'
 import { Stream } from '../../src/Stream'
 import { StreamrClient } from '../../src/StreamrClient'
 import { createTestStream } from '../test-utils/utils'
-<<<<<<< HEAD
 import { waitForCondition } from '@streamr/utils'
 import { NetworkNode } from '@streamr/trackerless-network'
 import { PeerDescriptor, PeerID } from '@streamr/dht'
 import { JsonPeerDescriptor } from '../../src/Config'
-=======
-import { waitForCondition, MetricsContext } from '@streamr/utils'
->>>>>>> 6af21116
 
 const TIMEOUT = 20 * 1000
 
@@ -27,7 +17,6 @@
 
 const ENCRYPTED_MESSSAGE_FORMAT = /^[0-9A-Fa-f]+$/
 
-<<<<<<< HEAD
 async function startNetworkNodeAndListenForAtLeastOneMessage(streamId: StreamID, entryPoint: JsonPeerDescriptor): Promise<unknown[]> {
     const epDescriptor: PeerDescriptor = {
         kademliaId: PeerID.fromString(entryPoint.kademliaId).value,
@@ -36,20 +25,11 @@
     }
     const networkNode = new NetworkNode({
         // TODO better typing for ConfigTest.network.trackers?
-        ...ConfigTest.network as any,
+        ...CONFIG_TEST.network as any,
         entryPoints: [epDescriptor],
         stringKademliaId: 'node'
     })
-=======
-async function startNetworkNodeAndListenForAtLeastOneMessage(streamId: StreamID): Promise<unknown[]> {
-    const config: NetworkNodeOptions = {
-        ...TEST_CONFIG,
-        id: 'networkNode',
-        trackers: CONFIG_TEST.network!.trackers as TrackerRegistryRecord[],
-        metricsContext: new MetricsContext()
-    }
-    const networkNode = createNetworkNode(config)
->>>>>>> 6af21116
+
     try {
         await networkNode.start()
         networkNode.subscribe(toStreamPartID(streamId, 0), epDescriptor)
