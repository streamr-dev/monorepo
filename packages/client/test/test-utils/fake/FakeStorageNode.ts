--- conflicted
+++ resolved
@@ -30,13 +30,8 @@
     async addAssignment(streamId: StreamID): Promise<void> {
         const stream = await this.streamRegistry.getStream(streamId)
         stream.getStreamParts().forEach(async (streamPartId, idx) => {
-<<<<<<< HEAD
-            if (!networkNode.subscriptions.has(streamPartId)) {
-                networkNode.addMessageListener((msg: StreamMessage) => {
-=======
             if (!this.subscriptions.has(streamPartId)) {
                 this.addMessageListener((msg: StreamMessage) => {
->>>>>>> 5669622f
                     if (msg.getStreamPartID() === streamPartId) {
                         this.storeMessage(msg)
                     }
