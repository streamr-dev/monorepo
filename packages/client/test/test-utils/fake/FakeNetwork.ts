<<<<<<< HEAD
import { EthereumAddress, StreamMessage } from 'streamr-client-protocol'
import { NodeID } from '../../../src/NetworkNodeFacade'
=======
import { StreamMessage, StreamMessageType } from 'streamr-client-protocol'
import { NodeId } from 'streamr-network'
import { waitForCondition } from 'streamr-test-utils'
>>>>>>> f53d07b9
import { FakeNetworkNode } from './FakeNetworkNode'

interface Send {
    message: StreamMessage
    sender: NodeId
    recipients: NodeId[]
}

interface SentMessagesFilter {
    messageType?: StreamMessageType
    count?: number
}

export class FakeNetwork {

<<<<<<< HEAD
    private readonly nodes: Map<NodeID, FakeNetworkNode> = new Map()
    private sentMessages: StreamMessage[] = []
=======
    private readonly nodes: Map<NodeId, FakeNetworkNode> = new Map()
    private sends: Send[] = []
>>>>>>> f53d07b9

    addNode(node: FakeNetworkNode): void {
        if (!this.nodes.has(node.id)) {
            this.nodes.set(node.id, node)
        } else {
            throw new Error(`Duplicate node: ${node.id}`)
        }
    }

    removeNode(id: NodeId): void {
        this.nodes.delete(id)
    }

    getNode(id: NodeId): FakeNetworkNode | undefined {
        return this.nodes.get(id)
    }

    getNodes(): FakeNetworkNode[] {
        return Array.from(this.nodes.values())
    }

<<<<<<< HEAD
    sendMessage(msg: StreamMessage, sender: NodeID | undefined, isRecipient: (networkNode: FakeNetworkNode) => boolean): void {
=======
    send(msg: StreamMessage, sender: NodeId, isRecipient: (networkNode: FakeNetworkNode) => boolean): void {
        const recipients = this.getNodes().filter((n) => isRecipient(n))
>>>>>>> f53d07b9
        /*
        * This serialization+serialization is needed in test/integration/Encryption.ts
        * as it expects that the EncryptedGroupKey format changes in the process.
        * TODO: should we change the serialization or the test? Or keep this hack?
        */
        const serialized = msg.serialize()
<<<<<<< HEAD
        this.getNodes().forEach(async (networkNode) => {
            if (isRecipient(networkNode)) {
                networkNode.messageListeners.forEach((listener) => {
                    // return a clone as client mutates message when it decrypts messages
                    const deserialized = StreamMessage.deserialize(serialized)
                    listener(deserialized, sender)
                })
            }
=======
        recipients.forEach((n) => {
            n.messageListeners.forEach((listener) => {
                // return a clone as client mutates message when it decrypts messages
                const deserialized = StreamMessage.deserialize(serialized)
                listener(deserialized)
            })
        })
        this.sends.push({
            message: msg,
            sender,
            recipients: recipients.map((n) => n.id)
>>>>>>> f53d07b9
        })
    }

    getSentMessages(predicate: SentMessagesFilter): StreamMessage[] {
        return this.sends
            .filter((send: Send) => {
                const msg = send.message
                return (predicate.messageType === undefined) || (msg.messageType === predicate.messageType)
            })
            .map((m) => m.message)
    }

    async waitForSentMessages(opts: SentMessagesFilter & { count: number }, timeout = 60 * 1000): Promise<StreamMessage[]> { 
        let found: StreamMessage[] = []
        const count = opts.count
        await waitForCondition(() => {
            found = this.getSentMessages(opts)
            return found.length >= count
        }, timeout, timeout / 100, () => {
            return `waitForSentMessages timed out: ${JSON.stringify(opts)} matches ${found.length}/${count}`
        })
        return found.slice(0, count)
    }
    
    async waitForSentMessage(opts: SentMessagesFilter, timeout?: number): Promise<StreamMessage> {
        const messages = await this.waitForSentMessages({
            ...opts,
            count: 1
        }, timeout)
        return messages[0]
    }
}<|MERGE_RESOLUTION|>--- conflicted
+++ resolved
@@ -1,11 +1,6 @@
-<<<<<<< HEAD
-import { EthereumAddress, StreamMessage } from 'streamr-client-protocol'
-import { NodeID } from '../../../src/NetworkNodeFacade'
-=======
 import { StreamMessage, StreamMessageType } from 'streamr-client-protocol'
 import { NodeId } from 'streamr-network'
 import { waitForCondition } from 'streamr-test-utils'
->>>>>>> f53d07b9
 import { FakeNetworkNode } from './FakeNetworkNode'
 
 interface Send {
@@ -21,13 +16,8 @@
 
 export class FakeNetwork {
 
-<<<<<<< HEAD
-    private readonly nodes: Map<NodeID, FakeNetworkNode> = new Map()
-    private sentMessages: StreamMessage[] = []
-=======
     private readonly nodes: Map<NodeId, FakeNetworkNode> = new Map()
     private sends: Send[] = []
->>>>>>> f53d07b9
 
     addNode(node: FakeNetworkNode): void {
         if (!this.nodes.has(node.id)) {
@@ -49,40 +39,25 @@
         return Array.from(this.nodes.values())
     }
 
-<<<<<<< HEAD
-    sendMessage(msg: StreamMessage, sender: NodeID | undefined, isRecipient: (networkNode: FakeNetworkNode) => boolean): void {
-=======
-    send(msg: StreamMessage, sender: NodeId, isRecipient: (networkNode: FakeNetworkNode) => boolean): void {
+    send(msg: StreamMessage, sender: NodeId | undefined, isRecipient: (networkNode: FakeNetworkNode) => boolean): void {
         const recipients = this.getNodes().filter((n) => isRecipient(n))
->>>>>>> f53d07b9
         /*
         * This serialization+serialization is needed in test/integration/Encryption.ts
         * as it expects that the EncryptedGroupKey format changes in the process.
         * TODO: should we change the serialization or the test? Or keep this hack?
         */
         const serialized = msg.serialize()
-<<<<<<< HEAD
-        this.getNodes().forEach(async (networkNode) => {
-            if (isRecipient(networkNode)) {
-                networkNode.messageListeners.forEach((listener) => {
-                    // return a clone as client mutates message when it decrypts messages
-                    const deserialized = StreamMessage.deserialize(serialized)
-                    listener(deserialized, sender)
-                })
-            }
-=======
         recipients.forEach((n) => {
             n.messageListeners.forEach((listener) => {
                 // return a clone as client mutates message when it decrypts messages
                 const deserialized = StreamMessage.deserialize(serialized)
-                listener(deserialized)
+                listener(deserialized, sender)
             })
         })
         this.sends.push({
             message: msg,
             sender,
             recipients: recipients.map((n) => n.id)
->>>>>>> f53d07b9
         })
     }
 
