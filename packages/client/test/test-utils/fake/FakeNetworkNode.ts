import { Lifecycle, scoped } from 'tsyringe'
import { pull } from 'lodash'
import { ProxyDirection, StreamMessage, StreamPartID } from 'streamr-client-protocol'
import { MetricsContext, NodeId } from 'streamr-network'
import { NetworkNodeOptions } from 'streamr-network'
import { NetworkNodeFactory, NetworkNodeStub, NodeID, UserID, parseUserIdFromNodeId } from '../../../src/NetworkNodeFacade'
import { FakeNetwork } from './FakeNetwork'

type MessageListener = (msg: StreamMessage, sender?: NodeID) => void

export class FakeNetworkNode implements NetworkNodeStub {

<<<<<<< HEAD
    public readonly id: NodeID
=======
    public readonly id: NodeId
>>>>>>> f53d07b9
    readonly subscriptions: Set<StreamPartID> = new Set()
    readonly messageListeners: MessageListener[] = []
    private readonly network: FakeNetwork

    constructor(opts: NetworkNodeOptions, network: FakeNetwork) {
        this.id = opts.id!
        this.network = network
    }

    getNodeId(): string {
        return this.id
    }

    addMessageListener(listener: (msg: StreamMessage<unknown>) => void): void {
        this.messageListeners.push(listener)
    }

    removeMessageListener(listener: (msg: StreamMessage<unknown>) => void): void {
        pull(this.messageListeners, listener)
    }

    subscribe(streamPartId: StreamPartID): void {
        this.subscriptions.add(streamPartId)
    }

    unsubscribe(streamPartId: StreamPartID): void {
        this.subscriptions.delete(streamPartId)
    }

    async subscribeAndWaitForJoin(streamPartId: StreamPartID, _timeout?: number): Promise<number> {
        this.subscriptions.add(streamPartId)
        return this.getNeighborsForStreamPart(streamPartId).length
    }

    async waitForJoinAndPublish(msg: StreamMessage, _timeout?: number): Promise<number> {
        const streamPartID = msg.getStreamPartID()
        this.subscriptions.add(streamPartID)
        this.publish(msg)
        return this.getNeighborsForStreamPart(streamPartID).length
    }

    publish(msg: StreamMessage): void {
<<<<<<< HEAD
        this.network.sendMessage(msg, undefined, (node: FakeNetworkNode) => node.subscriptions.has(msg.getStreamPartID()))
    }

    sendUnicastMessage(msg: StreamMessage, recipient: NodeID): void {
        this.network.sendMessage(msg, this.id, (node: FakeNetworkNode) => node.id === recipient)
    }

    sendMulticastMessage(msg: StreamMessage, recipient: UserID): void {
        this.network.sendMessage(msg, this.id, (node: FakeNetworkNode) => parseUserIdFromNodeId(node.id) === recipient)
=======
        this.network.send(msg, this.id, (node: FakeNetworkNode) => node.subscriptions.has(msg.getStreamPartID()))
>>>>>>> f53d07b9
    }

    // eslint-disable-next-line class-methods-use-this
    getStreamParts(): Iterable<StreamPartID> {
        throw new Error('not implemented')
    }

    // eslint-disable-next-line class-methods-use-this
    getNeighbors(): ReadonlyArray<string> {
        throw new Error('not implemented')
    }

    getNeighborsForStreamPart(streamPartId: StreamPartID): ReadonlyArray<string> {
        const allNodes = this.network.getNodes()
        return allNodes
            .filter((node) => (node.id !== this.id))
            .filter((node) => node.subscriptions.has(streamPartId))
            .map((node) => node.id)
    }

    // eslint-disable-next-line class-methods-use-this
    getRtt(_nodeId: string): number | undefined {
        throw new Error('not implemented')
    }

    // eslint-disable-next-line class-methods-use-this
    setExtraMetadata(_metadata: Record<string, unknown>): void {
        throw new Error('not implemented')
    }

    // eslint-disable-next-line class-methods-use-this
    getMetricsContext(): MetricsContext {
        throw new Error('not implemented')
    }

    hasStreamPart(streamPartId: StreamPartID): boolean {
        return this.subscriptions.has(streamPartId)
    }

    // eslint-disable-next-line class-methods-use-this
    hasProxyConnection(_streamPartId: StreamPartID, _contactNodeId: string, _direction: ProxyDirection): boolean {
        throw new Error('not implemented')
    }

    start(): void {
        this.network.addNode(this)
    }

    async stop(): Promise<void> {
        this.network.removeNode(this.id)
    }

    // eslint-disable-next-line class-methods-use-this
    async openProxyConnection(_streamPartId: StreamPartID, _nodeId: string, _direction: ProxyDirection): Promise<void> {
        throw new Error('not implemented')
    }

    // eslint-disable-next-line class-methods-use-this
    async closeProxyConnection(_streamPartId: StreamPartID, _nodeId: string, _direction: ProxyDirection): Promise<void> {
        throw new Error('not implemented')
    }
}

@scoped(Lifecycle.ContainerScoped)
export class FakeNetworkNodeFactory implements NetworkNodeFactory {

    private network: FakeNetwork

    constructor(network: FakeNetwork) {
        this.network = network
    }

    createNetworkNode(opts: NetworkNodeOptions): FakeNetworkNode {
        return new FakeNetworkNode(opts, this.network)
    }
}<|MERGE_RESOLUTION|>--- conflicted
+++ resolved
@@ -3,18 +3,14 @@
 import { ProxyDirection, StreamMessage, StreamPartID } from 'streamr-client-protocol'
 import { MetricsContext, NodeId } from 'streamr-network'
 import { NetworkNodeOptions } from 'streamr-network'
-import { NetworkNodeFactory, NetworkNodeStub, NodeID, UserID, parseUserIdFromNodeId } from '../../../src/NetworkNodeFacade'
+import { NetworkNodeFactory, NetworkNodeStub, UserID, parseUserIdFromNodeId } from '../../../src/NetworkNodeFacade'
 import { FakeNetwork } from './FakeNetwork'
 
-type MessageListener = (msg: StreamMessage, sender?: NodeID) => void
+type MessageListener = (msg: StreamMessage, sender?: NodeId) => void
 
 export class FakeNetworkNode implements NetworkNodeStub {
 
-<<<<<<< HEAD
-    public readonly id: NodeID
-=======
     public readonly id: NodeId
->>>>>>> f53d07b9
     readonly subscriptions: Set<StreamPartID> = new Set()
     readonly messageListeners: MessageListener[] = []
     private readonly network: FakeNetwork
@@ -57,19 +53,15 @@
     }
 
     publish(msg: StreamMessage): void {
-<<<<<<< HEAD
-        this.network.sendMessage(msg, undefined, (node: FakeNetworkNode) => node.subscriptions.has(msg.getStreamPartID()))
+        this.network.send(msg, undefined, (node: FakeNetworkNode) => node.subscriptions.has(msg.getStreamPartID()))
     }
 
     sendUnicastMessage(msg: StreamMessage, recipient: NodeID): void {
-        this.network.sendMessage(msg, this.id, (node: FakeNetworkNode) => node.id === recipient)
+        this.network.send(msg, this.id, (node: FakeNetworkNode) => node.id === recipient)
     }
 
     sendMulticastMessage(msg: StreamMessage, recipient: UserID): void {
-        this.network.sendMessage(msg, this.id, (node: FakeNetworkNode) => parseUserIdFromNodeId(node.id) === recipient)
-=======
-        this.network.send(msg, this.id, (node: FakeNetworkNode) => node.subscriptions.has(msg.getStreamPartID()))
->>>>>>> f53d07b9
+        this.network.send(msg, this.id, (node: FakeNetworkNode) => parseUserIdFromNodeId(node.id) === recipient)
     }
 
     // eslint-disable-next-line class-methods-use-this
