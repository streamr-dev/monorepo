import 'reflect-metadata'

import { Wallet } from '@ethersproject/wallet'
import { MAX_PARTITION_COUNT, StreamMessage, StreamPartID, StreamPartIDUtils } from '@streamr/protocol'
import { fastPrivateKey, fetchPrivateKeyWithGas } from '@streamr/test-utils'
import { EthereumAddress, Logger, merge, wait, waitForCondition } from '@streamr/utils'
import crypto from 'crypto'
<<<<<<< HEAD
import { once } from 'events'
import express, { Request, Response } from 'express'
import { mock } from 'jest-mock-extended'
import { AddressInfo } from 'net'
=======
import { mock } from 'jest-mock-extended'
>>>>>>> 47c19feb
import { DependencyContainer } from 'tsyringe'
import { Authentication, createPrivateKeyAuthentication } from '../../src/Authentication'
import { StreamrClientConfig } from '../../src/Config'
import { CONFIG_TEST } from '../../src/ConfigTest'
import { DestroySignal } from '../../src/DestroySignal'
import { PersistenceManager } from '../../src/PersistenceManager'
import { Stream, StreamMetadata } from '../../src/Stream'
import { StreamrClient } from '../../src/StreamrClient'
import { GroupKey } from '../../src/encryption/GroupKey'
import { GroupKeyManager } from '../../src/encryption/GroupKeyManager'
import { LitProtocolFacade } from '../../src/encryption/LitProtocolFacade'
import { LocalGroupKeyStore } from '../../src/encryption/LocalGroupKeyStore'
import { SubscriberKeyExchange } from '../../src/encryption/SubscriberKeyExchange'
import { StreamrClientEventEmitter } from '../../src/events'
import { GroupKeyQueue } from '../../src/publish/GroupKeyQueue'
import { MessageFactory } from '../../src/publish/MessageFactory'
import { StreamRegistryCached } from '../../src/registry/StreamRegistryCached'
import { LoggerFactory } from '../../src/utils/LoggerFactory'
import { counterId } from '../../src/utils/utils'
import { addAfterFn } from './jest-utils'

const logger = new Logger(module)

export function mockLoggerFactory(clientId?: string): LoggerFactory {
    return new LoggerFactory({
        id: clientId ?? counterId('TestCtx'),
        logLevel: 'info'
    })
}

export const uid = (prefix?: string): string => counterId(`p${process.pid}${prefix ? '-' + prefix : ''}`)

const getTestName = (module: NodeModule): string => {
    const fileNamePattern = new RegExp('.*/(.*).test\\...')
    const groups = module.filename.match(fileNamePattern)
    return (groups !== null) ? groups[1] : module.filename
}

const randomTestRunId = process.pid != null ? process.pid : crypto.randomBytes(4).toString('hex')

export const createRelativeTestStreamId = (module: NodeModule, suffix?: string): string => {
    return counterId(`/test/${randomTestRunId}/${getTestName(module)}${(suffix !== undefined) ? '-' + suffix : ''}`, '-')
}

export const createTestStream = async (streamrClient: StreamrClient, module: NodeModule, props?: Partial<StreamMetadata>): Promise<Stream> => {
    const stream = await streamrClient.createStream({
        id: createRelativeTestStreamId(module),
        ...props
    })
    return stream
}

export const getCreateClient = (
    defaultOpts = {},
    defaultParentContainer?: DependencyContainer
): (opts?: StreamrClientConfig, parentContainer?: DependencyContainer) => Promise<StreamrClient> => {
    const addAfter = addAfterFn()

    return async function createClient(opts: any = {}, parentContainer?: DependencyContainer) {
        let key
        if (opts.auth && opts.auth.privateKey) {
            key = opts.auth.privateKey
        } else {
            key = await fetchPrivateKeyWithGas()
        }
        const client = new StreamrClient(merge(
            CONFIG_TEST,
            {
                auth: {
                    privateKey: key,
                }
            },
            defaultOpts,
            opts,
        ), defaultParentContainer ?? parentContainer)

        addAfter(async () => {
            await wait(0)
            if (!client) { return }
            logger.debug(`disconnecting after test >> (clientId=${client.id})`)
            await client.destroy()
            logger.debug(`disconnecting after test << (clientId=${client.id})`)
        })

        return client
    }
}

type CreateMockMessageOptions = {
    publisher: Wallet
    content?: any
    msgChainId?: string
    timestamp?: number
    encryptionKey?: GroupKey
    nextEncryptionKey?: GroupKey
} & ({ streamPartId: StreamPartID, stream?: never } | { stream: Stream, streamPartId?: never })

export const createMockMessage = async (
    opts: CreateMockMessageOptions
): Promise<StreamMessage> => {
    const [streamId, partition] = StreamPartIDUtils.getStreamIDAndPartition(
        opts.streamPartId ?? opts.stream.getStreamParts()[0]
    )
    const authentication = createPrivateKeyAuthentication(opts.publisher.privateKey, undefined as any)
    const factory = new MessageFactory({
        authentication,
        streamId,
        streamRegistry: createStreamRegistryCached({
            partitionCount: MAX_PARTITION_COUNT,
            isPublicStream: (opts.encryptionKey === undefined),
            isStreamPublisher: true
        }),
        groupKeyQueue: await createGroupKeyQueue(authentication, opts.encryptionKey, opts.nextEncryptionKey)
    })
    const DEFAULT_CONTENT = {}
    const plainContent = opts.content ?? DEFAULT_CONTENT
    return factory.createMessage(plainContent, {
        timestamp: opts.timestamp ?? Date.now(),
        msgChainId: opts.msgChainId
    }, partition)
}

export const getLocalGroupKeyStore = (userAddress: EthereumAddress): LocalGroupKeyStore => {
    const authentication = {
        getAddress: () => userAddress
    } as any
    const loggerFactory = mockLoggerFactory()
    return new LocalGroupKeyStore(
        new PersistenceManager(
            authentication,
            new DestroySignal(),
            loggerFactory
        ),
        new StreamrClientEventEmitter(),
        loggerFactory
    )
}

export const startPublisherKeyExchangeSubscription = async (
    publisherClient: StreamrClient,
    streamPartId: StreamPartID): Promise<void> => {
    const node = await publisherClient.getNode()
    node.subscribe(streamPartId)
}

export const createRandomAuthentication = (): Authentication => {
    return createPrivateKeyAuthentication(`0x${fastPrivateKey()}`, undefined as any)
}

export const createStreamRegistryCached = (opts?: {
    partitionCount?: number
    isPublicStream?: boolean
    isStreamPublisher?: boolean
    isStreamSubscriber?: boolean
}): StreamRegistryCached => {
    return {
        getStream: async () => ({
            getMetadata: () => ({
                partitions: opts?.partitionCount ?? 1
            })
        }),
        isPublic: async () => {
            return opts?.isPublicStream ?? false
        },
        isStreamPublisher: async () => {
            return opts?.isStreamPublisher ?? true
        },
        isStreamSubscriber: async () => {
            return opts?.isStreamSubscriber ?? true
        },
    } as any
}

export const createGroupKeyManager = (
    groupKeyStore: LocalGroupKeyStore = mock<LocalGroupKeyStore>(),
    authentication = createRandomAuthentication()
): GroupKeyManager => {
    return new GroupKeyManager(
        mock<SubscriberKeyExchange>(),
        mock<LitProtocolFacade>(),
        groupKeyStore,
        {
            encryption: {
                litProtocolEnabled: false,
                litProtocolLogging: false,
                maxKeyRequestsPerSecond: 10,
                keyRequestTimeout: 50,
                // eslint-disable-next-line no-underscore-dangle
                rsaKeyLength: CONFIG_TEST.encryption!.rsaKeyLength!
            }
        },
        authentication,
        new StreamrClientEventEmitter(),
        new DestroySignal()
    )
}

export const createGroupKeyQueue = async (authentication: Authentication, current?: GroupKey, next?: GroupKey): Promise<GroupKeyQueue> => {
    const queue = await GroupKeyQueue.createInstance(
        undefined as any,
        authentication,
        createGroupKeyManager(undefined, authentication)
    )
    if (current !== undefined) {
        await queue.rekey(current)
    }
    if (next !== undefined) {
        await queue.rotate(next)
    }
    return queue
}

export const waitForCalls = async (mockFunction: jest.Mock<any>, n: number): Promise<void> => {
    await waitForCondition(() => mockFunction.mock.calls.length >= n, 1000, 10, undefined, () => {
        return `Timeout while waiting for calls: got ${mockFunction.mock.calls.length} out of ${n}`
    })
}

export const startTestServer = async (
    endpoint: string,
    onRequest: (req: Request, res: Response) => Promise<void>
): Promise<{ url: string, stop: () => Promise<void> }> => {
    const app = express()
    app.get(endpoint, async (req, res) => {
        await onRequest(req, res)
    })
    const server = app.listen()
    await once(server, 'listening')
    const port = (server.address() as AddressInfo).port
    return {
        url: `http://localhost:${port}`,
        stop: async () => {
            server.close()
            await once(server, 'close')
        }
    }
}<|MERGE_RESOLUTION|>--- conflicted
+++ resolved
@@ -5,14 +5,7 @@
 import { fastPrivateKey, fetchPrivateKeyWithGas } from '@streamr/test-utils'
 import { EthereumAddress, Logger, merge, wait, waitForCondition } from '@streamr/utils'
 import crypto from 'crypto'
-<<<<<<< HEAD
-import { once } from 'events'
-import express, { Request, Response } from 'express'
 import { mock } from 'jest-mock-extended'
-import { AddressInfo } from 'net'
-=======
-import { mock } from 'jest-mock-extended'
->>>>>>> 47c19feb
 import { DependencyContainer } from 'tsyringe'
 import { Authentication, createPrivateKeyAuthentication } from '../../src/Authentication'
 import { StreamrClientConfig } from '../../src/Config'
@@ -229,24 +222,4 @@
     await waitForCondition(() => mockFunction.mock.calls.length >= n, 1000, 10, undefined, () => {
         return `Timeout while waiting for calls: got ${mockFunction.mock.calls.length} out of ${n}`
     })
-}
-
-export const startTestServer = async (
-    endpoint: string,
-    onRequest: (req: Request, res: Response) => Promise<void>
-): Promise<{ url: string, stop: () => Promise<void> }> => {
-    const app = express()
-    app.get(endpoint, async (req, res) => {
-        await onRequest(req, res)
-    })
-    const server = app.listen()
-    await once(server, 'listening')
-    const port = (server.address() as AddressInfo).port
-    return {
-        url: `http://localhost:${port}`,
-        stop: async () => {
-            server.close()
-            await once(server, 'close')
-        }
-    }
 }