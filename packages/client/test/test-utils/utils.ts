--- conflicted
+++ resolved
@@ -227,7 +227,6 @@
     })
 }
 
-<<<<<<< HEAD
 export const createTestClient = (privateKey: string, stringKademliaId: string, wsPort?: number, acceptProxyConnections = false): StreamrClient => {
     return new StreamrClient({
         ...CONFIG_TEST,
@@ -251,7 +250,8 @@
             }
         }
     })
-=======
+}
+
 export const startTestServer = async (
     endpoint: string,
     onRequest: (req: Request, res: Response) => Promise<void>
@@ -270,5 +270,4 @@
             await once(server, 'close')
         }
     }
->>>>>>> 61c64176
 }