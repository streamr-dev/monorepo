import 'reflect-metadata'

import { promises } from 'stream'
import { WebStreamToNodeStream } from '../../src/utils/WebStreamToNodeStream'
import { Msg } from '../test-utils/publish'
<<<<<<< HEAD
import { isRunningInElectron } from '@streamr/test-utils'

const version = process.version.slice(1).split('.').map((v) => Number.parseInt(v, 10))

describe('WebStreamToNodeStream', () => {
    // webstreams only in 16.5+
    if (version[0] < 16 && version[1] < 5) {
        test.skip('node version too low, requires v16.5+')
        return
    }

    if (isRunningInElectron()) {
        it.skip('skipping due to Electron environment...')
        return
    }

=======
import WebStream from 'node:stream/web'
import Timers from 'node:timers/promises'

describe('WebStreamToNodeStream', () => {
>>>>>>> 4094203f
    it('works', async () => {

        const published: ReturnType<typeof Msg>[] = []
        const webStream = new WebStream.ReadableStream({
            async start(controller: any) {
                for await (const _ of Timers.setInterval(100)) {
                    const msg = Msg()
                    published.push(msg)
                    controller.enqueue(msg)
                    if (published.length === 5) {
                        controller.close()
                        break
                    }
                }
            }
        })

        const nodeStream = WebStreamToNodeStream(webStream, { objectMode: true })
        expect(typeof nodeStream.pipe).toBe('function')
        const received = []
        for await (const msg of nodeStream) {
            received.push(msg)
        }
        expect(received).toEqual(published)
        expect(nodeStream.readableEnded).toBeTruthy()
    })

    it('can work with small buffer', async () => {
        const published: ReturnType<typeof Msg>[] = []
        const webStream = new WebStream.ReadableStream({
            async start(controller: any) {
                for await (const _ of Timers.setInterval(100)) {
                    const msg = Msg()
                    published.push(msg)
                    controller.enqueue(msg)
                    if (published.length === 5) {
                        controller.close()
                        break
                    }
                }
            }
        })

        const nodeStream = WebStreamToNodeStream(webStream, { objectMode: true, highWaterMark: 1 })
        expect(typeof nodeStream.pipe).toBe('function')
        const received = []
        for await (const msg of nodeStream) {
            received.push(msg)
        }
        expect(received).toEqual(published)
        expect(nodeStream.readableEnded).toBeTruthy()
    })

    it('can work with errors', async () => {
        const published: ReturnType<typeof Msg>[] = []
        const webStream = new WebStream.ReadableStream({
            async start(controller: any) {
                for await (const _ of Timers.setInterval(100)) {
                    const msg = Msg()
                    published.push(msg)
                    controller.enqueue(msg)
                    if (published.length === 5) {
                        controller.close()
                        break
                    }
                }
            }
        })

        const err = new Error('expected')
        const received: any[] = []
        const nodeStream = WebStreamToNodeStream(webStream, {
            objectMode: true,
            highWaterMark: 1,
            transform(chunk, _enc, done) {
                if (received.length === 3) {
                    done(err)
                    return
                }
                this.push(chunk)
                done()
            }
        })
        expect(typeof nodeStream.pipe).toBe('function')
        await expect(async () => {
            for await (const msg of nodeStream) {
                received.push(msg)
            }
        }).rejects.toThrow(err)
        await expect(promises.finished(nodeStream)).rejects.toThrow(err)
        expect(received).toEqual(published.slice(0, 3))
        expect(nodeStream.readable).not.toBeTruthy()
        expect(nodeStream.destroyed).toBeTruthy()
    })
})<|MERGE_RESOLUTION|>--- conflicted
+++ resolved
@@ -3,29 +3,16 @@
 import { promises } from 'stream'
 import { WebStreamToNodeStream } from '../../src/utils/WebStreamToNodeStream'
 import { Msg } from '../test-utils/publish'
-<<<<<<< HEAD
+import WebStream from 'node:stream/web'
+import Timers from 'node:timers/promises'
 import { isRunningInElectron } from '@streamr/test-utils'
 
-const version = process.version.slice(1).split('.').map((v) => Number.parseInt(v, 10))
-
 describe('WebStreamToNodeStream', () => {
-    // webstreams only in 16.5+
-    if (version[0] < 16 && version[1] < 5) {
-        test.skip('node version too low, requires v16.5+')
-        return
-    }
-
     if (isRunningInElectron()) {
         it.skip('skipping due to Electron environment...')
         return
     }
 
-=======
-import WebStream from 'node:stream/web'
-import Timers from 'node:timers/promises'
-
-describe('WebStreamToNodeStream', () => {
->>>>>>> 4094203f
     it('works', async () => {
 
         const published: ReturnType<typeof Msg>[] = []
