import { MessageID, MessageRef, StreamMessage, StreamPartIDUtils, toStreamID } from '@streamr/protocol'
import { toEthereumAddress } from '@streamr/utils'
import assert from 'assert'
import { shuffle } from 'lodash'
import { MsgChainContext } from '../../src/subscribe/ordering/OrderedMsgChain'
import OrderingUtil from '../../src/subscribe/ordering/OrderingUtil'

const DEFAULT_GAP_FILL_TIMEOUT = 5000
const DEFAULT_RETRY_RESEND_AFTER = 5000
const DEFAULT_MAX_GAP_REQUESTS = 10

const STREAM_PART_ID = StreamPartIDUtils.parse('stream#0')
const defaultPublisherId = toEthereumAddress('0x0000000000000000000000000000000000000001')
const publisherId1 = toEthereumAddress('0xaaaaaaaaaaaaaaaaaaaaaaaaaaaaaaaaaaaaaaaa')
const publisherId2 = toEthereumAddress('0xbbbbbbbbbbbbbbbbbbbbbbbbbbbbbbbbbbbbbbbb')
const publisherId3 = toEthereumAddress('0xcccccccccccccccccccccccccccccccccccccccc')

const createMsg = (
    timestamp = 1,
    sequenceNumber = 0,
    prevTimestamp: number | null = null,
    prevSequenceNumber = 0,
    content = {},
    publisherId = defaultPublisherId,
    msgChainId = '1',
) => {
    const prevMsgRef = prevTimestamp ? new MessageRef(prevTimestamp, prevSequenceNumber) : null
    return new StreamMessage({
        messageId: new MessageID(toStreamID('streamId'), 0, timestamp, sequenceNumber, publisherId, msgChainId),
        prevMsgRef,
        content,
        signature: 'signature'
    })
}

const msg = createMsg()

describe('OrderingUtil', () => {
    let util: OrderingUtil
    afterEach(() => {
        util.clearGaps()
    })
    it('calls the message handler when a message is received', (done) => {
        const handler = (streamMessage: StreamMessage) => {
            assert.deepStrictEqual(streamMessage.serialize(), msg.serialize())
            done()
        }
<<<<<<< HEAD
        util = new OrderingUtil(handler, () => {}, DEFAULT_GAP_FILL_TIMEOUT, DEFAULT_RETRY_RESEND_AFTER, DEFAULT_MAX_GAP_REQUESTS, false)
=======
        // eslint-disable-next-line max-len
        util = new OrderingUtil(STREAM_PART_ID, handler, () => {}, () => {}, () => {}, DEFAULT_GAP_FILL_TIMEOUT, DEFAULT_RETRY_RESEND_AFTER, DEFAULT_MAX_GAP_REQUESTS)
>>>>>>> 7086dc09
        util.add(msg)
    })
    it('calls the gap handler if a gap is detected', (done) => {
        const gapHandler = (from: MessageRef, to: MessageRef, context: MsgChainContext) => {
            assert.equal(from.timestamp, 1)
            assert.equal(from.sequenceNumber, 1)
            assert.equal(to.timestamp, 3)
            assert.equal(to.sequenceNumber, 0)
            assert.equal(context.publisherId, defaultPublisherId)
            done()
        }
<<<<<<< HEAD
        util = new OrderingUtil( () => {}, gapHandler, 50, 50, DEFAULT_MAX_GAP_REQUESTS, false)
=======
        util = new OrderingUtil(STREAM_PART_ID, () => {}, gapHandler, () => {}, () => {}, 50, 50, DEFAULT_MAX_GAP_REQUESTS)
>>>>>>> 7086dc09
        const msg1 = msg
        const msg4 = createMsg(4, undefined, 3)
        util.add(msg1)
        util.add(msg4)
    })
    it('does not call gap handler if gap detected but resolved before request should be sent', (done) => {
        const gapHandler = () => {
            throw new Error('The gap handler should not be called.')
        }
<<<<<<< HEAD
        util = new OrderingUtil(() => {}, gapHandler, 5000, 5000, DEFAULT_MAX_GAP_REQUESTS, false)
=======
        util = new OrderingUtil(STREAM_PART_ID, () => {}, gapHandler, () => {}, () => {}, 5000, 5000, DEFAULT_MAX_GAP_REQUESTS)
>>>>>>> 7086dc09
        const msg1 = msg
        const msg2 = createMsg(2, undefined, 1)
        const msg3 = createMsg(3, undefined, 2)
        const msg4 = createMsg(4, undefined, 3)
        util.add(msg1)
        util.add(msg4)
        setTimeout(() => {
            util.add(msg2)
            util.add(msg3)
            done()
        }, 500)
    })
    it('handles unordered messages in order (large randomized test)', () => {
        const msg1Pub1 = createMsg(1, 0, null, 0, {}, publisherId1)
        const msg1Pub2 = createMsg(1, 0, null, 0, {}, publisherId2)
        const msg1Pub3 = createMsg(1, 0, null, 0, {}, publisherId3)
        const expected1 = [msg1Pub1]
        const expected2 = [msg1Pub2]
        const expected3 = [msg1Pub3]
        for (let i = 2; i <= 100000; i++) {
            expected1.push(createMsg(i, 0, i - 1, 0, {}, publisherId1))
        }
        for (let i = 2; i <= 100000; i++) {
            expected2.push(createMsg(i, 0, i - 1, 0, {}, publisherId2))
        }
        for (let i = 2; i <= 100000; i++) {
            expected3.push(createMsg(i, 0, i - 1, 0, {}, publisherId3))
        }
        const shuffled = shuffle(expected1.concat(expected2).concat(expected3))
        const received1: StreamMessage[] = []
        const received2: StreamMessage[] = []
        const received3: StreamMessage[] = []
        util = new OrderingUtil(STREAM_PART_ID, (m) => {
            if (m.getPublisherId() === publisherId1) {
                received1.push(m)
            } else if (m.getPublisherId() === publisherId2) {
                received2.push(m)
            } else if (m.getPublisherId() === publisherId3) {
                received3.push(m)
            }
<<<<<<< HEAD
        }, () => {}, 50, DEFAULT_RETRY_RESEND_AFTER, DEFAULT_MAX_GAP_REQUESTS, false)
=======
        }, () => {}, () => {}, () => {}, 50, DEFAULT_RETRY_RESEND_AFTER, DEFAULT_MAX_GAP_REQUESTS)
>>>>>>> 7086dc09
        util.add(msg1Pub1)
        util.add(msg1Pub2)
        util.add(msg1Pub3)
        shuffled.forEach((m) => {
            if (m.getTimestamp() !== 1) {
                util.add(m)
            }
        })
        try {
            assert.deepStrictEqual(received1, expected1)
            assert.deepStrictEqual(received2, expected2)
            assert.deepStrictEqual(received3, expected3)
        } catch (e) {
            const shuffledTimestamps: number[] = []
            shuffled.forEach((streamMessage: StreamMessage) => {
                shuffledTimestamps.push(streamMessage.getTimestamp())
            })
            const receivedTimestamps1: number[] = []
            received1.forEach((streamMessage: StreamMessage) => {
                receivedTimestamps1.push(streamMessage.getTimestamp())
            })
            const receivedTimestamps2: number[] = []
            received2.forEach((streamMessage: StreamMessage) => {
                receivedTimestamps2.push(streamMessage.getTimestamp())
            })
            const receivedTimestamps3: number[] = []
            received3.forEach((streamMessage: StreamMessage) => {
                receivedTimestamps3.push(streamMessage.getTimestamp())
            })
            throw new Error('Was expecting to receive messages ordered per timestamp but instead received timestamps in this order:\n'
                + `publisher 1: ${receivedTimestamps1}\n`
                + `publisher 2: ${receivedTimestamps2}\n`
                + `publisher 3: ${receivedTimestamps3}\n`
                + `The unordered messages were processed in the following timestamp order:\n${shuffledTimestamps}`)
        }
    })
})<|MERGE_RESOLUTION|>--- conflicted
+++ resolved
@@ -45,12 +45,8 @@
             assert.deepStrictEqual(streamMessage.serialize(), msg.serialize())
             done()
         }
-<<<<<<< HEAD
-        util = new OrderingUtil(handler, () => {}, DEFAULT_GAP_FILL_TIMEOUT, DEFAULT_RETRY_RESEND_AFTER, DEFAULT_MAX_GAP_REQUESTS, false)
-=======
         // eslint-disable-next-line max-len
-        util = new OrderingUtil(STREAM_PART_ID, handler, () => {}, () => {}, () => {}, DEFAULT_GAP_FILL_TIMEOUT, DEFAULT_RETRY_RESEND_AFTER, DEFAULT_MAX_GAP_REQUESTS)
->>>>>>> 7086dc09
+        util = new OrderingUtil(STREAM_PART_ID, handler, () => {}, () => {}, () => {}, DEFAULT_GAP_FILL_TIMEOUT, DEFAULT_RETRY_RESEND_AFTER, DEFAULT_MAX_GAP_REQUESTS, false)
         util.add(msg)
     })
     it('calls the gap handler if a gap is detected', (done) => {
@@ -62,11 +58,7 @@
             assert.equal(context.publisherId, defaultPublisherId)
             done()
         }
-<<<<<<< HEAD
-        util = new OrderingUtil( () => {}, gapHandler, 50, 50, DEFAULT_MAX_GAP_REQUESTS, false)
-=======
-        util = new OrderingUtil(STREAM_PART_ID, () => {}, gapHandler, () => {}, () => {}, 50, 50, DEFAULT_MAX_GAP_REQUESTS)
->>>>>>> 7086dc09
+        util = new OrderingUtil(STREAM_PART_ID, () => {}, gapHandler, () => {}, () => {}, 50, 50, DEFAULT_MAX_GAP_REQUESTS, false)
         const msg1 = msg
         const msg4 = createMsg(4, undefined, 3)
         util.add(msg1)
@@ -76,11 +68,7 @@
         const gapHandler = () => {
             throw new Error('The gap handler should not be called.')
         }
-<<<<<<< HEAD
-        util = new OrderingUtil(() => {}, gapHandler, 5000, 5000, DEFAULT_MAX_GAP_REQUESTS, false)
-=======
-        util = new OrderingUtil(STREAM_PART_ID, () => {}, gapHandler, () => {}, () => {}, 5000, 5000, DEFAULT_MAX_GAP_REQUESTS)
->>>>>>> 7086dc09
+        util = new OrderingUtil(STREAM_PART_ID, () => {}, gapHandler, () => {}, () => {}, 5000, 5000, DEFAULT_MAX_GAP_REQUESTS, false)
         const msg1 = msg
         const msg2 = createMsg(2, undefined, 1)
         const msg3 = createMsg(3, undefined, 2)
@@ -121,11 +109,7 @@
             } else if (m.getPublisherId() === publisherId3) {
                 received3.push(m)
             }
-<<<<<<< HEAD
-        }, () => {}, 50, DEFAULT_RETRY_RESEND_AFTER, DEFAULT_MAX_GAP_REQUESTS, false)
-=======
-        }, () => {}, () => {}, () => {}, 50, DEFAULT_RETRY_RESEND_AFTER, DEFAULT_MAX_GAP_REQUESTS)
->>>>>>> 7086dc09
+        }, () => {}, () => {}, () => {}, 50, DEFAULT_RETRY_RESEND_AFTER, DEFAULT_MAX_GAP_REQUESTS, false)
         util.add(msg1Pub1)
         util.add(msg1Pub2)
         util.add(msg1Pub3)
