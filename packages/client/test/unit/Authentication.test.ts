import { createPrivateKeyAuthentication } from '../../src/Authentication'
import { hexToBinary } from '@streamr/utils'

const PRIVATE_KEY = '0x348ce564d427a3311b6536bbcff9390d69395b06ed6c486954e971d960fe8709'

describe('Authentication', () => {

    describe('createMessageSignature', () => {

        it('happy path', async () => {
<<<<<<< HEAD
            const payload = Buffer.from('data-to-sign', 'utf8')
=======
            const payload = Buffer.from('data-to-sign')
>>>>>>> 6a6a4d5e
            const authentication = createPrivateKeyAuthentication(PRIVATE_KEY, undefined as any)
            const signature = await authentication.createMessageSignature(payload)
            expect(signature).toStrictEqual(hexToBinary('0x084b3ac0f2ad17d387ca5bbf5d72d8f1dfd1b372e399ce6b0bfc60793e'
                + 'b717d2431e498294f202d8dfd9f56158391d453c018470aea92ed6a80a23c20ab6f7ac1b'))
        })
    })
})<|MERGE_RESOLUTION|>--- conflicted
+++ resolved
@@ -8,11 +8,7 @@
     describe('createMessageSignature', () => {
 
         it('happy path', async () => {
-<<<<<<< HEAD
-            const payload = Buffer.from('data-to-sign', 'utf8')
-=======
             const payload = Buffer.from('data-to-sign')
->>>>>>> 6a6a4d5e
             const authentication = createPrivateKeyAuthentication(PRIVATE_KEY, undefined as any)
             const signature = await authentication.createMessageSignature(payload)
             expect(signature).toStrictEqual(hexToBinary('0x084b3ac0f2ad17d387ca5bbf5d72d8f1dfd1b372e399ce6b0bfc60793e'
