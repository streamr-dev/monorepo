<<<<<<< HEAD
import { wait, waitForCondition } from 'streamr-test-utils'
import { counterId } from '../../src/utils'
import { Context } from '../../src/utils/Context'
import { Debug, Msg, LeaksDetector } from '../test-utils/utils'
import { MessageStream, MessageStreamOnMessage, pullManyToOne } from '../../src/subscribe/MessageStream'
import { StreamMessage, MessageID, toStreamID, StreamID } from 'streamr-client-protocol'
import { Readable } from 'stream'

const MOCK_ERROR = new Error('mock-error-message')

const createMockMessage = (streamId: StreamID) => {
    return new StreamMessage({
        messageId: new MessageID(streamId, 0, 0, 0, 'publisherId', 'msgChainId'),
        content: Msg()
    })
}

const fromReadable = async (readable: Readable, context: Context, onMessage?: MessageStreamOnMessage<any>) => {
    const result = new MessageStream<any>(context)
    if (onMessage !== undefined) {
        result.useLegacyOnMessageHandler(onMessage)
    }
    result.pull((async function* readStream() {
        try {
            yield* readable
        } finally {
            readable.destroy()
        }
    }()))
    return result
}

const fromArray = async (arr: StreamMessage<any>[], context: Context, onMessage?: MessageStreamOnMessage<any>) => {
    return fromReadable(Readable.from(arr, { objectMode: true}), context, onMessage)
}

const waitForCalls = async (onMessage: jest.Mock<any>, n: number) => {
    await waitForCondition(() => onMessage.mock.calls.length >= n, 1000, 100, () => {
        return `Timeout while waiting for calls: got ${onMessage.mock.calls.length} out of ${n}`
    })
}
=======
import { wait } from '@streamr/utils'
import { counterId } from '../../src/utils/utils'
import { Context } from '../../src/utils/Context'
import { Debug } from '../test-utils/utils'
import { Msg } from '../test-utils/publish'
import { LeaksDetector } from '../test-utils/LeaksDetector'
import { MessageStream } from '../../src/subscribe/MessageStream'
import { StreamMessage, MessageID, toStreamID } from 'streamr-client-protocol'
>>>>>>> f53d07b9

describe('MessageStream', () => {
    const streamId = toStreamID('streamId')
    let context: Context
    let leaksDetector: LeaksDetector

    beforeEach(async () => {
        leaksDetector = new LeaksDetector()
        const id = counterId('MessageStreamTest')
        context = {
            id,
            debug: Debug(id),
        }
    })

    afterEach(async () => {
        await leaksDetector.checkNoLeaks()
    })

    it('works', async () => {
        const s = new MessageStream(context)
        leaksDetector.add(s.id, s)
        const testMessage = Msg()
        leaksDetector.add('testMessage', testMessage)
        const streamMessage = new StreamMessage({
            messageId: new MessageID(streamId, 0, 1, 0, 'publisherId', 'msgChainId'),
            content: testMessage,
        })
        leaksDetector.add('streamMessage', streamMessage)
        s.push(streamMessage)
        const received = []
        for await (const msg of s) {
            leaksDetector.add('receivedMessage', msg)
            received.push(msg)
            break
        }

        expect(received).toEqual([streamMessage])
    })

    it('handles errors', async () => {
        const testMessage = Msg()
        const err = new Error(counterId('expected error'))
        leaksDetector.add('err', err)
        leaksDetector.add('testMessage', testMessage)
        const streamMessage = new StreamMessage({
            messageId: new MessageID(streamId, 0, 1, 0, 'publisherId', 'msgChainId'),
            content: testMessage,
        })
        leaksDetector.add('streamMessage', streamMessage)
        const s = new MessageStream<typeof testMessage>(context)
        leaksDetector.add(s.id, s)
        const received: StreamMessage<typeof testMessage>[] = []
        s.pull((async function* g() {
            yield streamMessage

            throw err
        }()))

        await expect(async () => {
            for await (const msg of s) {
                leaksDetector.add('receivedMessage', msg)
                received.push(msg)
            }
        }).rejects.toThrow(err)

        expect(received).toEqual([streamMessage])
    })

    it('handles immediate errors in pull', async () => {
        const testMessage = Msg()
        const err = new Error(counterId('expected error'))
        leaksDetector.add('err', err)
        leaksDetector.add('testMessage', testMessage)
        const streamMessage = new StreamMessage({
            messageId: new MessageID(streamId, 0, 1, 0, 'publisherId', 'msgChainId'),
            content: testMessage,
        })
        leaksDetector.add('streamMessage', streamMessage)
        const s = new MessageStream<typeof testMessage>(context)
        leaksDetector.add(s.id, s)
        const received: StreamMessage<typeof testMessage>[] = []
        s.onError.listen((error) => {
            throw error
        })
        // eslint-disable-next-line require-yield
        s.pull((async function* g() {
            throw err
        }()))

        await expect(async () => {
            for await (const msg of s) {
                leaksDetector.add('receivedMessage', msg)
                received.push(msg)
            }
        }).rejects.toThrow(err)

        expect(received).toEqual([])
    })

    it('handles error during iteration', async () => {
        const testMessage = Msg()
        leaksDetector.add('testMessage', testMessage)
        const s = new MessageStream<typeof testMessage>(context)
        leaksDetector.add(s.id, s)
        const err = new Error(counterId('expected error'))
        const streamMessage = new StreamMessage({
            messageId: new MessageID(streamId, 0, 1, 0, 'publisherId', 'msgChainId'),
            content: testMessage,
        })
        s.push(streamMessage)
        leaksDetector.add('streamMessage', streamMessage)
        const received: StreamMessage<typeof testMessage>[] = []
        await expect(async () => {
            for await (const msg of s) {
                leaksDetector.add('receivedMessage', msg)
                received.push(msg)
                throw err
            }
        }).rejects.toThrow(err)

        expect(received).toEqual([streamMessage])
    })

    it('emits errors', async () => {
        const testMessage = Msg()
        leaksDetector.add('testMessage', testMessage)
        const s = new MessageStream<typeof testMessage>(context)
        leaksDetector.add(s.id, s)
        const err = new Error(counterId('expected error'))
        const streamMessage = new StreamMessage({
            messageId: new MessageID(streamId, 0, 1, 0, 'publisherId', 'msgChainId'),
            content: testMessage,
        })
        leaksDetector.add('streamMessage', streamMessage)
        s.push(streamMessage)
        const received: StreamMessage<typeof testMessage>[] = []
        await expect(async () => {
            for await (const msg of s) {
                leaksDetector.add('receivedMessage', msg)
                received.push(msg)
                setTimeout(() => {
                    s.throw(err).catch(() => {})
                })
            }
        }).rejects.toThrow(err)
        await wait(10)

        expect(received).toEqual([streamMessage])
    })

    it('processes buffer before handling errors with endWrite', async () => {
        const testMessage = Msg()
        leaksDetector.add('testMessage', testMessage)
        const s = new MessageStream<typeof testMessage>(context)
        leaksDetector.add(s.id, s)
        const err = new Error(counterId('expected error'))

        const streamMessage = new StreamMessage({
            messageId: new MessageID(streamId, 0, 1, 0, 'publisherId', 'msgChainId'),
            content: testMessage,
        })
        leaksDetector.add('streamMessage', streamMessage)
        s.push(streamMessage)
        s.endWrite(err)
        const received: StreamMessage<typeof testMessage>[] = []
        await expect(async () => {
            for await (const msg of s) {
                leaksDetector.add('receivedMessage', msg)
                received.push(msg)
            }
        }).rejects.toThrow(err)

        expect(received).toEqual([streamMessage])
    })

    it('can collect', async () => {
        const testMessage = Msg()
        const s = new MessageStream<typeof testMessage>(context)

        const streamMessage = new StreamMessage({
            messageId: new MessageID(streamId, 0, 1, 0, 'publisherId', 'msgChainId'),
            content: testMessage,
        })
        s.push(streamMessage)
        const received = await s.collect(1)

        expect(received).toEqual([streamMessage])
    })

    it('can cancel collect with return', async () => {
        const testMessage = Msg()
        const s = new MessageStream<typeof testMessage>(context)
        leaksDetector.add('testMessage', testMessage)
        leaksDetector.add(s.id, s)

        const streamMessage = new StreamMessage({
            messageId: new MessageID(streamId, 0, 1, 0, 'publisherId', 'msgChainId'),
            content: testMessage,
        })
        leaksDetector.add('streamMessage', streamMessage)
        s.push(streamMessage)
        const collectTask = s.collect()
        await wait(10)
        await s.return()
        const received = await collectTask

        expect(received).toEqual([streamMessage])
    })

    it('can cancel collect with throw', async () => {
        const testMessage = Msg()
        const s = new MessageStream<typeof testMessage>(context)
        const err = new Error(counterId('expected error'))
        leaksDetector.add('testMessage', testMessage)
        leaksDetector.add(s.id, s)
        leaksDetector.add('err', err)

        const streamMessage = new StreamMessage({
            messageId: new MessageID(streamId, 0, 1, 0, 'publisherId', 'msgChainId'),
            content: testMessage,
        })
        leaksDetector.add('streamMessage', streamMessage)
        s.push(streamMessage)
        const collectTask = s.collect()
        await wait(10)
        await expect(async () => {
            await s.throw(err)
        }).rejects.toThrow(err)
        await expect(async () => {
            await collectTask
        }).rejects.toThrow(err)
    })

    describe('onMessage', () => {

        it('push', async () => {
            const stream = new MessageStream<any>(context)
            const onMessage = jest.fn()
            stream.useLegacyOnMessageHandler(onMessage)
            const msg = createMockMessage(streamId)
            stream.push(msg)
            await waitForCalls(onMessage, 1)
            expect(onMessage).toBeCalledTimes(1)
            expect(onMessage).toHaveBeenNthCalledWith(1, msg.getParsedContent(), msg)
        })
        
        it('from readable', async () => {
            const msg1 = createMockMessage(streamId)
            const msg2 = createMockMessage(streamId)
            const readable = Readable.from([msg1, msg2], { objectMode: true})
            const onMessage = jest.fn()
            fromReadable(readable, context, onMessage)
            await waitForCalls(onMessage, 2)
            expect(onMessage).toHaveBeenNthCalledWith(1, msg1.getParsedContent(), msg1)
            expect(onMessage).toHaveBeenNthCalledWith(2, msg2.getParsedContent(), msg2)
        })
    })

    describe('pullManyToOne', () => {
        it('push', async () => {
            const source1 = new MessageStream<any>(context)
            const source2 = new MessageStream<any>(context)
            const onMessage = jest.fn()
            pullManyToOne(context, [source1, source2], onMessage)
            const msg1 = createMockMessage(streamId)
            source1.push(msg1)
            const msg2 = createMockMessage(streamId)
            source2.push(msg2)
            await waitForCalls(onMessage, 2)
            expect(onMessage).toBeCalledTimes(2)
            expect(onMessage).toHaveBeenCalledWith(msg1.getParsedContent(), msg1)
            expect(onMessage).toHaveBeenCalledWith(msg2.getParsedContent(), msg2)
        })
        
        it('from readable with onMessage handler', async () => {
            const msgA1 = createMockMessage(streamId)
            const msgA2 = createMockMessage(streamId)
            const msgB1 = createMockMessage(streamId)
            const msgB2 = createMockMessage(streamId)
            const onMessage = jest.fn()
            const sourceA = await fromArray([msgA1, msgA2], context)
            const sourceB = await fromArray([msgB1, msgB2], context)
            pullManyToOne(context, [sourceA, sourceB], onMessage)
            await waitForCalls(onMessage, 4)
            expect(onMessage).toBeCalledTimes(4)
            expect(onMessage).toHaveBeenCalledWith(msgA1.getParsedContent(), msgA1)
            expect(onMessage).toHaveBeenCalledWith(msgA2.getParsedContent(), msgA2)
            expect(onMessage).toHaveBeenCalledWith(msgB1.getParsedContent(), msgB1)
            expect(onMessage).toHaveBeenCalledWith(msgB2.getParsedContent(), msgB2)
        })

        it('from readable without onMessage', async () => {
            const msgA1 = createMockMessage(streamId)
            const msgA2 = createMockMessage(streamId)
            const msgB1 = createMockMessage(streamId)
            const msgB2 = createMockMessage(streamId)
            const sourceA = await fromArray([msgA1, msgA2], context)
            const sourceB = await fromArray([msgB1, msgB2],  context)
            const merged = await pullManyToOne(context, [sourceA, sourceB])
            const received: any[] = []
            for await (const msg of merged) {
                received.push(msg)
            }
            expect(received).toIncludeSameMembers([msgA1, msgA2, msgB1, msgB2])
        })

        it('input error', async () => {
            const msgA1 = createMockMessage(streamId)
            const msgA2 = createMockMessage(streamId)
            const msgA3 = createMockMessage(streamId)
            const msgB1 = createMockMessage(streamId)
            const msgB2 = createMockMessage(streamId)
            const ERROR_INDEX = 1
            const sourceA = (await fromArray([msgA1, msgA2, msgA3], context)).map((value: StreamMessage<any>, index: number): StreamMessage<any> => {
                if (index === ERROR_INDEX) {
                    throw MOCK_ERROR
                } else {
                    return value
                }
            })
            const sourceB = await fromArray([msgB1, msgB2], context)
            const onError = jest.fn()
            const merged = await pullManyToOne(context, [sourceA, sourceB], undefined, onError)
            merged.onError.listen = onError
            const received: any[] = []
            for await (const msg of merged) {
                received.push(msg)
            }
            expect(received).toIncludeSameMembers([msgA1, msgA3, msgB1, msgB2])            
            expect(onError).toBeCalledWith(MOCK_ERROR)
        })
    })
})<|MERGE_RESOLUTION|>--- conflicted
+++ resolved
@@ -1,11 +1,13 @@
-<<<<<<< HEAD
-import { wait, waitForCondition } from 'streamr-test-utils'
-import { counterId } from '../../src/utils'
+import { wait } from '@streamr/utils'
+import { counterId } from '../../src/utils/utils'
 import { Context } from '../../src/utils/Context'
-import { Debug, Msg, LeaksDetector } from '../test-utils/utils'
+import { Debug } from '../test-utils/utils'
+import { Msg } from '../test-utils/publish'
+import { LeaksDetector } from '../test-utils/LeaksDetector'
 import { MessageStream, MessageStreamOnMessage, pullManyToOne } from '../../src/subscribe/MessageStream'
 import { StreamMessage, MessageID, toStreamID, StreamID } from 'streamr-client-protocol'
 import { Readable } from 'stream'
+import { waitForCondition } from 'streamr-test-utils'
 
 const MOCK_ERROR = new Error('mock-error-message')
 
@@ -40,16 +42,6 @@
         return `Timeout while waiting for calls: got ${onMessage.mock.calls.length} out of ${n}`
     })
 }
-=======
-import { wait } from '@streamr/utils'
-import { counterId } from '../../src/utils/utils'
-import { Context } from '../../src/utils/Context'
-import { Debug } from '../test-utils/utils'
-import { Msg } from '../test-utils/publish'
-import { LeaksDetector } from '../test-utils/LeaksDetector'
-import { MessageStream } from '../../src/subscribe/MessageStream'
-import { StreamMessage, MessageID, toStreamID } from 'streamr-client-protocol'
->>>>>>> f53d07b9
 
 describe('MessageStream', () => {
     const streamId = toStreamID('streamId')
@@ -296,7 +288,7 @@
             expect(onMessage).toBeCalledTimes(1)
             expect(onMessage).toHaveBeenNthCalledWith(1, msg.getParsedContent(), msg)
         })
-        
+
         it('from readable', async () => {
             const msg1 = createMockMessage(streamId)
             const msg2 = createMockMessage(streamId)
@@ -324,7 +316,7 @@
             expect(onMessage).toHaveBeenCalledWith(msg1.getParsedContent(), msg1)
             expect(onMessage).toHaveBeenCalledWith(msg2.getParsedContent(), msg2)
         })
-        
+
         it('from readable with onMessage handler', async () => {
             const msgA1 = createMockMessage(streamId)
             const msgA2 = createMockMessage(streamId)
@@ -379,7 +371,7 @@
             for await (const msg of merged) {
                 received.push(msg)
             }
-            expect(received).toIncludeSameMembers([msgA1, msgA3, msgB1, msgB2])            
+            expect(received).toIncludeSameMembers([msgA1, msgA3, msgB1, msgB2])
             expect(onError).toBeCalledWith(MOCK_ERROR)
         })
     })
