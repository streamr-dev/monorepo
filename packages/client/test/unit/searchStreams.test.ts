import 'reflect-metadata'

import { randomEthereumAddress } from '@streamr/test-utils'
<<<<<<< HEAD
import { collect, TheGraphClient } from '@streamr/utils'
=======
import { StreamID, TheGraphClient, collect, toStreamID } from '@streamr/utils'
>>>>>>> 21fafbfa
import { Stream } from '../../src/Stream'
import { SearchStreamsResultItem, searchStreams } from '../../src/contracts/searchStreams'
import { mockLoggerFactory } from '../test-utils/utils'

const MOCK_USER = randomEthereumAddress()

const createMockResultItem = (streamId: StreamID, metadata: string): SearchStreamsResultItem => {
    return {
        id: streamId,
        userAddress: MOCK_USER,
        stream: {
            id: streamId,
            metadata
        },
        canEdit: true,
        canDelete: true,
        publishExpiration: 0n,
        subscribeExpiration: 0n,
        canGrant: true
    }
}

const createMockTheGraphClient = (resultItems: SearchStreamsResultItem[]): Pick<TheGraphClient, 'queryEntities'> => {
    return {
        queryEntities: async function* () {
            yield* resultItems
        } as any
    }
}

describe('searchStreams', () => {

    it('results in order', async () => {
        const stream = toStreamID('/path', MOCK_USER)
        const theGraphClient = createMockTheGraphClient([
            createMockResultItem(stream, JSON.stringify({ partitions: 11 })),
        ])
        jest.spyOn(theGraphClient, 'queryEntities')
        const orderBy = { field: 'updatedAt', direction: 'desc' } as const

        await collect(searchStreams(
            '/',
            undefined,
            orderBy,
            theGraphClient as any,
            () => ({} as any),
            mockLoggerFactory().createLogger(module),
        ))

        const graphQLquery = ((theGraphClient as any).queryEntities as jest.Mock).mock.calls[0][0]()
        expect(graphQLquery.query).toMatch(new RegExp(`orderBy: "stream__${orderBy.field}",\\s*orderDirection: "${orderBy.direction}"`))
    })

    it('invalid metadata', async () => {
        const stream1 = toStreamID('/1', MOCK_USER)
        const stream2 = toStreamID('/2', MOCK_USER)
        const stream3 = toStreamID('/3', MOCK_USER)
        const stream4 = toStreamID('/4', MOCK_USER)
        const theGraphClient = createMockTheGraphClient([
            createMockResultItem(stream1, JSON.stringify({ partitions: 11 })),
            createMockResultItem(stream2, 'invalid-json'),
            createMockResultItem(stream3, JSON.stringify({ partitions: 150 })),
            createMockResultItem(stream4, JSON.stringify({ partitions: 44 }))
        ])
        const parseStream = (id: StreamID, metadata: string): Stream => {
            const props = Stream.parseMetadata(metadata)
            return {
                id,
                getMetadata: () => ({
                    partitions: props.partitions
                })
            } as any
        }

        const streams = await collect(searchStreams(
            '/',
            undefined,
            { field: 'id', direction: 'asc' },
            theGraphClient as any,
            parseStream,
            mockLoggerFactory().createLogger(module),
        ))

        expect(streams).toHaveLength(2)
        expect(streams[0].id).toBe(stream1)
        expect(streams[0].getMetadata().partitions).toBe(11)
        expect(streams[1].id).toBe(stream4)
        expect(streams[1].getMetadata().partitions).toBe(44)
    })
})<|MERGE_RESOLUTION|>--- conflicted
+++ resolved
@@ -1,13 +1,10 @@
 import 'reflect-metadata'
 
 import { randomEthereumAddress } from '@streamr/test-utils'
-<<<<<<< HEAD
-import { collect, TheGraphClient } from '@streamr/utils'
-=======
 import { StreamID, TheGraphClient, collect, toStreamID } from '@streamr/utils'
->>>>>>> 21fafbfa
 import { Stream } from '../../src/Stream'
 import { SearchStreamsResultItem, searchStreams } from '../../src/contracts/searchStreams'
+import { TheGraphClient } from '@streamr/utils'
 import { mockLoggerFactory } from '../test-utils/utils'
 
 const MOCK_USER = randomEthereumAddress()
