<<<<<<< HEAD
import {
    MessageID,
    MessageRef,
    StreamMessage,
    toStreamID
} from 'streamr-client-protocol'
=======
import { EthereumAddress, MessageID, MessageRef, StreamMessage, toStreamID } from 'streamr-client-protocol'
>>>>>>> 8b4e8319
import shuffle from 'array-shuffle'
import { waitForCondition } from 'streamr-test-utils'
import { EthereumAddress, toEthereumAddress, wait } from '@streamr/utils'
import OrderingUtil from '../../src/subscribe/ordering/OrderingUtil'

const MESSAGES_PER_PUBLISHER = 1000
const NUM_OF_DUPLICATE_MESSAGES = 500
const MAX_GAP_FILL_MESSAGE_LATENCY = 20 // latency ~ [0, 20]
const GAP_FILLED_RATE = 1 / 10
const UNAVAILABLE_RATE = 1 / 100

const PROPAGATION_TIMEOUT = 200
const RESEND_TIMEOUT = 100
const MAX_GAP_REQUESTS = 5

const PUBLISHER_IDS = [
    '0xaaaaaaaaaaaaaaaaaaaaaaaaaaaaaaaaaaaaaaaa',
    '0xbbbbbbbbbbbbbbbbbbbbbbbbbbbbbbbbbbbbbbbb',
    '0xcccccccccccccccccccccccccccccccccccccccc'
].map(toEthereumAddress)

enum Delivery {
    REAL_TIME,
    GAP_FILL,
    UNAVAILABLE
}

interface MessageInfo {
    publisherId: EthereumAddress
    timestamp: number
    delivery: Delivery
}

function duplicateElements<T>(arr: readonly T[], numOfDuplicates: number): T[] {
    const newArr = Array.from(arr)
    for (let i = 0; i < numOfDuplicates; ++i) {
        newArr.push(arr[Math.floor(Math.random() * arr.length)])
    }
    return newArr
}

function intoChunks<T>(arr: readonly T[], chunkSize: number): T[][] {
    const chunks: T[][] = []
    for (let i = 0; i < arr.length; i += chunkSize) {
        chunks.push(arr.slice(i, i + chunkSize))
    }
    return chunks
}

function formChainOfMessages(publisherId: EthereumAddress): Array<MessageInfo> {
    const chainOfMessages: MessageInfo[] = [{
        publisherId,
        timestamp: 1,
        delivery: Delivery.REAL_TIME
    }]
    for (let i = 2; i < MESSAGES_PER_PUBLISHER; i++) {
        chainOfMessages.push({
            publisherId,
            timestamp: i,
            delivery: Math.random() < UNAVAILABLE_RATE
                ? Delivery.UNAVAILABLE
                : (Math.random() < GAP_FILLED_RATE
                    ? Delivery.GAP_FILL
                    : Delivery.REAL_TIME
                )
        })
    }
    chainOfMessages.push({
        publisherId,
        timestamp: MESSAGES_PER_PUBLISHER,
        delivery: Delivery.REAL_TIME
    })
    return chainOfMessages
}

function createMsg({ publisherId, timestamp }: MessageInfo): StreamMessage {
    const messageId = new MessageID(toStreamID('streamId'), 0, timestamp, 0, publisherId, '')
    const prevMsgRef = timestamp > 1 ? new MessageRef(timestamp - 1, 0) : null
    return new StreamMessage({
        messageId,
        prevMsgRef,
        content: {},
    })
}

function calculateNumberOfUnfillableGaps(messageInfosInOrder: MessageInfo[]): number {
    let lastMessageUnavailable = false
    let gaps = 0
    messageInfosInOrder.forEach((messageInfo) => {
        if (!lastMessageUnavailable && messageInfo.delivery === Delivery.UNAVAILABLE) {
            lastMessageUnavailable = true
        } else if (lastMessageUnavailable && messageInfo.delivery !== Delivery.UNAVAILABLE) {
            gaps += 1
            lastMessageUnavailable = false
        }
    })
    return gaps
}

describe.skip(OrderingUtil, () => {
    it('randomized "worst-case" scenario with unavailable messages and gap fill needs', async () => {
        const groundTruthMessages: Record<string, MessageInfo[]> = {}
        const actual: Record<string, number[]> = {}
        const expected: Record<string, number[]> = {}

        for (const publisherId of PUBLISHER_IDS) {
            groundTruthMessages[publisherId] = formChainOfMessages(publisherId)
            actual[publisherId] = []
            expected[publisherId] = groundTruthMessages[publisherId]
                .filter(({ delivery }) => delivery !== Delivery.UNAVAILABLE)
                .map(({ timestamp }) => timestamp)
        }

        const totalUnfillableGaps = PUBLISHER_IDS.reduce((sum, publisherId) => (
            sum + calculateNumberOfUnfillableGaps(groundTruthMessages[publisherId])
        ), 0)

        const inOrderHandler = (msg: StreamMessage) => {
            actual[msg.getPublisherId()].push(msg.getTimestamp())
        }

        const gapHandler = async (from: MessageRef, to: MessageRef, publisherId: EthereumAddress) => {
            const requestedMessages = groundTruthMessages[publisherId].filter(({ delivery, timestamp }) => {
                return delivery === Delivery.GAP_FILL && (timestamp > from.timestamp && timestamp <= to.timestamp)
            })
            for (const msgInfo of requestedMessages) {
                await wait(Math.random() * MAX_GAP_FILL_MESSAGE_LATENCY)
                util.add(createMsg(msgInfo))
            }
        }

        const errorHandler = jest.fn()
        const util = new OrderingUtil(inOrderHandler, gapHandler, PROPAGATION_TIMEOUT, RESEND_TIMEOUT, MAX_GAP_REQUESTS)
        util.on('error', errorHandler)

        // supply 1st message of chain always to set gap detection to work from 1st message onwards
        for (const publisherId of PUBLISHER_IDS) {
            util.add(createMsg(groundTruthMessages[publisherId][0]))
        }

        const realTimeMessages = Object.values(groundTruthMessages)
            .flat()
            .filter(({ delivery }) => delivery === Delivery.REAL_TIME)
        const shuffledWithDuplicates = duplicateElements(shuffle(realTimeMessages), NUM_OF_DUPLICATE_MESSAGES)

        const realTimeStart = Date.now()
        for (const chunkOfMsgInfos of intoChunks(shuffledWithDuplicates, 10)) {
            await wait(0)
            for (const msgInfo of chunkOfMsgInfos) {
                util.add(createMsg(msgInfo))
            }
        }
        const realTimeEnd = Date.now()
        const realTimeTook = realTimeEnd - realTimeStart
        const firstGapFillCouldFailAfter = PROPAGATION_TIMEOUT + RESEND_TIMEOUT * MAX_GAP_REQUESTS
        if (realTimeTook > firstGapFillCouldFailAfter) {
            // The time it takes to push all real-time messages should not exceed the time the first gap fill could fail
            // due to the message arriving later on...
            throw new Error(`took too long (${realTimeTook} ms > ${firstGapFillCouldFailAfter} ms) to ` +
            'push real-time messages, consider adding more timeout...')
        }

        await Promise.race([
            waitForCondition(() => PUBLISHER_IDS.every((publisherId) => (
                expected[publisherId].length === actual[publisherId].length
            )), 60 * 1000)
        ])
        expect(errorHandler).toHaveBeenCalledTimes(totalUnfillableGaps)
        expect(actual).toStrictEqual(expected)
    }, 120 * 1000)
})<|MERGE_RESOLUTION|>--- conflicted
+++ resolved
@@ -1,13 +1,9 @@
-<<<<<<< HEAD
 import {
     MessageID,
     MessageRef,
     StreamMessage,
     toStreamID
 } from 'streamr-client-protocol'
-=======
-import { EthereumAddress, MessageID, MessageRef, StreamMessage, toStreamID } from 'streamr-client-protocol'
->>>>>>> 8b4e8319
 import shuffle from 'array-shuffle'
 import { waitForCondition } from 'streamr-test-utils'
 import { EthereumAddress, toEthereumAddress, wait } from '@streamr/utils'
