import { createStrictConfig, NetworkPeerDescriptor, redactConfig, NetworkNodeType } from '../../src/Config'
import { CONFIG_TEST } from '../../src/ConfigTest'
import { generateEthereumAccount } from '../../src/Ethereum'
import { StreamrClient } from '../../src/StreamrClient'

describe('Config', () => {

    describe('validate', () => {
        it('additional property', () => {
            expect(() => {
                return createStrictConfig({
                    network: {
                        foo: 'bar'
                    }
                } as any)
            }).toThrow('/network must NOT have additional properties: foo')
        })

        it('empty array', () => {
            expect(() => {
                return createStrictConfig({
                    contracts: {
                        mainChainRPCs: {
                            chainId: 123,
                            rpcs: []
                        }
                    }
                } as any)
            }).toThrow('/contracts/mainChainRPCs/rpcs must NOT have fewer than 1 items')
        })

        describe('invalid property format', () => {
            it('primitive', () => {
                expect(() => {
                    return createStrictConfig({
                        network: {
                            controlLayer: {
                                websocketPortRange: {
                                    min: 'aaa',
                                    max: 1111
                                }
                            }
                        }
                    } as any)
                }).toThrow('/network/controlLayer/websocketPortRange/min must be number')
            })

            it('ajv-format', () => {
                expect(() => {
                    return createStrictConfig({
                        contracts: {
                            theGraphUrl: 'foo'
                        }
                    } as any)
                }).toThrow('/contracts/theGraphUrl must match format "uri"')
            })

            it('ethereum address', () => {
                expect(() => {
                    return createStrictConfig({
                        auth: {
                            address: 'foo'
                        }
                    } as any)
                }).toThrow('/auth/address must match format "ethereum-address"')
            })

            it('ethereum private key', () => {
                expect(() => {
                    return createStrictConfig({
                        auth: {
                            privateKey: 'foo'
                        }
                    } as any)
                }).toThrow('/auth/privateKey must match format "ethereum-private-key"')
            })
        })
    })

    describe('ignorable properties', () => {
        it('auth address', () => {
            expect(() => {
                const wallet = generateEthereumAccount()
                return new StreamrClient({ auth: wallet })
            }).not.toThrow()
        })
    })

    describe('merging configs', () => {
        it('works with no arguments', () => {
            expect(new StreamrClient()).toBeInstanceOf(StreamrClient)
        })

        it('can override network.entryPoints arrays', () => {
            const clientDefaults = createStrictConfig()
            const clientOverrides = createStrictConfig(CONFIG_TEST)
            expect(clientOverrides.network.controlLayer.entryPoints).not.toEqual(clientDefaults.network.controlLayer.entryPoints)
            expect(clientOverrides.network.controlLayer.entryPoints).toEqual(CONFIG_TEST.network!.controlLayer!.entryPoints)
        })

        it('network can be empty', () => {
            const clientDefaults = createStrictConfig()
            const clientOverrides = createStrictConfig({
                network: {}
            })
            expect(clientOverrides.network).toEqual(clientDefaults.network)
<<<<<<< HEAD
            expect(clientOverrides.network.controlLayer!.entryPoints![0].id).toEqual('aaaaaaaaaa')
=======
            expect(clientOverrides.network.controlLayer.entryPoints![0].id).toEqual('productionEntryPoint1')
>>>>>>> 8a92fa15
        })

        it('can override entryPoints', () => {
            const entryPoints = [{
                id: '0xFBB6066c44bc8132bA794C73f58F391273E3bdA1',
                type: NetworkNodeType.NODEJS,
                websocket: {
                    ip: 'brubeck3.streamr.network',
                    port: 30401
                }
            }]
            const clientOverrides = createStrictConfig({
                network: {
                    controlLayer: {
                        entryPoints
                    }
                }
            })
            expect(clientOverrides.network.controlLayer.entryPoints!).toEqual(entryPoints)
            expect(clientOverrides.network.controlLayer.entryPoints!).not.toBe(entryPoints)
            expect((clientOverrides.network.controlLayer as NetworkPeerDescriptor[])[0]).not.toBe(entryPoints[0])
        })
    })

    it('redact', () => {
        const config: any = {
            auth: {
                privateKey: '0x0000000000000000000000000000000000000000000000000000000000000001'
            }
        }
        redactConfig(config)
        expect(config.auth.privateKey).toBe('(redacted)')
    })
})<|MERGE_RESOLUTION|>--- conflicted
+++ resolved
@@ -104,11 +104,7 @@
                 network: {}
             })
             expect(clientOverrides.network).toEqual(clientDefaults.network)
-<<<<<<< HEAD
-            expect(clientOverrides.network.controlLayer!.entryPoints![0].id).toEqual('aaaaaaaaaa')
-=======
-            expect(clientOverrides.network.controlLayer.entryPoints![0].id).toEqual('productionEntryPoint1')
->>>>>>> 8a92fa15
+            expect(clientOverrides.network.controlLayer.entryPoints![0].id).toEqual('aaaaaaaaaa')
         })
 
         it('can override entryPoints', () => {
