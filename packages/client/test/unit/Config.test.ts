--- conflicted
+++ resolved
@@ -107,14 +107,8 @@
             })
             // @ts-expect-error
             expect(clientOverrides.options.network).toEqual(clientDefaults.options.network)
-<<<<<<< HEAD
-            // @ts-expect-error
-            expect(Array.isArray(clientOverrides.options.network.trackers)).toBeTruthy()
             // @ts-expect-error
             expect(clientOverrides.options.network.trackers).toEqual(BRUBECK_CLIENT_DEFAULTS.network.trackers)
-=======
-            expect(clientOverrides.options.network.trackers).toEqual(DEFAULTS.network.trackers)
->>>>>>> 3fb81d99
         })
 
         it('can override trackers', () => {
@@ -134,12 +128,8 @@
             expect(clientOverrides.options.network.trackers).toEqual(trackers)
             // @ts-expect-error
             expect(clientOverrides.options.network.trackers).not.toBe(trackers)
-<<<<<<< HEAD
             // @ts-expect-error
-            expect(clientOverrides.options.network.trackers[0]).not.toBe(trackers[0])
-=======
             expect((clientOverrides.options.network.trackers as SmartContractRecord[])[0]).not.toBe(trackers[0])
->>>>>>> 3fb81d99
         })
 
         it('can override debug settings', () => {
