--- conflicted
+++ resolved
@@ -3,12 +3,8 @@
 import { createStrictConfig, STREAM_CLIENT_DEFAULTS } from '../../src/Config'
 import { ConfigTest } from '../../src/ConfigTest'
 import { generateEthereumAccount } from '../../src/Ethereum'
-<<<<<<< HEAD
-import { PRODUCTION_STUN_URLS } from 'streamr-network'
+import { STREAMR_ICE_SERVERS } from 'streamr-network'
 import { StreamrClient } from '../../src/StreamrClient'
-=======
-import { STREAMR_ICE_SERVERS } from 'streamr-network'
->>>>>>> 7a19d668
 
 describe('Config', () => {
     describe('validate', () => {
