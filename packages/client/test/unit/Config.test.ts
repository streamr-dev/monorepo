--- conflicted
+++ resolved
@@ -1,11 +1,7 @@
 import { StreamrClient } from '../../src/StreamrClient'
 import { DEFAULTS } from '../../src/Config'
-<<<<<<< HEAD
 import { ConfigTest } from '../../src/ConfigTest'
-=======
-import config from '../../src/ConfigTest'
 import { SmartContractRecord } from 'streamr-client-protocol'
->>>>>>> 48448810
 
 describe('Config', () => {
     describe('validate', () => {
