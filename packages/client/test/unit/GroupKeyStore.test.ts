--- conflicted
+++ resolved
@@ -86,16 +86,6 @@
         expect(await store.useGroupKey()).toEqual([groupKey2, undefined])
     })
 
-<<<<<<< HEAD
-    it('can rotate in parallel and use', async () => {
-        const groupKey = GroupKey.generate()
-        const groupKey2 = GroupKey.generate()
-        await Promise.all([
-            store.rotate(groupKey),
-            store.rotate(groupKey2),
-        ])
-        expect(await store.useGroupKey()).toEqual([groupKey, undefined])
-=======
     it('generates a new key on first use', async () => {
         const [generatedKey, nextKey] = await store.useGroupKey()
         expect(generatedKey).toBeTruthy()
@@ -145,6 +135,5 @@
         const rotatedKey = await store.rotateGroupKey()
         expect(rotatedKey).toBeTruthy()
         expect(await store.useGroupKey()).toEqual([rekey, rotatedKey])
->>>>>>> ea345fc6
     })
 })