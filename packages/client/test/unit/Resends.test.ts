import 'reflect-metadata'

import { StreamMessage, StreamPartIDUtils } from '@streamr/protocol'
import { fastWallet, randomEthereumAddress } from '@streamr/test-utils'
import { EthereumAddress, collect } from '@streamr/utils'
import without from 'lodash/without'
import { createPrivateKeyAuthentication } from '../../src/Authentication'
import { DestroySignal } from '../../src/DestroySignal'
import { GroupKey } from '../../src/encryption/GroupKey'
import { MessageFactory } from '../../src/publish/MessageFactory'
import { Resends } from '../../src/subscribe/Resends'
<<<<<<< HEAD
import { MessagePipelineOptions, createMessagePipeline } from '../../src/subscribe/messagePipeline'
=======
import { MessagePipelineFactory } from '../../src/subscribe/MessagePipelineFactory'
>>>>>>> 99217e07
import { createGroupKeyQueue, createStreamRegistryCached, mockLoggerFactory } from '../test-utils/utils'

const PUBLISHER_WALLET = fastWallet()
const STREAM_PART_ID = StreamPartIDUtils.parse(`${PUBLISHER_WALLET.address}/path#0`)
const GROUP_KEY = GroupKey.generate()
const URL_PREFIX = 'http://'
const ETHEREUM_ADDRESS_LENGTH = 42

describe('Resends', () => {

    let messageFactory: MessageFactory

    beforeEach(async () => {
        const authentication = createPrivateKeyAuthentication(PUBLISHER_WALLET.privateKey, undefined as any)
        messageFactory = new MessageFactory({
            authentication,
            streamId: StreamPartIDUtils.getStreamID(STREAM_PART_ID),
            streamRegistry: createStreamRegistryCached(),
            groupKeyQueue: await createGroupKeyQueue(authentication, GROUP_KEY)
        })
    })

    const createResends = (messagesPerStorageNode: Record<EthereumAddress, StreamMessage[]>): Resends => {
<<<<<<< HEAD
        const resends: Resends = new Resends(
            {
                createMessagePipeline: (opts: Partial<MessagePipelineOptions>) => createMessagePipeline({
                    ...opts,
                    resends,
                    groupKeyManager: {
                        fetchKey: async () => GROUP_KEY
                    } as any,
                    streamRegistryCached: createStreamRegistryCached(),
                    destroySignal: new DestroySignal(),
                    loggerFactory: mockLoggerFactory(),
                    config: { 
                        orderMessages: true,
                        gapFill: true,
                        maxGapRequests: 1,
                        gapFillTimeout: 100,
                        retryResendAfter: 100
                    }
                } as any)
            } as any,
=======
        const messagePipelineFactory = new MessagePipelineFactory(
            undefined as any, // set later in this method as we have a circular dependency
            {
                fetchKey: async () => GROUP_KEY
            } as any,
            createStreamRegistryCached(),
            new DestroySignal(),
            mockLoggerFactory(),
            { 
                orderMessages: true,
                gapFill: true,
                maxGapRequests: 1,
                gapFillTimeout: 100,
                retryResendAfter: 100
            }
        )
        const resends: Resends = new Resends(
            messagePipelineFactory,
>>>>>>> 99217e07
            undefined as any,
            {
                getStorageNodeMetadata: async (nodeAddress: EthereumAddress) => ({ http: `${URL_PREFIX}${nodeAddress}` })
            } as any,
            {
                fetchHttpStream: async function*(url: string) {
                    const nodeAddress = url.substring(URL_PREFIX.length, URL_PREFIX.length + ETHEREUM_ADDRESS_LENGTH) as EthereumAddress
                    const messages = messagesPerStorageNode[nodeAddress]
                    yield* messages
                }
            } as any,
<<<<<<< HEAD
            mockLoggerFactory()
        )
=======
            undefined as any,
            mockLoggerFactory()
        )
        // @ts-expect-error set value for circular dependency
        messagePipelineFactory.resends = resends
>>>>>>> 99217e07
        return resends
    }

    it('one storage node', async () => {
        const allMessages = [
            await messageFactory.createMessage({ foo: 1 }, { timestamp: 1000 }),
            await messageFactory.createMessage({ foo: 2 }, { timestamp: 2000 }),
            await messageFactory.createMessage({ foo: 3 }, { timestamp: 3000 })
        ]
        const storageNodeAddress = randomEthereumAddress()
        const resends = createResends({
            [storageNodeAddress]: [allMessages[0], allMessages[2]]
        })
        const messageStream = await resends.resend(STREAM_PART_ID, { last: 2 }, async () => [storageNodeAddress])
        const receivedMessages = await collect(messageStream)
        expect(receivedMessages.map((msg) => msg.content)).toEqual([
            { foo: 1 },
            { foo: 3 }
        ])
    })

    it('multiple storage nodes', async () => {
        const msg1 = await messageFactory.createMessage({ foo: 1 }, { timestamp: 1000 })
        const msg2 = await messageFactory.createMessage({ foo: 2 }, { timestamp: 2000 })
        const msg3 = await messageFactory.createMessage({ foo: 3 }, { timestamp: 3000 })
        const msg4 = await messageFactory.createMessage({ foo: 4 }, { timestamp: 4000 })
        const allMessages = [msg1, msg2, msg3, msg4]
        const storageNodeAddress1 = randomEthereumAddress()
        const storageNodeAddress2 = randomEthereumAddress()
        const resends = createResends({
            [storageNodeAddress1]: without(allMessages, msg2),
            [storageNodeAddress2]: without(allMessages, msg3)
        })
        const messageStream = await resends.resend(STREAM_PART_ID, { last: 4 }, async () => [storageNodeAddress1, storageNodeAddress2])
        const receivedMessages = await collect(messageStream)
        expect(receivedMessages.map((msg) => msg.content)).toEqual([
            { foo: 1 },
            { foo: 2 },
            { foo: 3 },
            { foo: 4 }
        ])
    })
})<|MERGE_RESOLUTION|>--- conflicted
+++ resolved
@@ -9,11 +9,7 @@
 import { GroupKey } from '../../src/encryption/GroupKey'
 import { MessageFactory } from '../../src/publish/MessageFactory'
 import { Resends } from '../../src/subscribe/Resends'
-<<<<<<< HEAD
-import { MessagePipelineOptions, createMessagePipeline } from '../../src/subscribe/messagePipeline'
-=======
 import { MessagePipelineFactory } from '../../src/subscribe/MessagePipelineFactory'
->>>>>>> 99217e07
 import { createGroupKeyQueue, createStreamRegistryCached, mockLoggerFactory } from '../test-utils/utils'
 
 const PUBLISHER_WALLET = fastWallet()
@@ -37,28 +33,6 @@
     })
 
     const createResends = (messagesPerStorageNode: Record<EthereumAddress, StreamMessage[]>): Resends => {
-<<<<<<< HEAD
-        const resends: Resends = new Resends(
-            {
-                createMessagePipeline: (opts: Partial<MessagePipelineOptions>) => createMessagePipeline({
-                    ...opts,
-                    resends,
-                    groupKeyManager: {
-                        fetchKey: async () => GROUP_KEY
-                    } as any,
-                    streamRegistryCached: createStreamRegistryCached(),
-                    destroySignal: new DestroySignal(),
-                    loggerFactory: mockLoggerFactory(),
-                    config: { 
-                        orderMessages: true,
-                        gapFill: true,
-                        maxGapRequests: 1,
-                        gapFillTimeout: 100,
-                        retryResendAfter: 100
-                    }
-                } as any)
-            } as any,
-=======
         const messagePipelineFactory = new MessagePipelineFactory(
             undefined as any, // set later in this method as we have a circular dependency
             {
@@ -77,7 +51,6 @@
         )
         const resends: Resends = new Resends(
             messagePipelineFactory,
->>>>>>> 99217e07
             undefined as any,
             {
                 getStorageNodeMetadata: async (nodeAddress: EthereumAddress) => ({ http: `${URL_PREFIX}${nodeAddress}` })
@@ -89,16 +62,11 @@
                     yield* messages
                 }
             } as any,
-<<<<<<< HEAD
-            mockLoggerFactory()
-        )
-=======
             undefined as any,
             mockLoggerFactory()
         )
         // @ts-expect-error set value for circular dependency
         messagePipelineFactory.resends = resends
->>>>>>> 99217e07
         return resends
     }
 
