--- conflicted
+++ resolved
@@ -1,29 +1,11 @@
 import 'reflect-metadata'
 
 import { MessageID, StreamMessage, StreamPartIDUtils, toStreamID } from '@streamr/protocol'
-<<<<<<< HEAD
-import { randomEthereumAddress } from '@streamr/test-utils'
-=======
 import { randomEthereumAddress, startTestServer } from '@streamr/test-utils'
->>>>>>> 7c17925f
 import { collect } from '@streamr/utils'
 import range from 'lodash/range'
 import { Resends } from '../../src/subscribe/Resends'
-import { mockLoggerFactory, startTestServer } from '../test-utils/utils'
-
-const createResends = (serverUrl: string) => {
-    return new Resends(
-        {
-            getStorageNodes: async () => [randomEthereumAddress()]
-        } as any,
-        {
-            getStorageNodeMetadata: async () => ({ http: serverUrl })
-        } as any,
-        undefined as any,
-        undefined as any,
-        mockLoggerFactory()
-    )
-}
+import { mockLoggerFactory } from '../test-utils/utils'
 
 const createResends = (serverUrl: string) => {
     return new Resends(
