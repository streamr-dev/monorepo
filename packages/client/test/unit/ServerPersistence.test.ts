<<<<<<< HEAD
import { Database } from 'sqlite'
import { isRunningInElectron, randomEthereumAddress } from '@streamr/test-utils'
=======
import { randomEthereumAddress } from '@streamr/test-utils'
import range from 'lodash/range'
import { join } from 'path'
import { Database } from 'sqlite'
>>>>>>> 4094203f
import ServerPersistence from '../../src/utils/persistence/ServerPersistence'
import { mockLoggerFactory } from '../test-utils/utils'

const NAMESPACE = 'MockTable'

describe('ServerPersistence', () => {

    let persistence: ServerPersistence

    beforeEach(async () => {
        const clientId = randomEthereumAddress()
        persistence = await ServerPersistence.createInstance({
            loggerFactory: mockLoggerFactory(),
            clientId,
            namespaces: [NAMESPACE],
            onInit: async (db: Database) => {
                await db.exec(`CREATE TABLE IF NOT EXISTS ${NAMESPACE} (key_ TEXT NOT NULL PRIMARY KEY, value_ TEXT);`)
            }
        })
    })

    afterEach(async () => {
        await persistence.close()
    })

    it('set and get', async () => {
        await persistence.set('foo', 'bar', NAMESPACE)
        expect(await persistence.get('foo', NAMESPACE)).toBe('bar')
    })

    it('overwrite', async () => {
        await persistence.set('foo', 'value1', NAMESPACE)
        await persistence.set('foo', 'value2', NAMESPACE)
        expect(await persistence.get('foo', NAMESPACE)).toBe('value2')
    })

    it('no value', async () => {
        expect(await persistence.get('non-existing', NAMESPACE)).toBeUndefined()
    })

    it('database does not exist until value set', async () => {
        if (isRunningInElectron()) {
            return
        }
        expect(await persistence.exists()).toBeFalse()
        expect(await persistence.get('mock-key', NAMESPACE)).toBeUndefined()
        expect(await persistence.exists()).toBeFalse()
        await persistence.close()
        expect(await persistence.exists()).toBeFalse()
        await persistence.set('mock-key', 'mock-value', NAMESPACE)
        expect(await persistence.exists()).toBeTrue()
    })

    // enable when NET-1057 done
    it.skip('concurrency', async () => {
        const instanceCount = 10
        const clientId = randomEthereumAddress()
        const values = await Promise.all(range(instanceCount).map(async (i: number) => {
            const instance = await ServerPersistence.createInstance({
                loggerFactory: mockLoggerFactory(),
                clientId,
                namespaces: ['EncryptionKeys'],
                migrationsPath: join(__dirname, '../../src/encryption/migrations')
            })
            await instance.set('key', `value${i}`, 'EncryptionKeys')
            const value = await instance.get('key', 'EncryptionKeys')
            return value
        }))
        expect(values).toEqual(range(instanceCount).map((i: number) => `value${i}`))
    })
})<|MERGE_RESOLUTION|>--- conflicted
+++ resolved
@@ -1,12 +1,7 @@
-<<<<<<< HEAD
-import { Database } from 'sqlite'
 import { isRunningInElectron, randomEthereumAddress } from '@streamr/test-utils'
-=======
-import { randomEthereumAddress } from '@streamr/test-utils'
 import range from 'lodash/range'
 import { join } from 'path'
 import { Database } from 'sqlite'
->>>>>>> 4094203f
 import ServerPersistence from '../../src/utils/persistence/ServerPersistence'
 import { mockLoggerFactory } from '../test-utils/utils'
 
