import { GroupKey } from '../../src/encryption/GroupKey'
import { GroupKeyStore } from '../../src/encryption/GroupKeyStore'
<<<<<<< HEAD
import { uid, getGroupKeyStore } from '../test-utils/utils'
import { addAfterFn } from '../test-utils/jest-utils'
import LeakDetector from 'jest-leak-detector' // requires weak-napi
import { StreamID, toStreamID } from 'streamr-client-protocol'
=======
import { getGroupKeyStore, uid } from '../test-utils/utils'
import { addAfterFn } from '../test-utils/jest-utils'
import LeakDetector from 'jest-leak-detector' // requires weak-napi
import { StreamID, toStreamID } from 'streamr-client-protocol'
import { randomEthereumAddress } from 'streamr-test-utils'
>>>>>>> ab1b73c4

describe('GroupKeyStore', () => {
    let clientId: string
    let streamId: StreamID
    let store: GroupKeyStore
    let leakDetector: LeakDetector

    const addAfter = addAfterFn()

    beforeEach(() => {
        clientId = randomEthereumAddress()
        streamId = toStreamID(uid('stream'))
        store = getGroupKeyStore(streamId, clientId)
        leakDetector = new LeakDetector(store)
    })

    afterEach(async () => {
        if (!store) { return }
        await store.destroy()
        // @ts-expect-error doesn't want us to unassign, but it's ok
        store = undefined // eslint-disable-line require-atomic-updates
    })

    afterEach(async () => {
        expect(await leakDetector.isLeaking()).toBeFalsy()
    })

    it('can get and set', async () => {
        const groupKey = GroupKey.generate()
        expect(await store.has(groupKey.id)).toBeFalsy()
        expect(await store.get(groupKey.id)).toBeFalsy()

        expect(await store.add(groupKey)).toBe(groupKey)
        expect(await store.add(groupKey)).toEqual(groupKey)
        expect(await store.has(groupKey.id)).toBeTruthy()
        expect(await store.get(groupKey.id)).toEqual(groupKey)
    })

    it('can add with multiple instances in parallel', async () => {
        const store2 = getGroupKeyStore(streamId, clientId)
        // @ts-expect-error private
        addAfter(() => store2.persistence.destroy())

        for (let i = 0; i < 5; i++) {
            const groupKey = GroupKey.generate()
            /* eslint-disable no-await-in-loop, no-loop-func, promise/always-return */
            const tasks = [
                // test adding to same store in parallel doesn't break
                // add key to store1 twice in parallel
                store.add(groupKey).then(async () => {
                    // immediately check exists in store2
                    expect(await store2.has(groupKey.id)).toBeTruthy()
                }),
                store.add(groupKey).then(async () => {
                    // immediately check exists in store2
                    expect(await store2.has(groupKey.id)).toBeTruthy()
                }),
                // test adding to another store at same time doesn't break
                // add to store2 in parallel
                store2.add(groupKey).then(async () => {
                    // immediately check exists in store1
                    expect(await store.has(groupKey.id)).toBeTruthy()
                }),
            ]

            await Promise.allSettled(tasks)
            await Promise.all(tasks)
            /* eslint-enable no-await-in-loop, no-loop-func, promise/always-return */
        }
    })

    it('does not conflict with other streamIds', async () => {
        const streamId2 = toStreamID(uid('stream'))
        const store2 = getGroupKeyStore(streamId2, clientId)

        // @ts-expect-error private
        addAfter(() => store2.persistence.destroy())

        const groupKey = GroupKey.generate()
        await store.add(groupKey)
        expect(await store2.has(groupKey.id)).toBeFalsy()
        expect(await store2.get(groupKey.id)).toBeFalsy()
        expect(await store.get(groupKey.id)).toEqual(groupKey)
    })

    it('does not conflict with other clientIds', async () => {
<<<<<<< HEAD
        const clientId2 = `0x${crypto.randomBytes(20).toString('hex')}`
=======
        const clientId2 = randomEthereumAddress()
>>>>>>> ab1b73c4
        const store2 = getGroupKeyStore(streamId, clientId2)

        // @ts-expect-error private
        addAfter(() => store2.persistence.destroy())

        const groupKey = GroupKey.generate()
        await store.add(groupKey)
        expect(await store2.has(groupKey.id)).toBeFalsy()
        expect(await store2.get(groupKey.id)).toBeFalsy()
        expect(await store.get(groupKey.id)).toEqual(groupKey)
    })

    it('does not conflict with other clientIds', async () => {
<<<<<<< HEAD
        const clientId2 = `0x${crypto.randomBytes(20).toString('hex')}`
=======
        const clientId2 = randomEthereumAddress()
>>>>>>> ab1b73c4
        const store2 = getGroupKeyStore(streamId, clientId2)

        // @ts-expect-error private
        addAfter(() => store2.persistence.destroy())

        const groupKey = GroupKey.generate()
        await store.add(groupKey)
        expect(await store2.has(groupKey.id)).toBeFalsy()
        expect(await store2.get(groupKey.id)).toBeFalsy()
        expect(await store.get(groupKey.id)).toEqual(groupKey)
    })

    it('can read previously persisted data', async () => {
<<<<<<< HEAD
        const clientId2 = `0x${crypto.randomBytes(20).toString('hex')}`
=======
        const clientId2 = randomEthereumAddress()
>>>>>>> ab1b73c4
        const store2 = getGroupKeyStore(streamId, clientId2)
        const groupKey = GroupKey.generate()

        await store2.add(groupKey)

        const store3 = getGroupKeyStore(streamId, clientId2)
        expect(await store3.get(groupKey.id)).toEqual(groupKey)
    })
})<|MERGE_RESOLUTION|>--- conflicted
+++ resolved
@@ -1,17 +1,10 @@
 import { GroupKey } from '../../src/encryption/GroupKey'
 import { GroupKeyStore } from '../../src/encryption/GroupKeyStore'
-<<<<<<< HEAD
-import { uid, getGroupKeyStore } from '../test-utils/utils'
-import { addAfterFn } from '../test-utils/jest-utils'
-import LeakDetector from 'jest-leak-detector' // requires weak-napi
-import { StreamID, toStreamID } from 'streamr-client-protocol'
-=======
 import { getGroupKeyStore, uid } from '../test-utils/utils'
 import { addAfterFn } from '../test-utils/jest-utils'
 import LeakDetector from 'jest-leak-detector' // requires weak-napi
 import { StreamID, toStreamID } from 'streamr-client-protocol'
 import { randomEthereumAddress } from 'streamr-test-utils'
->>>>>>> ab1b73c4
 
 describe('GroupKeyStore', () => {
     let clientId: string
@@ -98,11 +91,7 @@
     })
 
     it('does not conflict with other clientIds', async () => {
-<<<<<<< HEAD
-        const clientId2 = `0x${crypto.randomBytes(20).toString('hex')}`
-=======
         const clientId2 = randomEthereumAddress()
->>>>>>> ab1b73c4
         const store2 = getGroupKeyStore(streamId, clientId2)
 
         // @ts-expect-error private
@@ -116,11 +105,7 @@
     })
 
     it('does not conflict with other clientIds', async () => {
-<<<<<<< HEAD
-        const clientId2 = `0x${crypto.randomBytes(20).toString('hex')}`
-=======
         const clientId2 = randomEthereumAddress()
->>>>>>> ab1b73c4
         const store2 = getGroupKeyStore(streamId, clientId2)
 
         // @ts-expect-error private
@@ -134,11 +119,7 @@
     })
 
     it('can read previously persisted data', async () => {
-<<<<<<< HEAD
-        const clientId2 = `0x${crypto.randomBytes(20).toString('hex')}`
-=======
         const clientId2 = randomEthereumAddress()
->>>>>>> ab1b73c4
         const store2 = getGroupKeyStore(streamId, clientId2)
         const groupKey = GroupKey.generate()
 
