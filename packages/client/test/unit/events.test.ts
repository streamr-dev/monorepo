import 'reflect-metadata'
import { initEventGateway, ObservableEventEmitter } from '../../src/events'

interface FooPayload {
    x: string,
    y: number
}

interface MockEvents {
    foo: (payload: FooPayload) => void
    bar: (payload: number) => void
}

type MockGatewayListener = () => void

const MOCK_EVENT_NAME = 'foo'
const MOCK_EVENT_PAYLOAD = {
    x: 'mock',
    y: 123
}
const OTHER_EVENT_NAME = 'bar'

describe('events', () => {

<<<<<<< HEAD
    describe('observable listeners', () => {

        it('happy path', () => {
            const emitter = new StreamrClientEventEmitter()
            const listenerCounts: number[] = []
            const onEventEmitterChange = (name: string) => {
                if (name === MOCK_EVENT_NAME) {
                    listenerCounts.push(emitter.listenerCount(MOCK_EVENT_NAME))
                }
            }
            emitter.on('addEventListener', onEventEmitterChange)
            emitter.on('removeEventListener', onEventEmitterChange)
            const listener1 = () => {}
            const listener2 = () => {}
            emitter.on(MOCK_EVENT_NAME, listener1)
            emitter.on(MOCK_EVENT_NAME, listener2)
            emitter.once(MOCK_EVENT_NAME, () => {})
            emitter.emit(MOCK_EVENT_NAME, MOCK_EVENT_PAYLOAD)
            emitter.off(MOCK_EVENT_NAME, listener1)
            emitter.off(MOCK_EVENT_NAME, listener2)
            expect(listenerCounts).toEqual([1, 2, 3, 2, 1, 0])
        })

        it('removeAllListeners: emits removeEventListener for all registered StreamrClientEvents', () => {
            const emitter = new StreamrClientEventEmitter()
            const eventNames: string[] = []
            emitter.on(MOCK_EVENT_NAME, () => {})
            emitter.on('removeEventListener', (eventName: string) => eventNames.push(eventName))
            emitter.on(OTHER_EVENT_NAME, () => {})
            emitter.removeAllListeners()
            expect(eventNames).toEqual([MOCK_EVENT_NAME, OTHER_EVENT_NAME])
        })
=======
    it('observable listeners', () => {
        const emitter = new ObservableEventEmitter<MockEvents>()
        const listenerCounts: number[] = []
        const onEventEmitterChange = (name: string) => {
            if (name === MOCK_EVENT_NAME) {
                listenerCounts.push(emitter.getListenerCount(MOCK_EVENT_NAME))
            }
        }
        emitter.getObserver().on('addEventListener', onEventEmitterChange)
        emitter.getObserver().on('removeEventListener', onEventEmitterChange)
        const listener1 = () => {}
        const listener2 = () => {}
        emitter.on(MOCK_EVENT_NAME, listener1)
        emitter.on(MOCK_EVENT_NAME, listener2)
        emitter.once(MOCK_EVENT_NAME, () => {})
        emitter.emit(MOCK_EVENT_NAME, MOCK_EVENT_PAYLOAD)
        emitter.off(MOCK_EVENT_NAME, listener1)
        emitter.off(MOCK_EVENT_NAME, listener2)
        expect(listenerCounts).toEqual([1, 2, 3, 2, 1, 0])
>>>>>>> 3f34d909
    })

    describe('gateway', () => {

        let emitter: ObservableEventEmitter<MockEvents>
        let start: () => MockGatewayListener
        let stop: (listener: MockGatewayListener) => void

        beforeEach(() => {
            emitter = new ObservableEventEmitter<MockEvents>()
            start = jest.fn().mockReturnValue(() => {})
            stop = jest.fn()
        })

        it('happy path', () => {
            initEventGateway(MOCK_EVENT_NAME, start, stop, emitter)
            const listener = () => {}
            expect(start).toBeCalledTimes(0)
            expect(stop).toBeCalledTimes(0)
            emitter.on(MOCK_EVENT_NAME, listener)
            expect(start).toBeCalledTimes(1)
            expect(stop).toBeCalledTimes(0)
            emitter.off(MOCK_EVENT_NAME, listener)
            expect(start).toBeCalledTimes(1)
            expect(stop).toBeCalledTimes(1)
        })

        it('multiple listeners', () => {
            initEventGateway(MOCK_EVENT_NAME, start, stop, emitter)
            const listener1 = () => {}
            const listener2 = () => {}
            expect(start).toBeCalledTimes(0)
            emitter.on(MOCK_EVENT_NAME, listener1)
            expect(start).toBeCalledTimes(1)
            emitter.on(MOCK_EVENT_NAME, listener2)
            expect(start).toBeCalledTimes(1)
            emitter.off(MOCK_EVENT_NAME, listener1)
            expect(stop).toBeCalledTimes(0)
            emitter.off(MOCK_EVENT_NAME, listener2)
            expect(stop).toBeCalledTimes(1)
        })

        it('once', () => {
            initEventGateway(MOCK_EVENT_NAME, start, stop, emitter)
            const listener = () => {}
            expect(start).toBeCalledTimes(0)
            emitter.once(MOCK_EVENT_NAME, listener)
            expect(start).toBeCalledTimes(1)
            expect(stop).toBeCalledTimes(0)
            emitter.emit(MOCK_EVENT_NAME, MOCK_EVENT_PAYLOAD)
            expect(stop).toBeCalledTimes(1)
        })

        it('ignorable event', () => {
            initEventGateway(MOCK_EVENT_NAME, start, stop, emitter)
            emitter.on(OTHER_EVENT_NAME, () => {})
            expect(start).toBeCalledTimes(0)
        })

        it('start if initial listeners', () => {
            emitter.on(MOCK_EVENT_NAME, () => {})
            initEventGateway(MOCK_EVENT_NAME, start, stop, emitter)
            expect(start).toBeCalledTimes(1)
        })

        it('restart', () => {
            initEventGateway(MOCK_EVENT_NAME, start, stop, emitter)
            const listener = () => {}
            expect(start).toBeCalledTimes(0)
            expect(stop).toBeCalledTimes(0)
            emitter.on(MOCK_EVENT_NAME, listener)
            expect(start).toBeCalledTimes(1)
            expect(stop).toBeCalledTimes(0)
            emitter.off(MOCK_EVENT_NAME, listener)
            expect(start).toBeCalledTimes(1)
            expect(stop).toBeCalledTimes(1)
            emitter.on(MOCK_EVENT_NAME, listener)
            expect(start).toBeCalledTimes(2)
            expect(stop).toBeCalledTimes(1)
            emitter.off(MOCK_EVENT_NAME, listener)
            expect(start).toBeCalledTimes(2)
            expect(stop).toBeCalledTimes(2)
        })
    })
})<|MERGE_RESOLUTION|>--- conflicted
+++ resolved
@@ -22,19 +22,18 @@
 
 describe('events', () => {
 
-<<<<<<< HEAD
     describe('observable listeners', () => {
 
         it('happy path', () => {
-            const emitter = new StreamrClientEventEmitter()
+            const emitter = new ObservableEventEmitter<MockEvents>()
             const listenerCounts: number[] = []
             const onEventEmitterChange = (name: string) => {
                 if (name === MOCK_EVENT_NAME) {
-                    listenerCounts.push(emitter.listenerCount(MOCK_EVENT_NAME))
+                    listenerCounts.push(emitter.getListenerCount(MOCK_EVENT_NAME))
                 }
             }
-            emitter.on('addEventListener', onEventEmitterChange)
-            emitter.on('removeEventListener', onEventEmitterChange)
+            emitter.getObserver().on('addEventListener', onEventEmitterChange)
+            emitter.getObserver().on('removeEventListener', onEventEmitterChange)
             const listener1 = () => {}
             const listener2 = () => {}
             emitter.on(MOCK_EVENT_NAME, listener1)
@@ -47,35 +46,14 @@
         })
 
         it('removeAllListeners: emits removeEventListener for all registered StreamrClientEvents', () => {
-            const emitter = new StreamrClientEventEmitter()
+            const emitter = new ObservableEventEmitter<MockEvents>()
             const eventNames: string[] = []
             emitter.on(MOCK_EVENT_NAME, () => {})
-            emitter.on('removeEventListener', (eventName: string) => eventNames.push(eventName))
+            emitter.getObserver().on('removeEventListener', (eventName: string) => eventNames.push(eventName))
             emitter.on(OTHER_EVENT_NAME, () => {})
             emitter.removeAllListeners()
             expect(eventNames).toEqual([MOCK_EVENT_NAME, OTHER_EVENT_NAME])
         })
-=======
-    it('observable listeners', () => {
-        const emitter = new ObservableEventEmitter<MockEvents>()
-        const listenerCounts: number[] = []
-        const onEventEmitterChange = (name: string) => {
-            if (name === MOCK_EVENT_NAME) {
-                listenerCounts.push(emitter.getListenerCount(MOCK_EVENT_NAME))
-            }
-        }
-        emitter.getObserver().on('addEventListener', onEventEmitterChange)
-        emitter.getObserver().on('removeEventListener', onEventEmitterChange)
-        const listener1 = () => {}
-        const listener2 = () => {}
-        emitter.on(MOCK_EVENT_NAME, listener1)
-        emitter.on(MOCK_EVENT_NAME, listener2)
-        emitter.once(MOCK_EVENT_NAME, () => {})
-        emitter.emit(MOCK_EVENT_NAME, MOCK_EVENT_PAYLOAD)
-        emitter.off(MOCK_EVENT_NAME, listener1)
-        emitter.off(MOCK_EVENT_NAME, listener2)
-        expect(listenerCounts).toEqual([1, 2, 3, 2, 1, 0])
->>>>>>> 3f34d909
     })
 
     describe('gateway', () => {
