--- conflicted
+++ resolved
@@ -4,16 +4,12 @@
 import { toStreamID } from 'streamr-client-protocol'
 import { fastWallet } from 'streamr-test-utils'
 import { DecryptError } from '../../src/encryption/EncryptionUtil'
-<<<<<<< HEAD
 import { GroupKey } from '../../src/encryption/GroupKey'
 import { StreamPermission } from '../../src/permission'
 import { Stream } from '../../src/Stream'
 import { StreamrClient } from '../../src/StreamrClient'
-import { collect } from '../../src/utils/GeneratorUtils'
+import { collect } from '../../src/utils/iterators'
 import { FakeEnvironment } from '../test-utils/fake/FakeEnvironment'
-=======
-import { collect } from '../../src/utils/iterators'
->>>>>>> b239b757
 import { FakeStorageNode } from '../test-utils/fake/FakeStorageNode'
 import { createMockMessage, createRelativeTestStreamId, getGroupKeyStore } from '../test-utils/utils'
 
