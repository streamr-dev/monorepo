--- conflicted
+++ resolved
@@ -1,13 +1,8 @@
 import 'reflect-metadata'
 
 import { Defer, waitForCondition } from '@streamr/utils'
-<<<<<<< HEAD
-import { StreamID, StreamMessage } from 'streamr-client-protocol'
-import { fastWallet } from 'streamr-test-utils'
-=======
-import { StreamMessage } from '@streamr/protocol'
+import { StreamID, StreamMessage } from '@streamr/protocol'
 import { fastWallet } from '@streamr/test-utils'
->>>>>>> 9d41dd2b
 import { StreamPermission } from '../../src/permission'
 import { StreamrClient } from '../../src/StreamrClient'
 import { Subscription } from '../../src/subscribe/Subscription'
