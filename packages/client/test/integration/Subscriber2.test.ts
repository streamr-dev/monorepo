import 'reflect-metadata'

import { Defer } from '@streamr/utils'
import { StreamMessage } from 'streamr-client-protocol'
import { fastWallet, waitForCondition } from 'streamr-test-utils'
import { StreamPermission } from '../../src/permission'
import { StreamrClient } from '../../src/StreamrClient'
import { Subscription } from '../../src/subscribe/Subscription'
<<<<<<< HEAD
import { MaybeAsync, StreamDefinition } from '../../src/types'
import { FakeEnvironment } from '../test-utils/fake/FakeEnvironment'
import { getPublishTestStreamMessages } from '../test-utils/publish'
import { createTestStream } from '../test-utils/utils'
=======
import { StreamDefinition, StreamPermission } from '../../src'
import { FakeEnvironment } from '../test-utils/fake/FakeEnvironment'
import { getPublishTestStreamMessages } from '../test-utils/publish'
import { Defer } from '@streamr/utils'
import { collect } from '../../src/utils/iterators'
>>>>>>> b239b757

const MAX_ITEMS = 3
const NUM_MESSAGES = 8

const collect2 = async <T>(
    iterator: AsyncIterable<StreamMessage<T>>,
    fn: (item: {
        msg: StreamMessage<T>
        received: StreamMessage<T>[]
    }) => Promise<void>
): Promise<StreamMessage[]> => {
    const received: StreamMessage<T>[] = []
    for await (const msg of iterator) {
        received.push(msg)
        await fn({
            msg, received,
        })
    }
    return received
}

describe('Subscriber', () => {
    let client: StreamrClient
    let streamDefinition: StreamDefinition
    let publishTestMessages: ReturnType<typeof getPublishTestStreamMessages>

    const getSubscriptionCount = (def?: StreamDefinition) => {
        // @ts-expect-error private
        return client.subscriber.count(def)
    }

    beforeEach(async () => {
        const environment = new FakeEnvironment()
        client = environment.createClient()
        const stream = await createTestStream(client, module)
        streamDefinition = stream.getStreamParts()[0]
        const publisherWallet = fastWallet()
        await stream.grantPermissions({
            user: publisherWallet.address,
            permissions: [StreamPermission.PUBLISH]
        })
        publishTestMessages = getPublishTestStreamMessages(environment.createClient({
            auth: {
                privateKey: publisherWallet.privateKey
            }
        }), streamDefinition)
    })

    afterEach(async () => {
        expect(await getSubscriptionCount()).toBe(0)
        expect(await getSubscriptionCount(streamDefinition)).toBe(0)
        // @ts-expect-error private
        expect(client.subscriber.countSubscriptionSessions()).toBe(0)
    })

    describe('basics', () => {
        it('works when passing stream', async () => {
            const sub = await client.subscribe(streamDefinition)
            expect(await getSubscriptionCount(streamDefinition)).toBe(1)

            const published = await publishTestMessages(NUM_MESSAGES)

            const received = await collect(sub, published.length)
            expect(received.map((m) => m.signature)).toEqual(published.map((m) => m.signature))
            expect(received).toHaveLength(NUM_MESSAGES)
        })

        it('works when passing { stream: stream }', async () => {
            const sub = await client.subscribe(streamDefinition)
            expect(await getSubscriptionCount(streamDefinition)).toBe(1)

            const published = await publishTestMessages()

            const received = await collect(sub, published.length)
            expect(received.map((m) => m.signature)).toEqual(published.map((m) => m.signature))
        })

        it('works when passing streamId as string', async () => {
            const sub = await client.subscribe(streamDefinition)
            expect(await getSubscriptionCount(streamDefinition)).toBe(1)

            const published = await publishTestMessages()

            const received = await collect(sub, published.length)
            expect(received.map((m) => m.signature)).toEqual(published.map((m) => m.signature))
            expect(await getSubscriptionCount(streamDefinition)).toBe(0)
        })

        it('errors if iterating twice', async () => {
            const sub = await client.subscribe(streamDefinition)
            const c1 = collect(sub)

            await expect(async () => (
                collect(sub)
            )).rejects.toThrow()
            await sub.unsubscribe()
            const m = await c1

            expect(m).toEqual([])

            expect(await getSubscriptionCount(streamDefinition)).toBe(0)
        })

        describe('subscription error handling', () => {
            it('works when error thrown inline', async () => {
                const err = new Error('expected')
                const sub = (await client.subscribe(streamDefinition)).pipe(async function* ThrowError(s) {
                    let count = 0
                    for await (const msg of s) {
                        if (count === MAX_ITEMS) {
                            throw err
                        }
                        count += 1
                        yield msg
                    }
                })

                expect(await getSubscriptionCount(streamDefinition)).toBe(1)

                const published = await publishTestMessages(NUM_MESSAGES, {
                    timestamp: 111111,
                })

                const onErrorHandler = jest.fn()
                sub.onError.listen(onErrorHandler)

                const received: StreamMessage[] = []
                for await (const msg of sub) {
                    received.push(msg)
                }
                expect(onErrorHandler).toHaveBeenCalledWith(err)
                expect(received.map((m) => m.signature)).toEqual(published.slice(0, MAX_ITEMS).map((m) => m.signature))
            })

            it('works when multiple steps error', async () => {
                const err = new Error('expected')

                const sub = await client.subscribe(streamDefinition)

                const v = sub
                    .pipe(async function* ThrowError1(s) {
                        let count = 0
                        for await (const msg of s) {
                            if (count === MAX_ITEMS) {
                                throw err
                            }
                            count += 1
                            yield msg
                        }
                    })
                    .pipe(async function* ThrowError2(s) {
                        let count = 0
                        for await (const msg of s) {
                            if (count === MAX_ITEMS) {
                                throw err
                            }
                            count += 1
                            yield msg
                        }
                    })

                expect(await getSubscriptionCount(streamDefinition)).toBe(1)

                const published = await publishTestMessages(NUM_MESSAGES, {
                    timestamp: 111111,
                })

                const onErrorHandler = jest.fn()
                sub.onError.listen(onErrorHandler)

                const received: StreamMessage[] = []
                for await (const m of v) {
                    received.push(m)
                }
                expect(onErrorHandler).toHaveBeenCalledWith(err)
                expect(received.map((m) => m.signature)).toEqual(published.slice(0, MAX_ITEMS).map((m) => m.signature))
            })

            it('keeps other subscriptions running if one subscription errors', async () => {
                const err = new Error('expected')
                const sub1 = await client.subscribe(streamDefinition)
                const sub2 = await client.subscribe(streamDefinition)

                let count = 0
                sub1.pipe(async function* ThrowError(s) {
                    for await (const msg of s) {
                        if (count === MAX_ITEMS) {
                            throw err
                        }
                        count += 1
                        yield msg
                    }
                })

                const published = await publishTestMessages(NUM_MESSAGES, {
                    timestamp: 111111,
                })

                const onErrorHandler = jest.fn()
                sub1.onError.listen(onErrorHandler)

                await collect(sub1, NUM_MESSAGES)
                const received = await collect(sub2, NUM_MESSAGES)
                expect(onErrorHandler).toHaveBeenCalledWith(err)
                expect(received.map((m) => m.signature)).toEqual(published.map((m) => m.signature))
                expect(count).toEqual(MAX_ITEMS)
            })

            it('errors subscription iterator do not trigger onError', async () => {
                const err = new Error('expected')
                const sub1 = await client.subscribe(streamDefinition)

                const onError1 = jest.fn()
                sub1.onError.listen(onError1)

                let count = 0
                const published = await publishTestMessages(NUM_MESSAGES, {
                    timestamp: 111111,
                })
                const received1: StreamMessage[] = []
                await expect(async () => {
                    for await (const msg of sub1) {
                        if (count === MAX_ITEMS) {
                            throw err
                        }
                        count += 1
                        received1.push(msg)
                    }
                }).rejects.toThrow(err)

                expect(received1.map((m) => m.signature)).toEqual(published.slice(0, MAX_ITEMS).map((m) => m.signature))
                expect(onError1).toHaveBeenCalledTimes(0)
            })

            it('errors subscription onMessage callback do trigger onError', async () => {
                const err = new Error('expected')
                let count = 0
                const received1: StreamMessage[] = []
                const sub1 = await client.subscribe(streamDefinition, (_content: any, msg: any) => {
                    if (count === MAX_ITEMS) {
                        throw err
                    }
                    count += 1
                    received1.push(msg)
                })

                const onError1 = jest.fn()
                sub1.onError.listen(onError1)

                const published = await publishTestMessages(NUM_MESSAGES, {
                    timestamp: 111111,
                })
                await waitForCondition(() => onError1.mock.calls.length > 0)

                expect(received1.map((m) => m.signature)).toEqual(published.slice(0, MAX_ITEMS).map((m) => m.signature))
                expect(onError1).toHaveBeenCalledTimes(1)
            })

            it('errors in onMessage callback are not handled by other subscriptions', async () => {
                const err = new Error('expected')
                let count = 0
                const received1: any[] = []
                const sub1 = await client.subscribe(streamDefinition, (content: any) => {
                    if (count === MAX_ITEMS) {
                        throw err
                    }
                    count += 1
                    received1.push(content)
                })

                const sub2 = await client.subscribe(streamDefinition)

                const onError1 = jest.fn()
                sub1.onError.listen(onError1)
                const onError2 = jest.fn()
                sub2.onError.listen(onError2)

                const published = await publishTestMessages(NUM_MESSAGES, {
                    timestamp: 111111,
                })

                const received = await collect(sub2, NUM_MESSAGES)
                expect(received.map((m) => m.signature)).toEqual(published.map((m) => m.signature))
                expect(onError1).toHaveBeenCalledTimes(1)
                expect(onError1).toHaveBeenCalledWith(err)
                expect(onError2).toHaveBeenCalledTimes(0)
                expect(count).toEqual(MAX_ITEMS)
                expect(await getSubscriptionCount(streamDefinition)).toBe(0)
            })

            it('will skip bad message if error handler attached', async () => {
                const err = new Error('expected')

                const sub = await client.subscribe(streamDefinition)
                sub.forEach((_item, index) => {
                    if (index === MAX_ITEMS) {
                        throw err
                    }
                })

                const onSubscriptionError = jest.fn()
                sub.onError.listen(onSubscriptionError)

                const published = await publishTestMessages(NUM_MESSAGES, {
                    timestamp: 111111,
                })

                const received: StreamMessage[] = []
                let t!: ReturnType<typeof setTimeout>
                for await (const m of sub) {
                    received.push(m)
                    if (received.length === published.length - 1) {
                        t = setTimeout(() => {
                            // give it a moment to incorrectly get messages
                            sub.unsubscribe()
                        }, 100)
                    }

                    if (received.length === published.length) {
                        break
                    }
                }
                clearTimeout(t)
                expect(received.map((m) => m.signature)).toEqual([
                    ...published.slice(0, MAX_ITEMS),
                    ...published.slice(MAX_ITEMS + 1)
                ].map((m) => m.signature))
                expect(onSubscriptionError).toHaveBeenCalledTimes(1)
            })

            it('will not skip bad message if error handler attached & throws', async () => {
                const err = new Error('expected')

                const sub = await client.subscribe(streamDefinition)

                sub.forEach((_item, index) => {
                    if (index === MAX_ITEMS) {
                        throw err
                    }
                })

                const received: StreamMessage[] = []
                const onSubscriptionError = jest.fn((error: Error) => {
                    throw error
                })

                sub.onError.listen(onSubscriptionError)

                const published = await publishTestMessages(NUM_MESSAGES, {
                    timestamp: 111111,
                })

                await expect(async () => {
                    for await (const m of sub) {
                        received.push(m)
                        if (received.length === published.length) {
                            break
                        }
                    }
                }).rejects.toThrow()
                expect(received.map((m) => m.signature)).toEqual(published.slice(0, MAX_ITEMS).map((m) => m.signature))
                expect(onSubscriptionError).toHaveBeenCalledTimes(1)
            })
        })
    })

    describe('ending a subscription', () => {
        it('can kill stream using async unsubscribe', async () => {
            const sub = await client.subscribe(streamDefinition)
            expect(await getSubscriptionCount(streamDefinition)).toBe(1)

            await publishTestMessages()
            let unsubscribeTask!: Promise<any>
            let t!: ReturnType<typeof setTimeout>
            let expectedLength = -1
            const received: StreamMessage[] = []
            try {
                for await (const m of sub) {
                    received.push(m)
                    // after first message schedule end
                    if (received.length === 1) {
                        t = setTimeout(() => {
                            expectedLength = received.length
                            // should not see any more messages after end
                            unsubscribeTask = sub.unsubscribe()
                        })
                    }
                }

                expect(unsubscribeTask).toBeTruthy()
                // gets some messages but not all
                expect(received).toHaveLength(expectedLength)
            } finally {
                clearTimeout(t)
                await unsubscribeTask
            }
        })

        it('can kill stream with throw', async () => {
            const sub = await client.subscribe(streamDefinition)
            expect(await getSubscriptionCount(streamDefinition)).toBe(1)

            await publishTestMessages()

            const err = new Error('expected error')
            const received: StreamMessage[] = []
            await expect(async () => {
                for await (const m of sub) {
                    received.push(m)
                    // after first message schedule end
                    if (received.length === 1) {
                        throw err
                    }
                }
            }).rejects.toThrow(err)
            // gets some messages but not all
            expect(received).toHaveLength(1)
        })

        it('can subscribe to stream multiple times, get updates then unsubscribe', async () => {
            const sub1 = await client.subscribe(streamDefinition)
            const sub2 = await client.subscribe(streamDefinition)

            expect(await getSubscriptionCount(streamDefinition)).toBe(2)

            const published = await publishTestMessages()

            const [received1, received2] = await Promise.all([
                collect2(sub1, async ({ received }) => {
                    if (received.length === published.length) {
                        await sub1.unsubscribe()
                    }
                }),
                collect2(sub2, async ({ received }) => {
                    if (received.length === published.length) {
                        await sub2.unsubscribe()
                    }
                })
            ])

            expect(received1.map((m) => m.signature)).toEqual(published.map((m) => m.signature))
            expect(received2.map((m) => m.signature)).toEqual(received1.map((m) => m.signature))
        })

        it('can subscribe to stream multiple times in parallel, get updates then unsubscribe', async () => {
            const [sub1, sub2] = await Promise.all([
                client.subscribe(streamDefinition),
                client.subscribe(streamDefinition),
            ])

            expect(await getSubscriptionCount(streamDefinition)).toBe(2)
            const published = await publishTestMessages()

            const [received1, received2] = await Promise.all([
                collect2(sub1, async ({ received }) => {
                    if (received.length === published.length) {
                        await sub1.unsubscribe()
                    }
                }),
                collect2(sub2, async ({ received }) => {
                    if (received.length === published.length) {
                        await sub2.unsubscribe()
                    }
                })
            ])

            expect(received1.map((m) => m.signature)).toEqual(published.map((m) => m.signature))
            expect(received2.map((m) => m.signature)).toEqual(received1.map((m) => m.signature))
        })

        it('can subscribe to stream and get some updates then unsubscribe mid-stream with end', async () => {
            const sub = await client.subscribe(streamDefinition)
            expect(await getSubscriptionCount(streamDefinition)).toBe(1)

            const published = await publishTestMessages()

            const received: StreamMessage[] = []
            for await (const m of sub) {
                received.push(m)
                if (received.length === 1) {
                    await sub.unsubscribe()
                }
            }

            expect(received.map((m) => m.signature)).toEqual(published.slice(0, 1).map((m) => m.signature))
            expect(await getSubscriptionCount(streamDefinition)).toBe(0)
        })

        it('finishes unsubscribe before returning', async () => {
            const sub = await client.subscribe(streamDefinition)

            const published = await publishTestMessages()

            const received: StreamMessage[] = []
            for await (const m of sub) {
                received.push(m)
                if (received.length === MAX_ITEMS) {
                    await sub.return()
                    expect(await getSubscriptionCount(streamDefinition)).toBe(0)
                }
            }
            expect(received).toHaveLength(MAX_ITEMS)
            expect(received.map((m) => m.signature)).toEqual(published.slice(0, MAX_ITEMS).map((m) => m.signature))
        })

        it('finishes unsubscribe before returning from cancel', async () => {
            const sub = await client.subscribe(streamDefinition)

            const published = await publishTestMessages()

            const received: StreamMessage[] = []
            for await (const m of sub) {
                received.push(m)
                if (received.length === MAX_ITEMS) {
                    await sub.unsubscribe()
                    expect(await getSubscriptionCount(streamDefinition)).toBe(0)
                }
            }
            expect(received).toHaveLength(MAX_ITEMS)
            expect(received.map((m) => m.signature)).toEqual(published.slice(0, MAX_ITEMS).map((m) => m.signature))
        })

        it('can unsubscribe + return and it will wait for unsubscribe', async () => {
            const sub = await client.subscribe(streamDefinition)

            const published = await publishTestMessages()

            const received: StreamMessage[] = []
            for await (const m of sub) {
                received.push(m)
                if (received.length === MAX_ITEMS) {
                    await Promise.all([
                        sub.return(),
                        sub.unsubscribe(),
                    ])
                    expect(await getSubscriptionCount(streamDefinition)).toBe(0)
                }
            }
            expect(received).toHaveLength(MAX_ITEMS)
            expect(received.map((m) => m.signature)).toEqual(published.slice(0, MAX_ITEMS).map((m) => m.signature))
        })

        it('can cancel multiple times and it will wait for unsubscribe', async () => {
            const sub = await client.subscribe(streamDefinition)

            const published = await publishTestMessages()

            const received: StreamMessage[] = []
            for await (const m of sub) {
                received.push(m)
                if (received.length === MAX_ITEMS) {
                    const tasks = [
                        sub.unsubscribe(),
                        sub.unsubscribe(),
                        sub.unsubscribe(),
                    ]
                    await Promise.all(tasks)
                    expect(await getSubscriptionCount(streamDefinition)).toBe(0)
                }
            }
            expect(received).toHaveLength(MAX_ITEMS)
            expect(received.map((m) => m.signature)).toEqual(published.slice(0, MAX_ITEMS).map((m) => m.signature))
        })

        it('will clean up if iterator returned before start', async () => {
            const sub = await client.subscribe(streamDefinition)
            expect(await getSubscriptionCount(streamDefinition)).toBe(1)
            await sub.return()
            expect(await getSubscriptionCount(streamDefinition)).toBe(0)

            await publishTestMessages()

            const received: StreamMessage[] = []
            for await (const m of sub) {
                received.push(m)
            }
            expect(received).toHaveLength(0)

            expect(await getSubscriptionCount(streamDefinition)).toBe(0)
        })

        it('can subscribe then unsubscribe in parallel', async () => {
            const [sub] = await Promise.all([
                client.subscribe(streamDefinition),
                client.unsubscribe(streamDefinition),
            ])

            expect(await getSubscriptionCount(streamDefinition)).toBe(1)

            const published = await publishTestMessages(3)

            const received = await collect(sub, 3)

            expect(received.map((m) => m.signature)).toEqual(published.map((m) => m.signature))
            expect(await getSubscriptionCount(streamDefinition)).toBe(0)
        })

        it('can unsubscribe then subscribe in parallel', async () => {
            const [_, sub] = await Promise.all([
                client.unsubscribe(streamDefinition),
                client.subscribe(streamDefinition),
            ])

            expect(await getSubscriptionCount(streamDefinition)).toBe(1)

            const published = await publishTestMessages(3)

            const received = await collect(sub, 3)

            expect(received.map((m) => m.signature)).toEqual(published.map((m) => m.signature))
            expect(await getSubscriptionCount(streamDefinition)).toBe(0)
        })
    })

    describe('mid-stream stop methods', () => {
        let sub1: Subscription<unknown>
        let sub2: Subscription<unknown>
        let published: StreamMessage[]

        beforeEach(async () => {
            sub1 = await client.subscribe(streamDefinition)
            sub2 = await client.subscribe(streamDefinition)
            published = await publishTestMessages(5, { delay: 50 })
        })

        it('can subscribe to stream multiple times then unsubscribe all mid-stream', async () => {
            let sub1Received: unknown[] = []
            let sub1ReceivedAtUnsubscribe: unknown[] = []
            const gotOne = new Defer<undefined>()
            let didGetOne = false
            const [received1, received2] = await Promise.all([
                collect2(sub1, async ({ received }) => {
                    sub1Received = received
                    didGetOne = true
                    gotOne.resolve(undefined)
                }),
                collect2(sub2, async ({ received }) => {
                    if (!didGetOne) { // don't delay unsubscribe
                        await gotOne
                    }

                    if (received.length === MAX_ITEMS) {
                        await client.unsubscribe(streamDefinition)
                        sub1ReceivedAtUnsubscribe = sub1Received.slice()
                    }
                }),
            ])
            expect(received1.map((m) => m.signature)).toEqual(published.slice(0, sub1ReceivedAtUnsubscribe.length).map((m) => m.signature))
            expect(received2.map((m) => m.signature)).toEqual(published.slice(0, MAX_ITEMS).map((m) => m.signature))
            expect(sub1ReceivedAtUnsubscribe).toEqual(sub1Received)
            expect(await getSubscriptionCount(streamDefinition)).toBe(0)
        })

        it('can subscribe to stream multiple times then unsubscribe one mid-stream', async () => {
            let sub2ReceivedAtUnsubscribe
            const [received1, received2] = await Promise.all([
                collect2(sub1, async ({ received }) => {
                    if (received.length === published.length) {
                        await sub1.unsubscribe()
                    }
                }),
                collect2(sub2, async ({ received }) => {
                    if (received.length === MAX_ITEMS) {
                        sub2ReceivedAtUnsubscribe = received.slice()
                        await sub2.unsubscribe()
                    }
                }),
            ])
            expect(received2.map((m) => m.signature)).toEqual(published.slice(0, MAX_ITEMS).map((m) => m.signature))
            expect(received1.map((m) => m.signature)).toEqual(published.map((m) => m.signature))
            expect(sub2ReceivedAtUnsubscribe).toEqual(received2)
            expect(await getSubscriptionCount(streamDefinition)).toBe(0)
        })

        it('can subscribe to stream multiple times then return mid-stream', async () => {
            const [received1, received2] = await Promise.all([
                collect2(sub1, async ({ received }) => {
                    if (received.length === MAX_ITEMS - 1) {
                        await sub1.unsubscribe()
                    }
                }),
                collect2(sub2, async ({ received }) => {
                    if (received.length === MAX_ITEMS) {
                        await sub2.unsubscribe()
                    }
                }),
            ])

            expect(received1.map((m) => m.signature)).toEqual(published.slice(0, MAX_ITEMS - 1).map((m) => m.signature))
            expect(received2.map((m) => m.signature)).toEqual(published.slice(0, MAX_ITEMS).map((m) => m.signature))
            expect(await getSubscriptionCount(streamDefinition)).toBe(0)
        })
    })
})<|MERGE_RESOLUTION|>--- conflicted
+++ resolved
@@ -6,18 +6,11 @@
 import { StreamPermission } from '../../src/permission'
 import { StreamrClient } from '../../src/StreamrClient'
 import { Subscription } from '../../src/subscribe/Subscription'
-<<<<<<< HEAD
-import { MaybeAsync, StreamDefinition } from '../../src/types'
+import { StreamDefinition } from '../../src/types'
+import { collect } from '../../src/utils/iterators'
 import { FakeEnvironment } from '../test-utils/fake/FakeEnvironment'
 import { getPublishTestStreamMessages } from '../test-utils/publish'
 import { createTestStream } from '../test-utils/utils'
-=======
-import { StreamDefinition, StreamPermission } from '../../src'
-import { FakeEnvironment } from '../test-utils/fake/FakeEnvironment'
-import { getPublishTestStreamMessages } from '../test-utils/publish'
-import { Defer } from '@streamr/utils'
-import { collect } from '../../src/utils/iterators'
->>>>>>> b239b757
 
 const MAX_ITEMS = 3
 const NUM_MESSAGES = 8
@@ -256,7 +249,7 @@
                 const err = new Error('expected')
                 let count = 0
                 const received1: StreamMessage[] = []
-                const sub1 = await client.subscribe(streamDefinition, (_content: any, msg: any) => {
+                const sub1 = await client.subscribe(streamDefinition, (_content, msg) => {
                     if (count === MAX_ITEMS) {
                         throw err
                     }
@@ -280,7 +273,7 @@
                 const err = new Error('expected')
                 let count = 0
                 const received1: any[] = []
-                const sub1 = await client.subscribe(streamDefinition, (content: any) => {
+                const sub1 = await client.subscribe(streamDefinition, (content) => {
                     if (count === MAX_ITEMS) {
                         throw err
                     }
