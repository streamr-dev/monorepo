--- conflicted
+++ resolved
@@ -50,17 +50,12 @@
                 privateKey: publisherWallet.privateKey
             }
         })
-<<<<<<< HEAD
-    
-        await startPublisherKeyExchangeSubscription(publisher, stream.getStreamParts()[0])
-=======
         await publisher.updateEncryptionKey({
             key: groupKey,
             streamId: stream.id,
             distributionMethod: 'rekey'
         })
-        await startPublisherKeyExchangeSubscription(publisher)
->>>>>>> ab1b73c4
+        await startPublisherKeyExchangeSubscription(publisher, stream.getStreamParts()[0])
 
         const historicalMessage = createMockMessage({
             timestamp: 1000,
