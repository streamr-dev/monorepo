import 'reflect-metadata'
import {
    KeyExchangeStreamIDUtils,
    StreamMessage,
    StreamPartID,
    StreamPartIDUtils,
} from 'streamr-client-protocol'
import { GroupKey } from '../../src/encryption/GroupKey'
import { Wallet } from 'ethers'
import { Stream } from '../../src/Stream'
import { StreamPermission } from '../../src/permission'
import { FakeEnvironment } from '../test-utils/fake/FakeEnvironment'
import { fastWallet, waitForCondition } from 'streamr-test-utils'
import { 
    createMockMessage,
    createRelativeTestStreamId,
    getGroupKeyStore,
    startPublisherKeyExchangeSubscription
} from '../test-utils/utils'
import { StreamrClient } from '../../src/StreamrClient'
import { NetworkNodeStub } from '../../src'

describe('SubscriberKeyExchange', () => {

    let publisherWallet: Wallet
    let subscriberWallet: Wallet
    let subscriber: StreamrClient
    let streamPartId: StreamPartID
    let environment: FakeEnvironment

    const createStream = async (): Promise<Stream> => {
        const s = await subscriber.createStream(createRelativeTestStreamId(module))
        await s.grantPermissions({
            permissions: [StreamPermission.PUBLISH],
            user: publisherWallet.address
        })
        return s
    }

    const triggerGroupKeyRequest = (key: GroupKey, publisherNode: NetworkNodeStub): void => {
        publisherNode.publish(createMockMessage({
            streamPartId,
            publisher: publisherWallet,
            encryptionKey: key
        }))
    }

    const assertGroupKeyRequest = async (request: StreamMessage, expectedRequestedKeyIds: string[]): Promise<void> => {
        const publisherKeyExchangeStreamPartId = KeyExchangeStreamIDUtils.formStreamPartID(publisherWallet.address)
        expect(request).toMatchObject({
            messageId: {
                streamId: StreamPartIDUtils.getStreamID(publisherKeyExchangeStreamPartId),
                streamPartition:  StreamPartIDUtils.getStreamPartition(publisherKeyExchangeStreamPartId),
                publisherId: subscriberWallet.address.toLowerCase()
            },
            messageType: StreamMessage.MESSAGE_TYPES.GROUP_KEY_REQUEST,
            contentType: StreamMessage.CONTENT_TYPES.JSON,
            encryptionType: StreamMessage.ENCRYPTION_TYPES.NONE,
            signatureType: StreamMessage.SIGNATURE_TYPES.ETH,
            signature: expect.any(String)
        })
        expect(request!.getParsedContent()).toEqual([
            expect.any(String),
            StreamPartIDUtils.getStreamID(streamPartId),
            expect.any(String),
            expectedRequestedKeyIds
        ])
    }

    beforeEach(async () => {
        publisherWallet = fastWallet()
        subscriberWallet = fastWallet()
        environment = new FakeEnvironment()
        subscriber = environment.createClient({
            auth: {
                privateKey: subscriberWallet.privateKey
            }
        })
        const stream = await createStream()
        streamPartId = stream.getStreamParts()[0]
<<<<<<< HEAD
=======
    })

    afterEach(async () => {
        await environment.destroy()
>>>>>>> f53d07b9
    })

    describe('requests a group key', () => {

        /*
         * A subscriber node requests a group key
         * - tests that a correct kind of request message is sent to a publisher node
         * - tests that we store the received key
        */
        it('happy path', async () => {
            const groupKey = GroupKey.generate()
            const publisher = environment.createClient({
                auth: {
                    privateKey: publisherWallet.privateKey
                },
                encryptionKeys: {
                    [StreamPartIDUtils.getStreamID(streamPartId)]: {
                        [groupKey.id]: groupKey
                    }
                }
            })
            await startPublisherKeyExchangeSubscription(publisher)
            const publisherNode = await publisher.getNode()
<<<<<<< HEAD
            const groupKeyRequests = addSubscriber(publisherNode, KeyExchangeStreamIDUtils.formStreamPartID(publisherWallet.address))
=======
>>>>>>> f53d07b9
            await subscriber.subscribe(streamPartId, () => {})

            triggerGroupKeyRequest(groupKey, publisherNode)
            
<<<<<<< HEAD
            const request = await nextValue(groupKeyRequests)
            assertGroupKeyRequest(request!, [groupKey.id])
=======
            const request = await environment.getNetwork().waitForSentMessage({
                messageType: StreamMessage.MESSAGE_TYPES.GROUP_KEY_REQUEST
            })
            await assertGroupKeyRequest(request!, [groupKey.id])
>>>>>>> f53d07b9
            const keyPersistence = getGroupKeyStore(StreamPartIDUtils.getStreamID(streamPartId), subscriberWallet.address)
            await waitForCondition(async () => (await keyPersistence.get(groupKey.id)) !== undefined)
        }) 
    })
})<|MERGE_RESOLUTION|>--- conflicted
+++ resolved
@@ -78,13 +78,10 @@
         })
         const stream = await createStream()
         streamPartId = stream.getStreamParts()[0]
-<<<<<<< HEAD
-=======
     })
 
     afterEach(async () => {
         await environment.destroy()
->>>>>>> f53d07b9
     })
 
     describe('requests a group key', () => {
@@ -108,23 +105,14 @@
             })
             await startPublisherKeyExchangeSubscription(publisher)
             const publisherNode = await publisher.getNode()
-<<<<<<< HEAD
-            const groupKeyRequests = addSubscriber(publisherNode, KeyExchangeStreamIDUtils.formStreamPartID(publisherWallet.address))
-=======
->>>>>>> f53d07b9
             await subscriber.subscribe(streamPartId, () => {})
 
             triggerGroupKeyRequest(groupKey, publisherNode)
             
-<<<<<<< HEAD
-            const request = await nextValue(groupKeyRequests)
-            assertGroupKeyRequest(request!, [groupKey.id])
-=======
             const request = await environment.getNetwork().waitForSentMessage({
                 messageType: StreamMessage.MESSAGE_TYPES.GROUP_KEY_REQUEST
             })
             await assertGroupKeyRequest(request!, [groupKey.id])
->>>>>>> f53d07b9
             const keyPersistence = getGroupKeyStore(StreamPartIDUtils.getStreamID(streamPartId), subscriberWallet.address)
             await waitForCondition(async () => (await keyPersistence.get(groupKey.id)) !== undefined)
         }) 
