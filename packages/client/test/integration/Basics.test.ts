import { wait } from 'streamr-test-utils'

<<<<<<< HEAD
import { describeRepeats, until, uid, Msg, publishManyGenerator } from '../utils'
import { BrubeckClient } from '../../src/BrubeckClient'
=======
import { describeRepeats, uid, getCreateClient, Msg, publishManyGenerator } from '../utils'
import { StreamrClient } from '../../src/StreamrClient'
>>>>>>> 15d6b6ed

import { Stream } from '../../src/Stream'

jest.setTimeout(15000)

describeRepeats('StreamrClient', () => {
    const MAX_MESSAGES = 10
    let expectErrors = 0 // check no errors by default
    let errors: any[] = []

    const getOnError = (errs: any) => jest.fn((err) => {
        errs.push(err)
    })

    let onError = jest.fn()
<<<<<<< HEAD
    let client: BrubeckClient
    // const trackerPort = useTracker()

    const createClient = (opts: any = {}) => {
        const c = new BrubeckClient({
            ...clientOptions,
            // auth: {
            //     privateKey: fakePrivateKey(),
            // },
            autoConnect: false,
            autoDisconnect: false,
            maxRetries: 2,
            ...opts,
            // network: {
            // trackers: [
            // `ws://127.0.0.1:${trackerPort}`,
            // ],
            // ...opts.network,
            // },
        })
        c.debug('created client')
        return c
    }
=======
    let client: StreamrClient

    const createClient = getCreateClient()
>>>>>>> 15d6b6ed

    beforeEach(() => {
        errors = []
        expectErrors = 0
        onError = getOnError(errors)
    })

    afterEach(async () => {
        await wait(0)
        // ensure no unexpected errors
        expect(errors).toHaveLength(expectErrors)
    })

    let stream: Stream

    const createStream = async ({ ...opts } = {}) => {
        const id = `/${uid('stream')}`
        const s = await client.createStream({
            id,
            partitions: 1,
            ...opts,
        })
<<<<<<< HEAD
        await until(async () => { return client.streamExistsOnTheGraph(s.id) }, 100000, 1000)

        // await s.addToStorageNode(StorageNode.STREAMR_DOCKER_DEV)
=======
>>>>>>> 15d6b6ed

        expect(s.id).toBeTruthy()
        return s
    }

    beforeEach(async () => {
        client = createClient()
        client.debug('create stream >>')
        stream = await createStream()
        client.debug('create stream <<')
        expect(onError).toHaveBeenCalledTimes(0)
    })

    describe('Pub/Sub', () => {
        it('can successfully pub/sub 1 message', async () => {
            const sub = await client.subscribe({
                streamId: stream.id,
            })
            const testMsg = Msg()
            await client.publish(stream.id, testMsg)
            const received = []
            for await (const msg of sub) {
                received.push(msg.getParsedContent())
                if (received.length === 1) {
                    break
                }
            }
            expect(received).toEqual([testMsg])
        })

        it('can successfully pub/sub multiple messages', async () => {
            const sub = await client.subscribe({
                streamId: stream.id,
            })
            const source = publishManyGenerator(MAX_MESSAGES, { timestamp: 1111111 })
            const publish = client.publisher.publishFromMetadata(stream, source)
            const published = await client.publisher.collectMessages(publish, MAX_MESSAGES)
            const received = []
            for await (const msg of sub) {
                received.push(msg)
                if (received.length === published.length) {
                    break
                }
            }

            expect(received.map((s) => s.getParsedContent())).toEqual(published.map((s) => s.getParsedContent()))
            expect(received.map((streamMessage) => streamMessage.getTimestamp())).toEqual(published.map(() => 1111111))
        })

        it('can successfully pub/sub multiple streams', async () => {
            async function testPubSub(testStream: Stream) {
                const sub = await client.subscribe({
                    streamId: testStream.id,
                })
                const source = publishManyGenerator(MAX_MESSAGES, { timestamp: 1111111 })
                const publish = client.publisher.publishFromMetadata(testStream, source)
                const published = await client.publisher.collectMessages(publish, MAX_MESSAGES)
                const received = []
                for await (const msg of sub) {
                    received.push(msg)
                    if (received.length === published.length) {
                        break
                    }
                }
                expect(received.map((s) => s.getParsedContent())).toEqual(published.map((s) => s.getParsedContent()))
                return expect(received.map((streamMessage) => streamMessage.getTimestamp())).toEqual(published.map(() => 1111111))
            }
            const stream2 = await createStream()
            const tasks = [
                testPubSub(stream),
                testPubSub(stream2),
            ]
            await Promise.allSettled(tasks)
            await Promise.all(tasks)
        })
    })
})<|MERGE_RESOLUTION|>--- conflicted
+++ resolved
@@ -1,12 +1,7 @@
 import { wait } from 'streamr-test-utils'
 
-<<<<<<< HEAD
-import { describeRepeats, until, uid, Msg, publishManyGenerator } from '../utils'
-import { BrubeckClient } from '../../src/BrubeckClient'
-=======
 import { describeRepeats, uid, getCreateClient, Msg, publishManyGenerator } from '../utils'
 import { StreamrClient } from '../../src/StreamrClient'
->>>>>>> 15d6b6ed
 
 import { Stream } from '../../src/Stream'
 
@@ -22,35 +17,9 @@
     })
 
     let onError = jest.fn()
-<<<<<<< HEAD
-    let client: BrubeckClient
-    // const trackerPort = useTracker()
-
-    const createClient = (opts: any = {}) => {
-        const c = new BrubeckClient({
-            ...clientOptions,
-            // auth: {
-            //     privateKey: fakePrivateKey(),
-            // },
-            autoConnect: false,
-            autoDisconnect: false,
-            maxRetries: 2,
-            ...opts,
-            // network: {
-            // trackers: [
-            // `ws://127.0.0.1:${trackerPort}`,
-            // ],
-            // ...opts.network,
-            // },
-        })
-        c.debug('created client')
-        return c
-    }
-=======
     let client: StreamrClient
 
     const createClient = getCreateClient()
->>>>>>> 15d6b6ed
 
     beforeEach(() => {
         errors = []
@@ -73,12 +42,6 @@
             partitions: 1,
             ...opts,
         })
-<<<<<<< HEAD
-        await until(async () => { return client.streamExistsOnTheGraph(s.id) }, 100000, 1000)
-
-        // await s.addToStorageNode(StorageNode.STREAMR_DOCKER_DEV)
-=======
->>>>>>> 15d6b6ed
 
         expect(s.id).toBeTruthy()
         return s
