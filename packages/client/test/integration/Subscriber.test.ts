import 'reflect-metadata'
import { Wallet } from '@ethersproject/wallet'
import { Stream } from '../../src/Stream'
import { FakeEnvironment } from '../test-utils/fake/FakeEnvironment'
import StreamrClient, { StreamPermission } from '../../src'
import { createMockMessage } from '../test-utils/utils'
import { GroupKey } from '../../src/encryption/GroupKey'
import { nextValue } from '../../src/utils/iterators'
import { fastWallet } from 'streamr-test-utils'

const MOCK_CONTENT = { foo: 'bar' }

describe('Subscriber', () => {

    let stream: Stream
    let subscriberWallet: Wallet
    let publisherWallet: Wallet
    let subscriber: StreamrClient
    let environment: FakeEnvironment

    beforeEach(async () => {
        subscriberWallet = fastWallet()
        publisherWallet = fastWallet()
        environment = new FakeEnvironment()
        subscriber = environment.createClient({
            auth: {
                privateKey: subscriberWallet.privateKey
            }
        })
        stream = await subscriber.createStream('/path')
    })

    afterEach(async () => {
        await environment.destroy()
    })

    it('without encryption', async () => {
        await stream.grantPermissions({
            permissions: [StreamPermission.PUBLISH],
            public: true
        })

        const sub = await subscriber.subscribe(stream.id)

        const publisherNode = environment.startNode(publisherWallet.address)
        publisherNode.publish(createMockMessage({
            stream,
            publisher: publisherWallet,
            content: MOCK_CONTENT
        }))

        const receivedMessage = await nextValue(sub)
        expect(receivedMessage!.getParsedContent()).toEqual(MOCK_CONTENT)
    })

    it('with encryption', async () => {
        await stream.grantPermissions({
            permissions: [StreamPermission.PUBLISH],
            user: publisherWallet.address
        })

        const groupKey = GroupKey.generate()
        const publisher = environment.createClient({
            auth: {
                privateKey: publisherWallet.privateKey
            }
        })
<<<<<<< HEAD
=======
        await publisher.addEncryptionKey(groupKey, stream.id)
        await startPublisherKeyExchangeSubscription(publisher)
>>>>>>> ab1b73c4

        const sub = await subscriber.subscribe(stream.id)

        const publisherNode = await publisher.getNode()
        publisherNode.publish(createMockMessage({
            stream,
            publisher: publisherWallet,
            content: MOCK_CONTENT,
            encryptionKey: groupKey
        }))

        const receivedMessage = await nextValue(sub)
        expect(receivedMessage!.getParsedContent()).toEqual(MOCK_CONTENT)
        expect(receivedMessage!.groupKeyId).toEqual(groupKey.id)
    })
})<|MERGE_RESOLUTION|>--- conflicted
+++ resolved
@@ -65,11 +65,7 @@
                 privateKey: publisherWallet.privateKey
             }
         })
-<<<<<<< HEAD
-=======
         await publisher.addEncryptionKey(groupKey, stream.id)
-        await startPublisherKeyExchangeSubscription(publisher)
->>>>>>> ab1b73c4
 
         const sub = await subscriber.subscribe(stream.id)
 
