--- conflicted
+++ resolved
@@ -3,11 +3,7 @@
 import StreamrClient, { ConfigTest, SearchStreamsPermissionFilter, Stream, StreamPermission } from '../../src'
 import { until } from '../../src/utils'
 import { collect } from '../../src/utils/GeneratorUtils'
-<<<<<<< HEAD
-import { getPrivateKey } from '../utils'
-=======
-import { fakeAddress, fetchPrivateKeyWithGas } from '../utils'
->>>>>>> bb39c767
+import { fetchPrivateKeyWithGas } from '../utils'
 
 jest.setTimeout(2 * 60 * 1000)
 
