import 'reflect-metadata'

import { StreamPermission } from '../../src/permission'
import { Stream } from '../../src/Stream'
import { StreamrClient } from '../../src/StreamrClient'
import { FakeEnvironment } from '../test-utils/fake/FakeEnvironment'
<<<<<<< HEAD
import { getPublishTestStreamMessages, getWaitForStorage, Msg } from '../test-utils/publish'
import { createTestStream } from '../test-utils/utils'
=======
import { collect } from '../../src/utils/iterators'
>>>>>>> b239b757

const MAX_MESSAGES = 5
const ITERATIONS = 4

describe('sequential resend subscribe', () => {
    let publisher: StreamrClient
    let subscriber: StreamrClient
    let stream: Stream

    let publishTestMessages: ReturnType<typeof getPublishTestStreamMessages>
    let waitForStorage: (...args: any[]) => Promise<void> = async () => {}

    let published: any[] = [] // keeps track of stream message data so we can verify they were resent
    let environment: FakeEnvironment

    beforeAll(async () => {
        environment = new FakeEnvironment()
        publisher = environment.createClient()
        subscriber = environment.createClient()
        stream = await createTestStream(publisher, module)
        await stream.grantPermissions({ permissions: [StreamPermission.SUBSCRIBE], public: true })
        const storageNode = environment.startStorageNode()
        await stream.addToStorageNode(storageNode.id)
        publishTestMessages = getPublishTestStreamMessages(publisher, stream)
        await stream.grantPermissions({
            user: await subscriber.getAddress(),
            permissions: [StreamPermission.SUBSCRIBE]
        })
        waitForStorage = getWaitForStorage(publisher, {
            stream
        })
        // initialize resend data by publishing some messages and waiting for
        // them to land in storage
        published = await publishTestMessages(MAX_MESSAGES, {
            waitForLast: true,
            timestamp: 111111,
        })
    })

    afterAll(async () => {
        await environment.destroy()
    })

    afterEach(async () => {
        // ensure last message is in storage
        const last = published[published.length - 1]
        await waitForStorage(last)
    })

    for (let i = 0; i < ITERATIONS; i++) {
        // keep track of which messages were published in previous tests
        // so we can check that they exist in resends of subsequent tests
        // publish messages with timestamps like 222222, 333333, etc so the
        // sequencing is clearly visible in logs
        const id = (i + 2) * 111111 // start at 222222
        test(`test ${id}`, async () => {
            const sub = await subscriber.subscribe({
                streamId: stream.id,
                resend: {
                    last: published.length,
                }
            })

            const onResent = jest.fn()
            sub.once('resendComplete', onResent)

            const expectedMessageCount = published.length + 1 // the realtime message which we publish next
            setImmediate(async () => {
                const message = Msg()
                const streamMessage = await publisher.publish(stream.id, message, { // should be realtime
                    timestamp: id
                })
                // keep track of published messages so we can check they are resent in next test(s)
                published.push(streamMessage)
            })
            const msgs = await collect(sub, expectedMessageCount)
            expect(msgs).toHaveLength(expectedMessageCount)
            expect(msgs.map((m) => m.signature)).toEqual(published.map((m) => m.signature))
        })
    }
})<|MERGE_RESOLUTION|>--- conflicted
+++ resolved
@@ -3,13 +3,10 @@
 import { StreamPermission } from '../../src/permission'
 import { Stream } from '../../src/Stream'
 import { StreamrClient } from '../../src/StreamrClient'
+import { collect } from '../../src/utils/iterators'
 import { FakeEnvironment } from '../test-utils/fake/FakeEnvironment'
-<<<<<<< HEAD
 import { getPublishTestStreamMessages, getWaitForStorage, Msg } from '../test-utils/publish'
 import { createTestStream } from '../test-utils/utils'
-=======
-import { collect } from '../../src/utils/iterators'
->>>>>>> b239b757
 
 const MAX_MESSAGES = 5
 const ITERATIONS = 4
