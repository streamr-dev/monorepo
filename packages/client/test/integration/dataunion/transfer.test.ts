/* eslint-disable no-await-in-loop */
import { Wallet } from '@ethersproject/wallet'
import { Contract } from '@ethersproject/contracts'
import { formatEther, parseEther } from '@ethersproject/units'
import debug from 'debug'
import Token from '../../../contracts/TestToken.json'
import DataUnionSidechain from '../../../contracts/DataUnionSidechain.json'
import {
    clientOptions,
    tokenAdminPrivateKey,
    tokenMediatorAddress,
    relayTokensAbi,
    providerMainnet,
    providerSidechain,
    getMainnetTestWallet,
    getSidechainTestWallet
} from '../devEnvironment'
import { getEndpointUrl, until } from '../../../src/utils'
import { StreamrClient } from '../../../src/StreamrClient'
import { EthereumAddress } from '../../../src/types'
import authFetch from '../../../src/rest/authFetch'

const log = debug('StreamrClient::DataUnion::integration-test-transfer')

const tokenAdminWallet = new Wallet(tokenAdminPrivateKey, providerMainnet)
const tokenMainnet = new Contract(clientOptions.tokenAddress, Token.abi, tokenAdminWallet)

const tokenAdminSidechainWallet = new Wallet(tokenAdminPrivateKey, providerSidechain)
const tokenSidechain = new Contract(clientOptions.tokenSidechainAddress, Token.abi, tokenAdminSidechainWallet)

async function addMember(dataUnionAddress: EthereumAddress, secret: string) {
    const privateKey = `0x100000000000000000000000000000000000000012300000001${Date.now()}`
    log('Joining a new member with privatekey %s', privateKey)
    const memberClient = new StreamrClient({
        ...clientOptions,
        auth: {
            privateKey
        }
    } as any)
    const memberDataUnion = memberClient.getDataUnion(dataUnionAddress) // TODO: await safeGetDataUnion
    const res = await memberDataUnion.join(secret)
    log('Member joined data union: %O', res)

    const memberWallet = new Wallet(privateKey, providerSidechain)
    return memberWallet
}

describe('DataUnion earnings transfer methods', () => {
    beforeAll(async () => {
        log('Connecting to Ethereum networks, clientOptions: %O', clientOptions)
        const network = await providerMainnet.getNetwork()
        log('Connected to "mainnet" network: %O', network)
        const network2 = await providerSidechain.getNetwork()
        log('Connected to sidechain network: %O', network2)

        // TODO: ALL of the below should be unnecessary after test wallets are properly set up in smart-contracts-init

        log('Minting 200 tokens to %s and sending 100 to sidechain', tokenAdminWallet.address)
        const mintTx = await tokenMainnet.mint(tokenAdminWallet.address, parseEther('200'))
        await mintTx.wait()
        const tokenMediator = new Contract(tokenMediatorAddress, relayTokensAbi, tokenAdminWallet)
        const approveTx = await tokenMainnet.approve(tokenMediator.address, parseEther('100'))
        await approveTx.wait()
        const relayTx = await tokenMediator.relayTokensAndCall(
            tokenMainnet.address,
            tokenAdminSidechainWallet.address,
            parseEther('100'),
<<<<<<< HEAD
            '0x1234' // dummy
=======
            '0x1234', // dummy
>>>>>>> 2b1e850a
        )
        await relayTx.wait()
        await until(async () => (await tokenSidechain.balanceOf(tokenAdminSidechainWallet.address)).gt('0'), 300000, 3000)

        log('Distributing mainnet ETH to following addresses:')
        for (let i = 1; i <= 2; i++) {
            const testWallet = getMainnetTestWallet(i)
            log('    #%d: %s', i, testWallet.address)
            const sendTx = await tokenAdminWallet.sendTransaction({
                to: testWallet.address,
                value: parseEther('1')
            })
            await sendTx.wait()
        }

        log('Distributing sidechain ETH to following addresses:')
        for (let i = 1; i <= 2; i++) {
            const testWallet = getSidechainTestWallet(i)
            log('    #%d: %s', i, testWallet.address)
            const sendTx = await tokenAdminSidechainWallet.sendTransaction({
                to: testWallet.address,
                value: parseEther('1')
            })
            await sendTx.wait()
        }

        log('Distributing 10 sidechain DATA to following addresses:')
        for (let i = 1; i <= 2; i++) {
            const testWallet = getSidechainTestWallet(i)
            log('    #%d: %s', i, testWallet.address)
            const sendTx = await tokenSidechain.transfer(testWallet.address, parseEther('10'))
            await sendTx.wait()
        }
    }, 1500000)

    async function setupTest(testIndex: number) {
        const adminWallet = getMainnetTestWallet(testIndex)
        const adminWalletSidechain = getSidechainTestWallet(testIndex)

        const adminClient = new StreamrClient({
            ...clientOptions,
            auth: {
                privateKey: adminWallet.privateKey,
            },
        })

        const dataUnion = await adminClient.deployDataUnion()
        const dataUnionAddress = dataUnion.getAddress()
        const secret = await dataUnion.createSecret('test secret')
        const dataUnionSidechain = new Contract(dataUnion.getSidechainAddress(), DataUnionSidechain.abi, adminWalletSidechain)

        log('DU mainnet address: %s', dataUnionAddress)
        log('DU sidechain address: %s', dataUnionSidechain.address)
        log('DU owner: %s', await dataUnion.getAdminAddress())
        log('Sending tx from %s', await adminClient.getAddress())

        // product is needed for join requests to analyze the DU version
        const createProductUrl = getEndpointUrl(clientOptions.restUrl, 'products')
        await authFetch(createProductUrl, adminClient.session, {
            method: 'POST',
            body: JSON.stringify({
                beneficiaryAddress: dataUnion.getAddress(),
                type: 'DATAUNION',
                dataUnionVersion: 2
            })
        })

        const memberWallet = await addMember(dataUnionAddress, secret)
        log(`DU member count: ${await dataUnionSidechain.activeMemberCount()}`)

        const member2Wallet = await addMember(dataUnionAddress, secret)
        log(`DU member count: ${await dataUnionSidechain.activeMemberCount()}`)

        log('Transfer sidechain ETH to %s for transferWithinContract tx', memberWallet.address)
        const sendTx = await adminWalletSidechain.sendTransaction({
            to: memberWallet.address,
            value: parseEther('0.1')
        })
        await sendTx.wait()

        const transferTx = await tokenSidechain.transfer(dataUnionSidechain.address, parseEther('4'))
        await transferTx.wait()
        log('sidechain token transfer done')

        const refreshTx = await dataUnionSidechain.refreshRevenue()
        await refreshTx.wait()
        log('refreshRevenue done')

        return {
            memberWallet,
            member2Wallet,
            dataUnion
        }
    }

    it('transfer earnings to another member within data union', async () => {
        const {
            memberWallet,
            member2Wallet,
            dataUnion
        } = await setupTest(1)

        const memberClient = new StreamrClient({
            ...clientOptions,
            auth: {
                privateKey: memberWallet.privateKey,
            },
        })
        const memberDataUnion = memberClient.getDataUnion(dataUnion.getAddress())

        const statsBefore = await dataUnion.getMemberStats(memberWallet.address)
        const stats2Before = await dataUnion.getMemberStats(member2Wallet.address)
        log('Stats before: %O, %O', statsBefore, stats2Before)

        log('%s sidechain-ETH balance: %s', memberWallet.address, await providerSidechain.getBalance(memberWallet.address))
        log('%s sidechain-DATA balance: %s', memberWallet.address, await tokenSidechain.balanceOf(memberWallet.address))

        log('Transfer 1 token worth of earnings with transferWithinContract: %s -> %s', memberWallet.address, member2Wallet.address)
        await memberDataUnion.transferWithinContract(member2Wallet.address, parseEther('1'))

        const statsAfter = await dataUnion.getMemberStats(memberWallet.address)
        const stats2After = await dataUnion.getMemberStats(member2Wallet.address)
        log('Stats after: %O, %O', statsAfter, stats2After)

        // 1 token is withdrawn from sender's earnings
        expect(formatEther(statsBefore.totalEarnings)).toEqual('2.0')
        expect(formatEther(statsBefore.withdrawableEarnings)).toEqual('2.0')
        expect(formatEther(statsAfter.totalEarnings)).toEqual('2.0')
        expect(formatEther(statsAfter.withdrawableEarnings)).toEqual('1.0')

        // 1 token is added to recipient's earnings
        expect(formatEther(stats2Before.totalEarnings)).toEqual('2.0')
        expect(formatEther(stats2Before.withdrawableEarnings)).toEqual('2.0')
        expect(formatEther(stats2After.totalEarnings)).toEqual('3.0')
        expect(formatEther(stats2After.withdrawableEarnings)).toEqual('3.0')
    }, 1500000)

    it.each([true, false])('transfer token from outside to member earnings, approveFirst=%p', async (approveFirst: boolean) => {
        const {
            memberWallet,
            member2Wallet,
            dataUnion
        } = await setupTest(2)
        const adminWalletSidechain = getSidechainTestWallet(2)

        const statsBefore = await dataUnion.getMemberStats(memberWallet.address)
        const stats2Before = await dataUnion.getMemberStats(member2Wallet.address)
        log('Stats before: %O, %O', statsBefore, stats2Before)

        // if approval hasn't been done, transferToMemberInContract should do it
        if (approveFirst) {
            const approve = await tokenSidechain.approve(dataUnion.getSidechainAddress(), parseEther('1'))
            await approve.wait()
            log(`Approve DU ${dataUnion.getSidechainAddress()} to access 1 token from ${adminWalletSidechain.address}`)
        }

        log(`Transfer 1 token with transferToMemberInContract to ${memberWallet.address}`)
        await dataUnion.transferToMemberInContract(memberWallet.address, parseEther('1'))

        const statsAfter = await dataUnion.getMemberStats(memberWallet.address)
        const stats2After = await dataUnion.getMemberStats(member2Wallet.address)
        log('Stats after: %O, %O', statsAfter, stats2After)

        // 1 token is added to recipient's earnings
        expect(formatEther(statsBefore.totalEarnings)).toEqual('2.0')
        expect(formatEther(statsBefore.withdrawableEarnings)).toEqual('2.0')
        expect(formatEther(statsAfter.totalEarnings)).toEqual('3.0')
        expect(formatEther(statsAfter.withdrawableEarnings)).toEqual('3.0')

        // other members remain unaffected
        expect(formatEther(stats2Before.totalEarnings)).toEqual('2.0')
        expect(formatEther(stats2Before.withdrawableEarnings)).toEqual('2.0')
        expect(formatEther(stats2After.totalEarnings)).toEqual('2.0')
        expect(formatEther(stats2After.withdrawableEarnings)).toEqual('2.0')
    }, 1500000)
})<|MERGE_RESOLUTION|>--- conflicted
+++ resolved
@@ -65,11 +65,7 @@
             tokenMainnet.address,
             tokenAdminSidechainWallet.address,
             parseEther('100'),
-<<<<<<< HEAD
-            '0x1234' // dummy
-=======
             '0x1234', // dummy
->>>>>>> 2b1e850a
         )
         await relayTx.wait()
         await until(async () => (await tokenSidechain.balanceOf(tokenAdminSidechainWallet.address)).gt('0'), 300000, 3000)
