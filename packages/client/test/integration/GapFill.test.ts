--- conflicted
+++ resolved
@@ -60,14 +60,8 @@
     }
 
     beforeEach(async () => {
-<<<<<<< HEAD
-        clientFactory = createClientFactory()
-=======
         environment = new FakeEnvironment()
         storageNode = environment.startStorageNode()
-        expectErrors = 0
-        onError = jest.fn()
->>>>>>> 5d86345b
     })
 
     afterEach(async () => {
