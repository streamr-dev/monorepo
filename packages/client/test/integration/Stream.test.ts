--- conflicted
+++ resolved
@@ -1,29 +1,8 @@
 import { StreamrClient } from '../../src/StreamrClient'
 import { Stream } from '../../src/Stream'
-<<<<<<< HEAD
-import { getPublishTestMessages, fakePrivateKey, createTestStream, until } from '../utils'
-import { StorageNode } from '../../src/StorageNode'
-
-import clientOptions from './config'
-import debug from 'debug'
-
-jest.setTimeout(60000)
-
-const createClient = (opts = {}) => new StreamrClient({
-    ...clientOptions,
-    // auth: {
-    //     privateKey: fakePrivateKey(),
-    // },
-    autoConnect: false,
-    autoDisconnect: false,
-    ...opts,
-})
-
-=======
 import { getPublishTestMessages, getCreateClient, createTestStream } from '../utils'
 import { StorageNode } from '../../src/StorageNode'
 
->>>>>>> 15d6b6ed
 describe('Stream', () => {
     let client: StreamrClient
     let stream: Stream
@@ -87,38 +66,38 @@
             expect(loadedStream.config.fields).toEqual(expectedFields)
         })
 
-        // it('skips unsupported types', async () => {
-        //     const msg = {
-        //         null: null,
-        //         empty: {},
-        //         func: () => null,
-        //         nonexistent: undefined,
-        //         symbol: Symbol('test'),
-        //         // TODO: bigint: 10n,
-        //     }
-        //     const publishTestMessages = getPublishTestMessages(client, stream, {
-        //         waitForLast: true,
-        //         createMessage: () => msg,
-        //     })
-        //     await publishTestMessages(1)
+        it('skips unsupported types', async () => {
+            const msg = {
+                null: null,
+                empty: {},
+                func: () => null,
+                nonexistent: undefined,
+                symbol: Symbol('test'),
+                // TODO: bigint: 10n,
+            }
+            const publishTestMessages = getPublishTestMessages(client, stream, {
+                waitForLast: true,
+                createMessage: () => msg,
+            })
+            await publishTestMessages(1)
 
-        //     expect(stream.config.fields).toEqual([])
-        //     await stream.detectFields()
-        //     const expectedFields = [
-        //         {
-        //             name: 'null',
-        //             type: 'map',
-        //         },
-        //         {
-        //             name: 'empty',
-        //             type: 'map',
-        //         },
-        //     ]
+            expect(stream.config.fields).toEqual([])
+            await stream.detectFields()
+            const expectedFields = [
+                {
+                    name: 'null',
+                    type: 'map',
+                },
+                {
+                    name: 'empty',
+                    type: 'map',
+                },
+            ]
 
-        //     expect(stream.config.fields).toEqual(expectedFields)
+            expect(stream.config.fields).toEqual(expectedFields)
 
-        //     const loadedStream = await client.getStream(stream.id)
-        //     expect(loadedStream.config.fields).toEqual(expectedFields)
-        // })
+            const loadedStream = await client.getStream(stream.id)
+            expect(loadedStream.config.fields).toEqual(expectedFields)
+        })
     })
 })