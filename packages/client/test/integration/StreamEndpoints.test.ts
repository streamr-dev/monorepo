import { ethers, Wallet } from 'ethers'
import { StreamrClient } from '../../src/StreamrClient'

import { NotFoundError, ValidationError } from '../../src/authFetch'
import { Stream, StreamOperation, StreamProperties } from '../../src/Stream'
import { StorageNode } from '../../src/StorageNode'
<<<<<<< HEAD

import { uid, fakeAddress, createTestStream } from '../utils'

import clientOptions from './config'
import { until } from '../utils'
import debug from 'debug'
=======
import { clientOptions, uid, fakeAddress, createTestStream, createRelativeTestStreamId } from '../utils'
>>>>>>> 15d6b6ed

jest.setTimeout(30000)

const log = debug('StreamrClient::StreamEndpointsIntegrationTest')

let pathCounter = 0
function getNewProps(): StreamProperties {
    pathCounter += 1
    return {
        // only counter is not sufficient, because re-running the test
        // would result in the same path and creating streams would fail
        id: `/path-${Date.now()}-${pathCounter}`
    }
}
/**
 * These tests should be run in sequential order!
 */

function TestStreamEndpoints(getName: () => string) {
    let client: StreamrClient
    let wallet: Wallet
    let createdStream: Stream
    let storageNode: StorageNode

    beforeAll(() => {
<<<<<<< HEAD
        const key = clientOptions.auth.privateKey
        wallet = new Wallet(key)
        client = createClient({})
=======
        wallet = ethers.Wallet.createRandom()
        client = new StreamrClient({
            ...clientOptions,
            auth: {
                privateKey: wallet.privateKey,
            },
        })
>>>>>>> 15d6b6ed
    })

    beforeAll(async () => {
        createdStream = await createTestStream(client, module, {
            name: getName(),
            requireSignedData: true,
            requireEncryptedData: false,
        })
        storageNode = await client.setNode(clientOptions.storageNode.url)
        await createdStream.addToStorageNode(storageNode.getAddress())
        await until(async () => { return client.isStreamStoredInStorageNode(createdStream.id, storageNode.getAddress()) }, 100000, 1000)
    })

    describe('createStream', () => {
        it('creates a stream with correct values', async () => {
            const name = getName()
            const newProps = getNewProps()
            const stream = await client.createStream({
                ...newProps,
                name
            })
            expect(stream.id).toBeTruthy()
            return expect(stream.name).toBe(name)
        })

        it('valid id', async () => {
            const newId = `${wallet.address.toLowerCase()}/StreamEndpoints-createStream-newId-${Date.now()}`
            const newStream = await client.createStream({
                id: newId,
            })
            return expect(newStream.id).toEqual(newId)
        })

        it('valid path', async () => {
            const newPath = `/StreamEndpoints-createStream-newPath-${Date.now()}`
            const newStream = await client.createStream({
                id: newPath,
            })
            return expect(newStream.id).toEqual(`${wallet.address.toLowerCase()}${newPath}`)
        })

        it('invalid id', () => {
            return expect(() => client.createStream({ id: 'invalid.eth/foobar' })).rejects.toThrow()
        })
    })

    describe('getStream', () => {
        it('get an existing Stream', async () => {
            const stream = await client.createStream(getNewProps())
            await until(async () => {
                try {
                    return (await client.getStream(stream.id)).id === stream.id
                } catch (err) {
                    return false
                }
            }, 100000, 1000)
            const existingStream = await client.getStream(stream.id)
            return expect(existingStream.id).toEqual(stream.id)
        })

        it('get a non-existing Stream', async () => {
            const streamid = `${wallet.address.toLowerCase()}/StreamEndpoints-nonexisting-${Date.now()}`
            return expect(() => client.getStream(streamid)).rejects.toThrow(NotFoundError)
        })
    })

    describe('getStreamByName', () => {
        it('get an existing Stream', async () => {
            const props = getNewProps()
            props.name = 'name-' + Date.now()
            const stream = await client.createStream(props)
            // await new Promise((resolve) => setTimeout(resolve, 5000))
            const streamid = (await client.getAddress()).toLowerCase() + props.id
            await until(async () => {
                try {
                    return (await client.getStream(streamid)).id === stream.id
                } catch (err) {
                    log('stream not found yet %o', err)
                    return false
                }
            }, 100000, 1000)
            const existingStream = await client.getStreamByName(stream.name)
            return expect(existingStream.id).toEqual(stream.id)
        })

        it('get a non-existing Stream', async () => {
            const name = `${wallet.address.toLowerCase()}/StreamEndpoints-nonexisting-${Date.now()}`
            return expect(() => client.getStreamByName(name)).rejects.toThrow(NotFoundError)
        })
    })

    describe('liststreams with search and filters', () => {
        it('get streamlist', async () => {
            // create n streams to test offset and max
            const name = 'filter-' + Date.now()
            for (let i = 0; i < 3; i++) {
                const props = getNewProps()
                props.name = name + i
                // eslint-disable-next-line no-await-in-loop
                await client.createStream(props)
            }
            await until(async () => { return (await client.listStreams({ name })).length === 3 }, 20000, 1000)
            let resultList = await client.listStreams({
                name
            })
            expect(resultList.length).toBe(3)
            resultList = await client.listStreams({
                name,
                max: 2,
            })
            expect(resultList.length).toBe(2)
            expect(resultList[0].name.endsWith('0')).toBe(true)
            expect(resultList[1].name.endsWith('1')).toBe(true)
            resultList = await client.listStreams({
                name,
                max: 2,
                offset: 1
            })
            expect(resultList[0].name.endsWith('1')).toBe(true)
            return expect(resultList[1].name.endsWith('2')).toBe(true)
        })

        it('get a non-existing Stream', async () => {
            const name = `${wallet.address.toLowerCase()}/StreamEndpoints-nonexisting-${Date.now()}`
            return expect(() => client.getStreamByName(name)).rejects.toThrow()
        })
    })

    describe('getOrCreate', () => {
        it('existing Stream by name', async () => {
            const existingStream = await client.getOrCreateStream({
                name: createdStream.name,
            })
            expect(existingStream.id).toBe(createdStream.id)
            return expect(existingStream.name).toBe(createdStream.name)
        })

        it('existing Stream by id', async () => {
            const existingStream = await client.getOrCreateStream({
                id: createdStream.id,
            })
            expect(existingStream.id).toBe(createdStream.id)
            return expect(existingStream.name).toBe(createdStream.name)
        })

        it('new Stream by name', async () => {
            const newName = uid('stream')
            const props = getNewProps()
            props.name = newName
            const newStream = await client.getOrCreateStream(props)
            return expect(newStream.name).toEqual(newName)
        })

        it('new Stream by id', async () => {
            const newId = `${wallet.address.toLowerCase()}/StreamEndpoints-getOrCreate-newId-${Date.now()}`
            const newStream = await client.getOrCreateStream({
                id: newId,
            })
            return expect(newStream.id).toEqual(newId)
        })

        it('new Stream by path', async () => {
            const newPath = `/StreamEndpoints-getOrCreate-newPath-${Date.now()}`
            const newStream = await client.getOrCreateStream({
                id: newPath,
            })
            return expect(newStream.id).toEqual(`${wallet.address.toLowerCase()}${newPath}`)
        })

        it('fails if stream prefixed with other users address', async () => {
            // can't create streams for other users
            const otherAddress = `0x${fakeAddress()}`
            const newPath = `/StreamEndpoints-getOrCreate-newPath-${Date.now()}`
            // backend should error
            await expect(async () => {
                await client.getOrCreateStream({
                    id: `${otherAddress}${newPath}`,
                })
            }).rejects.toThrow('Validation')
        })
    })

    describe('listStreams', () => {
        it('filters by given criteria (match)', async () => {
            const result = await client.listStreams({
                name: createdStream.name,
            })
            expect(result.length).toBe(1)
            return expect(result[0].id).toBe(createdStream.id)
        })

        it('filters by given criteria (no  match)', async () => {
            const result = await client.listStreams({
                name: `non-existent-${Date.now()}`,
            })
            return expect(result.length).toBe(0)
        })
    })

    describe('getStreamLast', () => {
        it('does error if has no storage assigned', async () => {
            await expect(async () => {
                await client.getStreamLast(createdStream.id)
            }).rejects.toThrow()
        })

        it('does not error if has storage assigned', async () => {
            const stream = await client.createStream({
                id: createRelativeTestStreamId(module),
            })
            await stream.addToStorageNode(StorageNode.STREAMR_DOCKER_DEV)
            const result = await client.getStreamLast(stream.id)
            expect(result).toEqual([])
        })
    })

    describe('getStreamPublishers', () => {
        it('retrieves a list of publishers', async () => {
            const publishers = await client.getStreamPublishers(createdStream.id)
            const address = await client.getAddress()
            return expect(publishers).toEqual([address])
        })
    })

    describe('isStreamPublisher', () => {
        it('returns true for valid publishers', async () => {
            const address = await client.getAddress()
            const valid = await client.isStreamPublisher(createdStream.id, address)
            return expect(valid).toBeTruthy()
        })
        it('returns trow error for invalid udseraddress', async () => {
            return expect(() => client.isStreamPublisher(createdStream.id, 'some-invalid-address')).rejects.toThrow()
        })
        it('returns false for invalid publishers', async () => {
            const valid = await client.isStreamPublisher(createdStream.id, '0x00')
            return expect(!valid).toBeTruthy()
        })
    })

    describe('getStreamSubscribers', () => {
        it('retrieves a list of publishers', async () => {
            const subscribers = await client.getStreamSubscribers(createdStream.id)
            const address = await client.getAddress()
            return expect(subscribers).toEqual([address])
        })
    })

    describe('isStreamSubscriber', () => {
        it('returns true for valid subscribers', async () => {
            const address = await client.getAddress()
            const valid = await client.isStreamSubscriber(createdStream.id, address)
            return expect(valid).toBeTruthy()
        })
        it('returns trow error for invalid udseraddress', async () => {
            return expect(() => client.isStreamSubscriber(createdStream.id, 'some-invalid-address')).rejects.toThrow()
        })
        it('returns false for invalid subscribers', async () => {
            const valid = await client.isStreamSubscriber(createdStream.id, '0x00')
            return expect(!valid).toBeTruthy()
        })
    })

    describe('Stream.update', () => {
        it('can change stream name', async () => {
            createdStream.name = 'Newname'
            await createdStream.update()
            await until(async () => {
                try {
                    return (await client.getStream(createdStream.id)).name === createdStream.name
                } catch (err) {
                    return false
                }
            }, 100000, 1000)
            const stream = await client.getStream(createdStream.id)
            return expect(stream.name).toEqual(createdStream.name)
        })
    })

    describe('Stream permissions', () => {
        it('Stream.getPermissions', async () => {
            const permissions = await createdStream.getPermissions()
            return expect(permissions.length).toBe(1)
        })

        it('Stream.hasPermission', async () => {
            return expect(await createdStream.hasPermission(StreamOperation.STREAM_SHARE, wallet.address.toLowerCase())).toEqual(true)
        })

        it('Stream.grantPermission', async () => {
            const recipient = fakeAddress()
            await createdStream.grantPermission(StreamOperation.STREAM_SUBSCRIBE, recipient)
            await until(async () => {
                try {
                    return await createdStream.hasPermission(StreamOperation.STREAM_SUBSCRIBE, recipient)
                } catch (err) {
                    return false
                }
            }, 100000, 1000)
            return expect(await createdStream.hasPermission(StreamOperation.STREAM_SUBSCRIBE, recipient)).toEqual(true)
        })

        it('Stream.revokePermission', async () => {
            const recipient = fakeAddress()
            await createdStream.revokePermission(StreamOperation.STREAM_SUBSCRIBE, recipient)
            await until(async () => {
                try {
                    return !(await createdStream.hasPermission(StreamOperation.STREAM_SUBSCRIBE, recipient))
                } catch (err) {
                    return false
                }
            }, 100000, 1000)
            return expect(await createdStream.hasPermission(StreamOperation.STREAM_SUBSCRIBE, recipient)).toEqual(false)
        })

        it('Stream.grantPublicPermission', async () => {
            const recipient = fakeAddress()
            await createdStream.grantPublicPermission(StreamOperation.STREAM_SUBSCRIBE)
            await until(async () => {
                try {
                    return await createdStream.hasPermission(StreamOperation.STREAM_SUBSCRIBE, recipient)
                } catch (err) {
                    return false
                }
            }, 100000, 1000)
            return expect(await createdStream.hasPermission(StreamOperation.STREAM_SUBSCRIBE, recipient)).toEqual(true)
        })

        it('Stream.revokePublicPermission', async () => {
            const recipient = fakeAddress()
            await createdStream.revokePublicPermission(StreamOperation.STREAM_SUBSCRIBE)
            await until(async () => {
                try {
                    return !(await createdStream.hasPermission(StreamOperation.STREAM_SUBSCRIBE, recipient))
                } catch (err) {
                    return false
                }
            }, 100000, 1000)
            return expect(await createdStream.hasPermission(StreamOperation.STREAM_SUBSCRIBE, recipient)).toEqual(false)
        })
    })

    describe('Stream deletion', () => {
        it('Stream.delete', async () => {
            const stream = await client.createStream(getNewProps())
            await until(() => client.streamExistsOnTheGraph(stream.id), 100000, 1000)
            await stream.delete()
            await until(async () => {
                try {
                    await client.getStream(stream.id)
                    return false
                } catch (err) {
                    return err.errorCode === 'NOT_FOUND'
                }
            }, 100000, 1000)
            expect(await client.streamExists(stream.id)).toEqual(false)
            return expect(client.getStream(stream.id)).rejects.toThrow()
        })
    })

    describe('Storage node assignment', () => {
        it('add', async () => {
<<<<<<< HEAD
            // await stream.addToStorageNode(node.getAddress())// use actual storage nodes Address, actually register it
            const stream = await createTestStream(client, module)
            await stream.addToStorageNode(storageNode.getAddress())
            await until(async () => { return client.isStreamStoredInStorageNode(stream.id, storageNode.getAddress()) }, 100000, 1000)
=======
            const stream = await createTestStream(client, module)
            const storageNode = StorageNode.STREAMR_DOCKER_DEV
            await stream.addToStorageNode(storageNode)
>>>>>>> 15d6b6ed
            const storageNodes = await stream.getStorageNodes()
            expect(storageNodes.length).toBe(1)
            expect(storageNodes[0].address).toBe(storageNode)
            const storedStreamParts = await client.getStreamPartsByStorageNode(storageNode)
            return expect(storedStreamParts.some(
                (sp) => (sp.streamId === stream.id) && (sp.streamPartition === 0)
            )).toBeTruthy()
        })

        it('remove', async () => {
            const stream = await createTestStream(client, module)
            await stream.addToStorageNode(storageNode)
            await until(async () => { return client.isStreamStoredInStorageNode(stream.id, storageNode.getAddress()) }, 100000, 1000)
            await stream.removeFromStorageNode(storageNode)
            await until(async () => { return !(await client.isStreamStoredInStorageNode(stream.id, storageNode.getAddress())) }, 100000, 1000)
            const storageNodes = await stream.getStorageNodes()
            expect(storageNodes).toHaveLength(0)
            const storedStreamParts = await client.getStreamPartsByStorageNode(storageNode)
            return expect(storedStreamParts.some(
                (sp) => (sp.streamId === stream.id)
            )).toBeFalsy()
        })
    })
}

describe('StreamEndpoints', () => {
    describe('using normal name', () => {
        TestStreamEndpoints(() => uid('test-stream'))
    })

    describe('using name with slashes', () => {
        TestStreamEndpoints(() => uid('test-stream/slashes'))
    })
})<|MERGE_RESOLUTION|>--- conflicted
+++ resolved
@@ -4,16 +4,6 @@
 import { NotFoundError, ValidationError } from '../../src/authFetch'
 import { Stream, StreamOperation, StreamProperties } from '../../src/Stream'
 import { StorageNode } from '../../src/StorageNode'
-<<<<<<< HEAD
-
-import { uid, fakeAddress, createTestStream } from '../utils'
-
-import clientOptions from './config'
-import { until } from '../utils'
-import debug from 'debug'
-=======
-import { clientOptions, uid, fakeAddress, createTestStream, createRelativeTestStreamId } from '../utils'
->>>>>>> 15d6b6ed
 
 jest.setTimeout(30000)
 
@@ -39,11 +29,6 @@
     let storageNode: StorageNode
 
     beforeAll(() => {
-<<<<<<< HEAD
-        const key = clientOptions.auth.privateKey
-        wallet = new Wallet(key)
-        client = createClient({})
-=======
         wallet = ethers.Wallet.createRandom()
         client = new StreamrClient({
             ...clientOptions,
@@ -51,7 +36,6 @@
                 privateKey: wallet.privateKey,
             },
         })
->>>>>>> 15d6b6ed
     })
 
     beforeAll(async () => {
@@ -413,16 +397,10 @@
 
     describe('Storage node assignment', () => {
         it('add', async () => {
-<<<<<<< HEAD
             // await stream.addToStorageNode(node.getAddress())// use actual storage nodes Address, actually register it
             const stream = await createTestStream(client, module)
             await stream.addToStorageNode(storageNode.getAddress())
             await until(async () => { return client.isStreamStoredInStorageNode(stream.id, storageNode.getAddress()) }, 100000, 1000)
-=======
-            const stream = await createTestStream(client, module)
-            const storageNode = StorageNode.STREAMR_DOCKER_DEV
-            await stream.addToStorageNode(storageNode)
->>>>>>> 15d6b6ed
             const storageNodes = await stream.getStorageNodes()
             expect(storageNodes.length).toBe(1)
             expect(storageNodes[0].address).toBe(storageNode)
