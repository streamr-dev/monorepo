--- conflicted
+++ resolved
@@ -15,13 +15,6 @@
 import { FakeEnvironment } from '../test-utils/fake/FakeEnvironment'
 import { fastWallet } from 'streamr-test-utils'
 import { StreamrClient } from '../../src/StreamrClient'
-<<<<<<< HEAD
-=======
-import { createRandomMsgChainId } from '../../src/publish/MessageChain'
-import { createSignedMessage } from '../../src/publish/MessageFactory'
-import { createAuthentication } from '../../src/Authentication'
-import { toEthereumAddress } from '@streamr/utils'
->>>>>>> d3080869
 
 describe('PublisherKeyExchange', () => {
 
@@ -40,41 +33,11 @@
         return stream
     }
 
-<<<<<<< HEAD
     const triggerGroupKeyRequest = async (): Promise<void> => {
         const subscriberClient = environment.createClient({
             auth: {
                 privateKey: subscriberWallet.privateKey
             }
-=======
-    const createGroupKeyRequest = async (
-        groupKeyId: GroupKeyId,
-        publisher = subscriberWallet,
-        rsaPublicKey = subscriberRSAKeyPair.getPublicKey()
-    ): Promise<StreamMessage<unknown>> => {
-        const [ streamId, partition ] = StreamPartIDUtils.getStreamIDAndPartition(streamPartId)
-        return await createSignedMessage({
-            messageId: new MessageID(
-                streamId,
-                partition,
-                0,
-                Date.now(),
-                toEthereumAddress(publisher.address),
-                createRandomMsgChainId()
-            ),
-            serializedContent: JSON.stringify([
-                uuid(),
-                publisherWallet.address,
-                rsaPublicKey,
-                [groupKeyId]
-            ]),
-            messageType: StreamMessage.MESSAGE_TYPES.GROUP_KEY_REQUEST,
-            encryptionType: StreamMessage.ENCRYPTION_TYPES.NONE,
-            contentType: StreamMessage.CONTENT_TYPES.JSON,
-            authentication: createAuthentication({
-                privateKey: publisher.privateKey
-            }, undefined as any)
->>>>>>> d3080869
         })
         await subscriberClient.subscribe(streamPartId)
         await publisherClient.publish(streamPartId, {})
@@ -126,16 +89,11 @@
          */
         it('happy path', async () => {
             const key = GroupKey.generate()
-<<<<<<< HEAD
             await publisherClient.updateEncryptionKey({
                 key,
                 distributionMethod: 'rekey',
                 streamId: StreamPartIDUtils.getStreamID(streamPartId)
             })
-=======
-            await getGroupKeyStore(toEthereumAddress(publisherWallet.address))
-                .add(key, StreamPartIDUtils.getStreamID(streamPartId))
->>>>>>> d3080869
 
             await triggerGroupKeyRequest()
 
