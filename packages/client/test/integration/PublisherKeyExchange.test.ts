import 'reflect-metadata'
import {
    GroupKeyResponse,
    StreamMessage,
    StreamPartID,
    StreamPartIDUtils,
} from 'streamr-client-protocol'
import { GroupKey } from '../../src/encryption/GroupKey'
import { Wallet } from 'ethers'
import { StreamPermission } from '../../src/permission'
import {
    createRelativeTestStreamId,
    startPublisherKeyExchangeSubscription
} from '../test-utils/utils'
import { FakeEnvironment } from '../test-utils/fake/FakeEnvironment'
import { fastWallet } from 'streamr-test-utils'
import { StreamrClient } from '../../src/StreamrClient'

describe('PublisherKeyExchange', () => {

    let publisherWallet: Wallet
    let publisherClient: StreamrClient
    let subscriberWallet: Wallet
    let streamPartId: StreamPartID
    let environment: FakeEnvironment

    const createStream = async () => {
        const stream = await publisherClient.createStream(createRelativeTestStreamId(module))
        await publisherClient.grantPermissions(stream.id, {
            permissions: [StreamPermission.SUBSCRIBE],
            user: subscriberWallet.address
        })
        return stream
    }

    const triggerGroupKeyRequest = async (): Promise<void> => {
        const subscriberClient = environment.createClient({
            auth: {
                privateKey: subscriberWallet.privateKey
            }
        })
        await subscriberClient.subscribe(streamPartId)
        await publisherClient.publish(streamPartId, {})
    }

    const assertValidResponse = async (actualResponse: StreamMessage, expectedGroupKey: GroupKey): Promise<void> => {
        expect(actualResponse).toMatchObject({
            messageId: {
                streamId: StreamPartIDUtils.getStreamID(streamPartId),
                streamPartition: StreamPartIDUtils.getStreamPartition(streamPartId),
                publisherId: publisherWallet.address.toLowerCase(),
            },
            messageType: StreamMessage.MESSAGE_TYPES.GROUP_KEY_RESPONSE,
            contentType: StreamMessage.CONTENT_TYPES.JSON,
            encryptionType: StreamMessage.ENCRYPTION_TYPES.RSA,
<<<<<<< HEAD
            signature: expect.any(String)
=======
            signatureType: StreamMessage.SIGNATURE_TYPES.ETH,
            signature: expect.any(String),
>>>>>>> 09ff5a0c
        })
        const encryptedGroupKeys = (GroupKeyResponse.fromStreamMessage(actualResponse) as GroupKeyResponse).encryptedGroupKeys
        expect(encryptedGroupKeys).toMatchObject([{
            groupKeyId: expectedGroupKey.id,
            encryptedGroupKeyHex: expect.stringMatching(/^[0-9a-f]+$/i)
        }])
    }

    beforeEach(async () => {
        publisherWallet = fastWallet()
        subscriberWallet = fastWallet()
        environment = new FakeEnvironment()
        publisherClient = environment.createClient({
            auth: {
                privateKey: publisherWallet.privateKey
            }
        })
        const stream = await createStream()
        streamPartId = stream.getStreamParts()[0]
        await startPublisherKeyExchangeSubscription(publisherClient, streamPartId)
    })

    afterEach(async () => {
        await environment.destroy()
    })

    describe('responds to a group key request', () => {

        /*
         * A publisher node starts a subscription to receive group key requests
         * - tests that a correct kind of response message is sent to a subscriber node
         */
        it('happy path', async () => {
            const key = GroupKey.generate()
            await publisherClient.updateEncryptionKey({
                key,
                distributionMethod: 'rekey',
                streamId: StreamPartIDUtils.getStreamID(streamPartId)
            })

            await triggerGroupKeyRequest()

            const response = await environment.getNetwork().waitForSentMessage({
                messageType: StreamMessage.MESSAGE_TYPES.GROUP_KEY_RESPONSE
            })
            await assertValidResponse(response!, key)
        })
    })
})<|MERGE_RESOLUTION|>--- conflicted
+++ resolved
@@ -53,12 +53,7 @@
             messageType: StreamMessage.MESSAGE_TYPES.GROUP_KEY_RESPONSE,
             contentType: StreamMessage.CONTENT_TYPES.JSON,
             encryptionType: StreamMessage.ENCRYPTION_TYPES.RSA,
-<<<<<<< HEAD
             signature: expect.any(String)
-=======
-            signatureType: StreamMessage.SIGNATURE_TYPES.ETH,
-            signature: expect.any(String),
->>>>>>> 09ff5a0c
         })
         const encryptedGroupKeys = (GroupKeyResponse.fromStreamMessage(actualResponse) as GroupKeyResponse).encryptedGroupKeys
         expect(encryptedGroupKeys).toMatchObject([{
