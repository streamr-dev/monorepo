--- conflicted
+++ resolved
@@ -1,62 +1,3 @@
 import ConfigTest from '../../src/ConfigTest'
 
-<<<<<<< HEAD
-/**
- * Streamr client constructor options that work in the test environment
- */
-module.exports = {
-    // ganache 1: 0x4178baBE9E5148c6D5fd431cD72884B07Ad855a0
-    auth: {
-        privateKey: process.env.ETHEREUM_PRIVATE_KEY || '0xe5af7834455b7239881b85be89d905d6881dcb4751063897f12be1b0dd546bdb',
-    },
-    url: process.env.WEBSOCKET_URL || `ws://${process.env.STREAMR_DOCKER_DEV_HOST || 'localhost'}`,
-    restUrl: process.env.REST_URL || `http://${process.env.STREAMR_DOCKER_DEV_HOST || 'localhost'}/api/v1`,
-    streamrNodeAddress: '0xFCAd0B19bB29D4674531d6f115237E16AfCE377c',
-    tokenAddress: process.env.TOKEN_ADDRESS || '0xbAA81A0179015bE47Ad439566374F2Bae098686F',
-    tokenSidechainAddress: process.env.TOKEN_ADDRESS_SIDECHAIN || '0x73Be21733CC5D08e1a14Ea9a399fb27DB3BEf8fF',
-    withdrawServerUrl: process.env.WITHDRAW_SERVER_URL || 'http://localhost:3000',
-    binanceAdapterAddress: process.env.BINANCE_ADAPTER || '0xdc5F6368cd31330adC259386e78604a5E29E9415',
-    dataUnion: {
-        factoryMainnetAddress: process.env.DU_FACTORY_MAINNET || '0x4bbcBeFBEC587f6C4AF9AF9B48847caEa1Fe81dA',
-        factorySidechainAddress: process.env.DU_FACTORY_SIDECHAIN || '0x4A4c4759eb3b7ABee079f832850cD3D0dC48D927',
-        templateMainnetAddress: process.env.DU_TEMPLATE_MAINNET || '0x7bFBAe10AE5b5eF45e2aC396E0E605F6658eF3Bc',
-        templateSidechainAddress: process.env.DU_TEMPLATE_SIDECHAIN || '0x36afc8c9283CC866b8EB6a61C6e6862a83cd6ee8',
-    },
-    storageNode: {
-        address: '0xde1112f631486CfC759A50196853011528bC5FA0',
-        url: `http://${process.env.STREAMR_DOCKER_DEV_HOST || '10.200.10.1'}:8891`
-    },
-    network: {
-        trackers: [
-            {
-            	id: '0xDE11165537ef6C01260ee89A850a281525A5b63F',
-                ws: `ws://${process.env.STREAMR_DOCKER_DEV_HOST || '10.200.10.1'}:30301`,
-                http: `http://${process.env.STREAMR_DOCKER_DEV_HOST || '10.200.10.1'}:30301` },
-            {
-            	id: '0xDE22222da3F861c2Ec63b03e16a1dce153Cf069c',
-                ws: `ws://${process.env.STREAMR_DOCKER_DEV_HOST || '10.200.10.1'}:30302`,
-                http: `http://${process.env.STREAMR_DOCKER_DEV_HOST || '10.200.10.1'}:30301` },
-            {
-				id: '0xDE33390cC85aBf61d9c27715Fa61d8E5efC61e75',
-				ws: `ws://${process.env.STREAMR_DOCKER_DEV_HOST || '10.200.10.1'}:30303`,
-                http: `http://${process.env.STREAMR_DOCKER_DEV_HOST || '10.200.10.1'}:30301` },
-        ],
-    },
-    nodeRegistry: {
-        contractAddress: '0xbAA81A0179015bE47Ad439566374F2Bae098686F',
-        jsonRpcProvider: `http://${process.env.STREAMR_DOCKER_DEV_HOST || '10.200.10.1'}:8546`,
-    },
-    sidechain: {
-        url: process.env.SIDECHAIN_URL || `http://${process.env.STREAMR_DOCKER_DEV_HOST || '10.200.10.1'}:8546`,
-        timeout: toNumber(process.env.TEST_TIMEOUT),
-    },
-    mainnet: {
-        url: process.env.ETHEREUM_SERVER_URL || `http://${process.env.STREAMR_DOCKER_DEV_HOST || '10.200.10.1'}:8545`,
-        timeout: toNumber(process.env.TEST_TIMEOUT),
-    },
-    autoConnect: false,
-    autoDisconnect: false,
-}
-=======
-export default ConfigTest
->>>>>>> 15d6b6ed
+export default ConfigTest