--- conflicted
+++ resolved
@@ -31,12 +31,8 @@
     "karma-webpack": "^5.0.0",
     "node-module-polyfill": "^1.0.1",
     "node-polyfill-webpack-plugin": "^2.0.1",
-<<<<<<< HEAD
     "timers-browserify": "^2.0.12",
-    "webpack": "^5.87.0",
-=======
     "webpack": "^5.88.0",
->>>>>>> 1cc3cebc
     "webpack-cli": "^5.1.4"
   }
 }