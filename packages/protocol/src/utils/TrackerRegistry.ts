import { Contract } from '@ethersproject/contracts'
import { JsonRpcProvider } from '@ethersproject/providers'

import { keyToArrayIndex } from './HashUtil'

import * as trackerRegistryConfig from '../../contracts/TrackerRegistry.json'
import { StreamPartID } from "./StreamPartID"

type ProviderConnectionInfo = ConstructorParameters<typeof JsonRpcProvider>[0]

export type SmartContractRecord = {
    id: string
    http: string
    ws: string
}

export type TrackerInfo = SmartContractRecord | string

export class TrackerRegistry<T extends TrackerInfo> {
    private readonly records: T[]

    constructor(records: T[]) {
        this.records = records.slice() // copy before mutating
        this.records.sort()  // TODO does this actually sort anything?
    }

<<<<<<< HEAD
    getTracker(streamPartId: StreamPartID): T {
        const key = streamPartId.replace('#', '::') // TODO temporary backwards compatibility
        const index = keyToArrayIndex(this.records.length, key)
=======
    getTracker(spid: SPID): T {
        const index = keyToArrayIndex(this.records.length, spid.toKey())
>>>>>>> 64f305c0
        return this.records[index]
    }

    getAllTrackers(): T[] {
        return this.records
    }
}

async function fetchTrackers(contractAddress: string, jsonRpcProvider: ProviderConnectionInfo) {
    const provider = new JsonRpcProvider(jsonRpcProvider)
    // check that provider is connected and has some valid blockNumber
    await provider.getBlockNumber()

    const contract = new Contract(contractAddress, trackerRegistryConfig.abi, provider)
    // check that contract is connected
    await contract.addressPromise

    if (typeof contract.getNodes !== 'function') {
        throw Error(`getNodes function is not defined in smart contract (${contractAddress})`)
    }

    return await contract.getNodes()
}

export function createTrackerRegistry<T extends TrackerInfo>(servers: T[]): TrackerRegistry<T> {
    return new TrackerRegistry(servers)
}

export async function getTrackerRegistryFromContract({
    contractAddress,
    jsonRpcProvider
}: {
    contractAddress: string,
    jsonRpcProvider: ProviderConnectionInfo
}): Promise<TrackerRegistry<SmartContractRecord>> {
    const trackers = await fetchTrackers(contractAddress, jsonRpcProvider)
    const records: SmartContractRecord[] = []
    for (let i = 0; i < trackers.length; ++i) {
        const { metadata, url, nodeAddress } = trackers[i]
        try {
            // The field is tracker.metadata in newer contracts and tracker.url in old contracts.
            // It's safe to clean up tracker.url when no such contract is used anymore.
            const urls = JSON.parse(metadata || url)
            records.push({
                id: nodeAddress,
                ...urls
            })
        } catch (e) {
            throw new Error(`Element trackers[${i}] not parsable as object: ${trackers[i]}`)
        }
    }
    return createTrackerRegistry(records)
}<|MERGE_RESOLUTION|>--- conflicted
+++ resolved
@@ -24,14 +24,8 @@
         this.records.sort()  // TODO does this actually sort anything?
     }
 
-<<<<<<< HEAD
     getTracker(streamPartId: StreamPartID): T {
-        const key = streamPartId.replace('#', '::') // TODO temporary backwards compatibility
-        const index = keyToArrayIndex(this.records.length, key)
-=======
-    getTracker(spid: SPID): T {
-        const index = keyToArrayIndex(this.records.length, spid.toKey())
->>>>>>> 64f305c0
+        const index = keyToArrayIndex(this.records.length, streamPartId)
         return this.records[index]
     }
 
