--- conflicted
+++ resolved
@@ -1,10 +1,6 @@
 {
   "name": "streamr-client-protocol",
-<<<<<<< HEAD
-  "version": "8.1.1-alpha.0",
-=======
   "version": "8.2.0",
->>>>>>> 1bc68dd1
   "description": "JavaScript classes implementing the Streamr client-to-node protocol",
   "repository": {
     "type": "git",
