--- conflicted
+++ resolved
@@ -2,17 +2,13 @@
 
 import sinon from 'sinon'
 
-<<<<<<< HEAD
 import {
     MessageRef,
     MessageIDStrict,
     EncryptedGroupKey,
     StreamIDUtils,
-    StreamPartIDUtils
+    toStreamID
 } from '../../../../src/index'
-=======
-import { MessageRef, MessageIDStrict, EncryptedGroupKey, toStreamID } from '../../../../src/index'
->>>>>>> 212255cc
 import ValidationError from '../../../../src/errors/ValidationError'
 import UnsupportedVersionError from '../../../../src/errors/UnsupportedVersionError'
 import { Serializer } from '../../../../src/Serializer'
