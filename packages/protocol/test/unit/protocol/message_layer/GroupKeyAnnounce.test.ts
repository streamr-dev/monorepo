--- conflicted
+++ resolved
@@ -21,11 +21,7 @@
 const serializedMessage = JSON.stringify(['streamId', [['groupKeyId1', 'encryptedGroupKey1'], ['groupKeyId2', 'encryptedGroupKey2']]])
 
 const streamMessage = new StreamMessage({
-<<<<<<< HEAD
-    messageId: new MessageID(StreamIDUtils.toStreamID('streamId'), 0, 1, 0, 'publisherId', 'msgChainId'),
-=======
-    messageId: new MessageIDStrict(toStreamID('streamId'), 0, 1, 0, 'publisherId', 'msgChainId'),
->>>>>>> 212255cc
+    messageId: new MessageID(toStreamID('streamId'), 0, 1, 0, 'publisherId', 'msgChainId'),
     prevMsgRef: new MessageRef(0, 0),
     content: serializedMessage,
     messageType: StreamMessage.MESSAGE_TYPES.GROUP_KEY_ANNOUNCE,
