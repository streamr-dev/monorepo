import * as Err from './errors'
import { ErrorCode } from './errors'
import {
    ClientTransport,
    ResultParts,
    ProtoRpcOptions,
    Event as DhtTransportClientEvent
} from './ClientTransport'
import {
    RpcMessage,
    RpcResponseError
} from './proto/ProtoRpc'
import { Empty } from './proto/google/protobuf/empty'
import { CallContext, ServerRegistryEvent as ServerRegistryEvent, Parser, Serializer, ServerRegistry } from './ServerRegistry'
import { EventEmitter } from 'events'
import { DeferredState } from '@protobuf-ts/runtime-rpc'
import { ServerCallContext } from '@protobuf-ts/runtime-rpc'
import { Logger } from '@streamr/utils'

export enum StatusCode {
    OK = 'OK',
    STOPPED = 'STOPPED',
    DEADLINE_EXCEEDED = 'DEADLINE_EXCEEDED',
    SERVER_ERROR = 'SERVER_ERROR'
}

export enum RpcCommunicatorEvent {
    OUTGOING_MESSAGE = 'outgoing-message',
}

export interface RpcCommunicatorConfig {
    rpcRequestTimeout?: number
}

interface IRpcIo {
    handleIncomingMessage(message: Uint8Array, callContext?: CallContext): Promise<void> 
    on(event: RpcCommunicatorEvent.OUTGOING_MESSAGE, listener: (message: Uint8Array, callContext?: CallContext) => void): this
}

interface OngoingRequest {
    deferredPromises: ResultParts
    timeoutRef: NodeJS.Timeout
}

const logger = new Logger(module)

export class RpcCommunicator extends EventEmitter implements IRpcIo {
    private stopped = false
    private readonly rpcClientTransport: ClientTransport
    private readonly rpcServerRegistry: ServerRegistry
    private readonly ongoingRequests: Map<string, OngoingRequest>
    private readonly rpcRequestTimeout: number

    constructor(params?: RpcCommunicatorConfig) {
        super()

        this.rpcRequestTimeout = params?.rpcRequestTimeout ?? 5000
        this.rpcClientTransport = new ClientTransport(this.rpcRequestTimeout)
        this.rpcServerRegistry = new ServerRegistry()
        this.ongoingRequests = new Map()
        
        this.rpcClientTransport.on(DhtTransportClientEvent.RPC_REQUEST, (
            deferredPromises: ResultParts,
            rpcMessage: RpcMessage,
            options: ProtoRpcOptions
        ) => {
            this.onOutgoingMessage(rpcMessage, deferredPromises, options as CallContext)
        })
        this.rpcServerRegistry.on(ServerRegistryEvent.RPC_RESPONSE, (rpcMessage: RpcMessage) => {
            this.onOutgoingMessage(rpcMessage)
        })
    }

    public async handleIncomingMessage(message: Uint8Array, callContext?: CallContext): Promise<void> {
        if (this.stopped) {
            return
        }
        const rpcCall = RpcMessage.fromBinary(message)
        return this.onIncomingMessage(rpcCall, callContext)
    }

    public registerRpcMethod<RequestClass extends Parser<RequestType>, ReturnClass extends Serializer<ReturnType>, RequestType, ReturnType>(
        requestClass: RequestClass,
        returnClass: ReturnClass,
        name: string,
        fn: (rq: RequestType, _context: ServerCallContext) => Promise<ReturnType>
    ): void {
        this.rpcServerRegistry.registerRpcMethod(requestClass, returnClass, name, fn)
    }

    public registerRpcNotification<RequestClass extends Parser<RequestType>, RequestType>(
        requestClass: RequestClass,
        name: string,
        fn: (rq: RequestType, _context: ServerCallContext) => Promise<Empty>
    ): void {
        this.rpcServerRegistry.registerRpcNotification(requestClass, name, fn)
    }
<<<<<<< HEAD
=======

    public getRpcClientTransport(): ClientTransport {
        return this.rpcClientTransport
    }
>>>>>>> 4cb7b763
    
    public stop(): void {
        this.stopped = true
        this.ongoingRequests.forEach((ongoingRequest: OngoingRequest) => {
            clearTimeout(ongoingRequest.timeoutRef)
            this.rejectDeferredPromises(ongoingRequest.deferredPromises, new Error('stopped'), StatusCode.STOPPED)
        })
        this.removeAllListeners()
        this.ongoingRequests.clear()
        this.rpcClientTransport.stop()
        this.rpcServerRegistry.stop()
    }

    private onOutgoingMessage(rpcMessage: RpcMessage, deferredPromises?: ResultParts, callContext?: CallContext): void {
        if (this.stopped) {
            return
        }
        const requestOptions = this.rpcClientTransport.mergeOptions(callContext )
        if (deferredPromises && rpcMessage.header.notification) {
            this.resolveDeferredPromises(deferredPromises, this.createNotificationResponse(rpcMessage.requestId))
        } else if (deferredPromises) {
            this.registerRequest(rpcMessage.requestId, deferredPromises, requestOptions!.timeout as number)
        }
        const msg = RpcMessage.toBinary(rpcMessage)

        logger.trace(`onOutGoingMessage, messageId: ${rpcMessage.requestId}`)
        
        this.emit(RpcCommunicatorEvent.OUTGOING_MESSAGE, msg, callContext)
    }

    private async onIncomingMessage(rpcMessage: RpcMessage, callContext?: CallContext): Promise<void> {
        logger.trace(`onIncomingMessage, requestId: ${rpcMessage.requestId}`)
        
        if (rpcMessage.header.response && this.ongoingRequests.has(rpcMessage.requestId)) {
            if (rpcMessage.responseError !== undefined) {
                this.rejectOngoingRequest(rpcMessage)
            } else {
                this.resolveOngoingRequest(rpcMessage)
            }
        } else if (rpcMessage.header.request && rpcMessage.header.method) {
            if (rpcMessage.header.notification) {
                await this.handleNotification(rpcMessage, callContext)
            } else {
                await this.handleRequest(rpcMessage, callContext)
            }
        }
    }

    private async handleRequest(rpcMessage: RpcMessage, callContext?: CallContext): Promise<void> {
        if (this.stopped) {
            return
        }
        let response: RpcMessage
        try {
            const bytes = await this.rpcServerRegistry.onRequest(rpcMessage, callContext)
            response = this.createResponseRpcMessage({
                request: rpcMessage,
                body: bytes
            })
        } catch (err) {
            let responseError
            if (err.code === ErrorCode.UNKNOWN_RPC_METHOD) {
                responseError = RpcResponseError.UNKNOWN_RPC_METHOD
            } else if (err.code === ErrorCode.RPC_TIMEOUT) {
                responseError = RpcResponseError.SERVER_TIMOUT
            } else {
                responseError = RpcResponseError.SERVER_ERROR
            }
            response = this.createResponseRpcMessage({
                request: rpcMessage,
                responseError
            })
        }
        this.onOutgoingMessage(response, undefined, callContext)
    }

    private async handleNotification(rpcMessage: RpcMessage, 
        callContext?: CallContext): Promise<void> {
        if (this.stopped) {
            return
        }
        try {
            await this.rpcServerRegistry.onNotification(rpcMessage, callContext)
        } catch (err) {
            logger.debug(err)
        }
    }

    private registerRequest(requestId: string, deferredPromises: ResultParts, timeout = this.rpcRequestTimeout): void {
        if (this.stopped) {
            return
        }
        const ongoingRequest: OngoingRequest = {
            deferredPromises,
            timeoutRef: setTimeout(() => {
                const error = new Err.RpcTimeout('Rpc request timed out', new Error())
                this.rejectDeferredPromises(deferredPromises, error, StatusCode.DEADLINE_EXCEEDED)
            }, timeout)
        }
        this.ongoingRequests.set(requestId, ongoingRequest)
    }

    private resolveOngoingRequest(response: RpcMessage): void {
        if (this.stopped) {
            return
        }
        const ongoingRequest = this.ongoingRequests.get(response.requestId)!
        if (ongoingRequest.timeoutRef) {
            clearTimeout(ongoingRequest.timeoutRef)
        }
        this.resolveDeferredPromises(ongoingRequest!.deferredPromises, response)
        this.ongoingRequests.delete(response.requestId)
    }

    private rejectOngoingRequest(response: RpcMessage): void {
        if (this.stopped) {
            return
        }
        const ongoingRequest = this.ongoingRequests.get(response.requestId)!
        if (ongoingRequest.timeoutRef) {
            clearTimeout(ongoingRequest.timeoutRef)
        }
        let error
        if (response.responseError === RpcResponseError.SERVER_TIMOUT) {
            error = new Err.RpcTimeout('Server timed out on request')
        } else if (response.responseError === RpcResponseError.UNKNOWN_RPC_METHOD) {
            error = new Err.RpcRequest(`Server does not implement method ${response.header.method}`)
        } else {
            error = new Err.RpcRequest('Server error on request')
        }
        this.rejectDeferredPromises(ongoingRequest!.deferredPromises, error, StatusCode.SERVER_ERROR)
        this.ongoingRequests.delete(response.requestId)
    }

    private rejectDeferredPromises(deferredPromises: ResultParts, error: Error, code: string): void {
        if (!this.stopped && deferredPromises.message.state === DeferredState.PENDING) {
            deferredPromises.message.reject(error)
            deferredPromises.header.reject(error)
            deferredPromises.status.reject({ code, detail: error.message })
            deferredPromises.trailer.reject(error)
        }
    }

    private resolveDeferredPromises(deferredPromises: ResultParts, response: RpcMessage): void {
        if (!this.stopped && deferredPromises.message.state === DeferredState.PENDING) {
            const parsedResponse = deferredPromises.messageParser(response.body)
            deferredPromises.message.resolve(parsedResponse)
            deferredPromises.header.resolve({})
            deferredPromises.status.resolve({ code: StatusCode.OK, detail: '' })
            deferredPromises.trailer.resolve({})
        }
    }

    private createResponseRpcMessage(
        { request, body, responseError }: { request: RpcMessage, body?: Uint8Array, responseError?: RpcResponseError }
    ): RpcMessage {
        return {
            body: body ? body : new Uint8Array(),
            header: {
                response: "response",
                method: request.header.method
            },
            requestId: request.requestId,
            responseError
        }
    }

    private createNotificationResponse(requestId: string): RpcMessage {
        const ret: Empty = {}

        const wrapper: RpcMessage = {
            body: Empty.toBinary(ret),
            header: {},
            requestId,
        }
        return wrapper
    }
}<|MERGE_RESOLUTION|>--- conflicted
+++ resolved
@@ -95,13 +95,10 @@
     ): void {
         this.rpcServerRegistry.registerRpcNotification(requestClass, name, fn)
     }
-<<<<<<< HEAD
-=======
 
     public getRpcClientTransport(): ClientTransport {
         return this.rpcClientTransport
     }
->>>>>>> 4cb7b763
     
     public stop(): void {
         this.stopped = true
