/* eslint-disable promise/catch-or-return */

import * as Err from './errors'
import { ErrorCode } from './errors'
import {
    ClientTransport,
    ResultParts
} from './ClientTransport'
import {
    RpcMessage,
    RpcErrorType
} from './proto/ProtoRpc'
import { Empty } from './proto/google/protobuf/empty'
import { MethodOptions, ServerRegistry } from './ServerRegistry'
import EventEmitter from 'eventemitter3'
import { DeferredState } from '@protobuf-ts/runtime-rpc'
import { ServerCallContext } from '@protobuf-ts/runtime-rpc'
import { Logger } from '@streamr/utils'
import { ProtoCallContext, ProtoRpcOptions } from './ProtoCallContext'
import { Any } from './proto/google/protobuf/any'
import { IMessageType } from '@protobuf-ts/runtime'

export enum StatusCode {
    OK = 'OK',
    STOPPED = 'STOPPED',
    DEADLINE_EXCEEDED = 'DEADLINE_EXCEEDED',
    SERVER_ERROR = 'SERVER_ERROR'
}

interface RpcCommunicatorEvents {
    outgoingMessage: (message: RpcMessage, requestId: string, callContext?: ProtoCallContext) => void
}

export interface RpcCommunicatorConfig {
    rpcRequestTimeout?: number
}

class OngoingRequest {

    private deferredPromises: ResultParts
    private timeoutRef?: NodeJS.Timeout

<<<<<<< HEAD
    constructor(deferredPromises: ResultParts, timeout: number, onTimeout: () => void) {
        this.deferredPromises = deferredPromises
        this.timeoutRef = setTimeout(() => {
            const error = new Err.RpcTimeout('Rpc request timed out', new Error())
            this.rejectDeferredPromises(error, StatusCode.DEADLINE_EXCEEDED)
            onTimeout()
        }, timeout)
=======
    constructor(deferredPromises: ResultParts, timeoutConfig?: { timeout: number, onTimeout: () => void }) {
        this.deferredPromises = deferredPromises
        if (timeoutConfig) {
            this.timeoutRef = setTimeout(() => {
                const error = new Err.RpcTimeout('Rpc request timed out', new Error())
                this.rejectDeferredPromises(error, StatusCode.DEADLINE_EXCEEDED)
                timeoutConfig.onTimeout()
            }, timeoutConfig.timeout)
        }
        
>>>>>>> 9fa0e988
    }

    public resolveRequest(response: RpcMessage) {
        if (this.timeoutRef) {
            clearTimeout(this.timeoutRef)
        }
        this.resolveDeferredPromises(response)
    }

    public resolveNotification() {
        if (this.timeoutRef) {
            clearTimeout(this.timeoutRef)
        }
        if (this.deferredPromises.message.state === DeferredState.PENDING) {
            this.deferredPromises.message.resolve({})
            this.deferredPromises.header.resolve({})
            this.deferredPromises.status.resolve({ code: StatusCode.OK, detail: '' })
            this.deferredPromises.trailer.resolve({})
        }
    }

    public rejectRequest(error: Error, code: string) {
        if (this.timeoutRef) {
            clearTimeout(this.timeoutRef)
        }
        this.rejectDeferredPromises(error, code)
    }

    private resolveDeferredPromises(response: RpcMessage): void {
        if (this.deferredPromises.message.state === DeferredState.PENDING) {
            try {
                const parsedResponse = this.deferredPromises.messageParser(response.body!.value)
                this.deferredPromises.message.resolve(parsedResponse)
                this.deferredPromises.header.resolve({})
                this.deferredPromises.status.resolve({ code: StatusCode.OK, detail: '' })
                this.deferredPromises.trailer.resolve({})
            } catch (err) {
                logger.debug(`Could not parse response, received message is likely `)
                const error = new Err.FailedToParse(`Failed to parse received response, network protocol version likely is likely incompatible`, err)
                this.rejectDeferredPromises(error, StatusCode.SERVER_ERROR)
            }
        }
    }

    private rejectDeferredPromises(error: Error, code: string): void {
        if (this.deferredPromises.message.state === DeferredState.PENDING) {
            this.deferredPromises.message.reject(error)
            this.deferredPromises.header.reject(error)
            this.deferredPromises.status.reject({ code, detail: error.message })
            this.deferredPromises.trailer.reject(error)
        }
    }
}

const logger = new Logger(module)

interface RpcResponseParams {
    request: RpcMessage
    body?: Any
    errorType?: RpcErrorType
    errorClassName?: string
    errorCode?: string
    errorMessage?: string
}

type OutgoingMessageListener = (message: RpcMessage, requestId: string, callContext?: ProtoCallContext) => Promise<void>

export class RpcCommunicator extends EventEmitter<RpcCommunicatorEvents> {
    private stopped = false
    private readonly rpcClientTransport: ClientTransport
    private readonly rpcServerRegistry: ServerRegistry
    private readonly ongoingRequests: Map<string, OngoingRequest>
    private readonly rpcRequestTimeout: number
    private outgoingMessageListener?: OutgoingMessageListener

    constructor(params?: RpcCommunicatorConfig) {
        super()

        this.rpcRequestTimeout = params?.rpcRequestTimeout ?? 5000
        this.rpcClientTransport = new ClientTransport(this.rpcRequestTimeout)
        this.rpcServerRegistry = new ServerRegistry()
        this.ongoingRequests = new Map()

        // Client side listener for outgoing request
        this.rpcClientTransport.on('rpcRequest', (
            rpcMessage: RpcMessage,
            options: ProtoRpcOptions,
            deferredPromises: ResultParts | undefined
        ) => {
            this.onOutgoingMessage(rpcMessage, deferredPromises, options as ProtoCallContext)
        })
    }

    public async handleIncomingMessage(message: RpcMessage, callContext?: ProtoCallContext): Promise<void> {
        if (this.stopped) {
            return
        }
        //const rpcCall = RpcMessage.fromBinary(message)
        return this.onIncomingMessage(message, callContext)
    }

    public registerRpcMethod<RequestClass extends IMessageType<RequestType>,
        ReturnClass extends IMessageType<ReturnType>,
        RequestType extends object,
        ReturnType extends object>(
        requestClass: RequestClass,
        returnClass: ReturnClass,
        name: string,
        fn: (rq: RequestType, _context: ServerCallContext) => Promise<ReturnType>,
        options: MethodOptions = {}
    ): void {
        this.rpcServerRegistry.registerRpcMethod(requestClass, returnClass, name, fn, options)
    }

    public registerRpcNotification<RequestClass extends IMessageType<RequestType>,
        RequestType extends object>(
        requestClass: RequestClass,
        name: string,
        fn: (rq: RequestType, _context: ServerCallContext) => Promise<Empty>,
        options: MethodOptions = {}
    ): void {
        this.rpcServerRegistry.registerRpcNotification(requestClass, name, fn, options)
    }

    public getRpcClientTransport(): ClientTransport {
        return this.rpcClientTransport
    }

    public stop(): void {
        this.stopped = true
        this.ongoingRequests.forEach((ongoingRequest: OngoingRequest) => {
            ongoingRequest.rejectRequest(new Error('stopped'), StatusCode.STOPPED)
        })
        this.removeAllListeners()
        this.ongoingRequests.clear()
        this.rpcClientTransport.stop()
    }

    private onOutgoingMessage(rpcMessage: RpcMessage, deferredPromises?: ResultParts, callContext?: ProtoCallContext): void {
        if (this.stopped) {
            if (deferredPromises) {
<<<<<<< HEAD
                const ongoingRequest = new OngoingRequest(deferredPromises, 1000, () => {})
=======
                const ongoingRequest = new OngoingRequest(deferredPromises)
>>>>>>> 9fa0e988
                ongoingRequest.rejectRequest(new Error('stopped'), StatusCode.STOPPED)
            }
            return
        }
        const requestOptions = this.rpcClientTransport.mergeOptions(callContext)

        // do not register a notification
        if (deferredPromises && (!callContext || !callContext.notification)) {
            this.registerRequest(rpcMessage.requestId, deferredPromises, requestOptions.timeout as number)
        }

        logger.trace(`onOutGoingMessage, messageId: ${rpcMessage.requestId}`)

        this.emit('outgoingMessage', rpcMessage, rpcMessage.requestId, callContext)

        if (this.outgoingMessageListener) {
            this.outgoingMessageListener(rpcMessage, rpcMessage.requestId, callContext)
                .catch((clientSideException) => {
                    if (deferredPromises) {
                        if (this.ongoingRequests.has(rpcMessage.requestId)) {
                            this.handleClientError(rpcMessage.requestId, clientSideException)
                        } else {
<<<<<<< HEAD
                            const ongoingRequest = new OngoingRequest(deferredPromises, 1000, () => {})
=======
                            const ongoingRequest = new OngoingRequest(deferredPromises)
>>>>>>> 9fa0e988
                            ongoingRequest.rejectRequest(clientSideException, StatusCode.SERVER_ERROR)
                        }
                    }
                })
                .then(() => {
                    if (deferredPromises) {
                        if (!this.ongoingRequests.has(rpcMessage.requestId)) {
<<<<<<< HEAD
                            const ongoingRequest = new OngoingRequest(deferredPromises, 1000, () => {})
=======
                            const ongoingRequest = new OngoingRequest(deferredPromises)
>>>>>>> 9fa0e988
                            ongoingRequest.resolveNotification()
                        }
                    }
                    return
                })
        } else {
            if (deferredPromises) {
                if (!this.ongoingRequests.has(rpcMessage.requestId)) {
<<<<<<< HEAD
                    const ongoingRequest = new OngoingRequest(deferredPromises, 1000, () => {})
=======
                    const ongoingRequest = new OngoingRequest(deferredPromises)
>>>>>>> 9fa0e988
                    ongoingRequest.resolveNotification()
                }
            }
        }
    }

    private async onIncomingMessage(rpcMessage: RpcMessage, callContext?: ProtoCallContext): Promise<void> {
        logger.trace(`onIncomingMessage, requestId: ${rpcMessage.requestId}`)

        if (rpcMessage.header.response && this.ongoingRequests.has(rpcMessage.requestId)) {
            if (rpcMessage.errorType !== undefined) {
                this.rejectOngoingRequest(rpcMessage)
            } else {
                this.resolveOngoingRequest(rpcMessage)
            }
        } else if (rpcMessage.header.request && rpcMessage.header.method) {
            if (rpcMessage.header.notification) {
                await this.handleNotification(rpcMessage, callContext)
            } else {
                await this.handleRequest(rpcMessage, callContext)
            }
        }
    }

    private async handleRequest(rpcMessage: RpcMessage, callContext?: ProtoCallContext): Promise<void> {
        if (this.stopped) {
            return
        }
        let response: RpcMessage
        try {
            const bytes = await this.rpcServerRegistry.handleRequest(rpcMessage, callContext)
            response = this.createResponseRpcMessage({
                request: rpcMessage,
                body: bytes
            })
        } catch (err) {
            const errorParams: RpcResponseParams = { request: rpcMessage }
            if (err.code === ErrorCode.UNKNOWN_RPC_METHOD) {
                errorParams.errorType = RpcErrorType.UNKNOWN_RPC_METHOD
            } else if (err.code === ErrorCode.RPC_TIMEOUT) {
                errorParams.errorType = RpcErrorType.SERVER_TIMEOUT
            } else {
                errorParams.errorType = RpcErrorType.SERVER_ERROR
                if (err.className) {
                    errorParams.errorClassName = err.className
                }
                if (err.code) {
                    errorParams.errorCode = err.code
                }
                if (err.message) {
                    errorParams.errorMessage = err.message
                }
            }
            response = this.createResponseRpcMessage(errorParams)
        }
        this.onOutgoingMessage(response, undefined, callContext)
    }

    private async handleNotification(rpcMessage: RpcMessage,
        callContext?: ProtoCallContext): Promise<void> {
        if (this.stopped) {
            return
        }
        try {
            await this.rpcServerRegistry.handleNotification(rpcMessage, callContext)
        } catch (err) {
            logger.debug('error', { err })
        }
    }

    private registerRequest(requestId: string, deferredPromises: ResultParts, timeout = this.rpcRequestTimeout): void {
        if (this.stopped) {
            return
        }

<<<<<<< HEAD
        const ongoingRequest = new OngoingRequest(deferredPromises, timeout, () => this.ongoingRequests.delete(requestId))
=======
        const ongoingRequest = new OngoingRequest(
            deferredPromises, 
            { 
                timeout,
                onTimeout: () => this.ongoingRequests.delete(requestId) 
            }
        )
>>>>>>> 9fa0e988

        this.ongoingRequests.set(requestId, ongoingRequest)
    }

    private resolveOngoingRequest(response: RpcMessage): void {
        if (this.stopped) {
            return
        }
        const ongoingRequest = this.ongoingRequests.get(response.requestId)!
        ongoingRequest.resolveRequest(response)

        this.ongoingRequests.delete(response.requestId)
    }

    private rejectOngoingRequest(response: RpcMessage): void {
        if (this.stopped) {
            return
        }
        const ongoingRequest = this.ongoingRequests.get(response.requestId)!

        let error
        if (response.errorType === RpcErrorType.SERVER_TIMEOUT) {
            error = new Err.RpcTimeout('Server timed out on request')
        } else if (response.errorType === RpcErrorType.UNKNOWN_RPC_METHOD) {
            error = new Err.UnknownRpcMethod(`Server does not implement method ${response.header.method}`)
        } else if (response.errorType === RpcErrorType.SERVER_ERROR) {
            error = new Err.RpcServerError(response.errorMessage, response.errorClassName, response.errorCode)
        } else {
            error = new Err.RpcRequest('Unknown RPC Error')
        }
        ongoingRequest.rejectRequest(error, StatusCode.SERVER_ERROR)
        this.ongoingRequests.delete(response.requestId)
    }

    public handleClientError(requestId: string, error: Error): void {
        if (this.stopped) {
            return
        }

        const ongoingRequest = this.ongoingRequests.get(requestId)

        if (ongoingRequest) {
            //error = new Err.RpcClientError('Rpc client error', error)
            ongoingRequest.rejectRequest(error, StatusCode.SERVER_ERROR)
            this.ongoingRequests.delete(requestId)
        }
    }

    public setOutgoingMessageListener(listener: OutgoingMessageListener): void {
        this.outgoingMessageListener = listener
    }

    // eslint-disable-next-line class-methods-use-this
    private createResponseRpcMessage(
        { request, body, errorType, errorClassName, errorCode, errorMessage }:
            RpcResponseParams
    ): RpcMessage {
        return {
            body,
            header: {
                response: 'response',
                method: request.header.method
            },
            requestId: request.requestId,
            errorType,
            errorClassName,
            errorCode,
            errorMessage
        }
    }
}<|MERGE_RESOLUTION|>--- conflicted
+++ resolved
@@ -40,15 +40,6 @@
     private deferredPromises: ResultParts
     private timeoutRef?: NodeJS.Timeout
 
-<<<<<<< HEAD
-    constructor(deferredPromises: ResultParts, timeout: number, onTimeout: () => void) {
-        this.deferredPromises = deferredPromises
-        this.timeoutRef = setTimeout(() => {
-            const error = new Err.RpcTimeout('Rpc request timed out', new Error())
-            this.rejectDeferredPromises(error, StatusCode.DEADLINE_EXCEEDED)
-            onTimeout()
-        }, timeout)
-=======
     constructor(deferredPromises: ResultParts, timeoutConfig?: { timeout: number, onTimeout: () => void }) {
         this.deferredPromises = deferredPromises
         if (timeoutConfig) {
@@ -59,7 +50,6 @@
             }, timeoutConfig.timeout)
         }
         
->>>>>>> 9fa0e988
     }
 
     public resolveRequest(response: RpcMessage) {
@@ -201,11 +191,7 @@
     private onOutgoingMessage(rpcMessage: RpcMessage, deferredPromises?: ResultParts, callContext?: ProtoCallContext): void {
         if (this.stopped) {
             if (deferredPromises) {
-<<<<<<< HEAD
-                const ongoingRequest = new OngoingRequest(deferredPromises, 1000, () => {})
-=======
                 const ongoingRequest = new OngoingRequest(deferredPromises)
->>>>>>> 9fa0e988
                 ongoingRequest.rejectRequest(new Error('stopped'), StatusCode.STOPPED)
             }
             return
@@ -228,11 +214,7 @@
                         if (this.ongoingRequests.has(rpcMessage.requestId)) {
                             this.handleClientError(rpcMessage.requestId, clientSideException)
                         } else {
-<<<<<<< HEAD
-                            const ongoingRequest = new OngoingRequest(deferredPromises, 1000, () => {})
-=======
                             const ongoingRequest = new OngoingRequest(deferredPromises)
->>>>>>> 9fa0e988
                             ongoingRequest.rejectRequest(clientSideException, StatusCode.SERVER_ERROR)
                         }
                     }
@@ -240,11 +222,7 @@
                 .then(() => {
                     if (deferredPromises) {
                         if (!this.ongoingRequests.has(rpcMessage.requestId)) {
-<<<<<<< HEAD
-                            const ongoingRequest = new OngoingRequest(deferredPromises, 1000, () => {})
-=======
                             const ongoingRequest = new OngoingRequest(deferredPromises)
->>>>>>> 9fa0e988
                             ongoingRequest.resolveNotification()
                         }
                     }
@@ -253,11 +231,7 @@
         } else {
             if (deferredPromises) {
                 if (!this.ongoingRequests.has(rpcMessage.requestId)) {
-<<<<<<< HEAD
-                    const ongoingRequest = new OngoingRequest(deferredPromises, 1000, () => {})
-=======
                     const ongoingRequest = new OngoingRequest(deferredPromises)
->>>>>>> 9fa0e988
                     ongoingRequest.resolveNotification()
                 }
             }
@@ -333,9 +307,6 @@
             return
         }
 
-<<<<<<< HEAD
-        const ongoingRequest = new OngoingRequest(deferredPromises, timeout, () => this.ongoingRequests.delete(requestId))
-=======
         const ongoingRequest = new OngoingRequest(
             deferredPromises, 
             { 
@@ -343,7 +314,6 @@
                 onTimeout: () => this.ongoingRequests.delete(requestId) 
             }
         )
->>>>>>> 9fa0e988
 
         this.ongoingRequests.set(requestId, ongoingRequest)
     }
