--- conflicted
+++ resolved
@@ -25,15 +25,10 @@
     "test-integration": "jest test/integration"
   },
   "dependencies": {
-<<<<<<< HEAD
     "@protobuf-ts/runtime": "^2.8.2",
     "@protobuf-ts/runtime-rpc": "^2.8.2",
-    "@streamr/utils": "8.2.1",
+    "@streamr/utils": "8.3.0-beta.0",
     "eventemitter3": "^4.0.7",
-=======
-    "@protobuf-ts/plugin": "^2.8.0",
-    "@streamr/utils": "8.3.0-beta.0",
->>>>>>> c714ba2a
     "lodash": "^4.17.21",
     "uuid": "^9.0.0"
   },
