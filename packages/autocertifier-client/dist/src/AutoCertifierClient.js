--- conflicted
+++ resolved
@@ -37,7 +37,6 @@
 exports.AUTOCERTIFIER_SERVICE_ID = 'AutoCertifier';
 class AutoCertifierClient extends eventemitter3_1.EventEmitter {
     constructor(subdomainPath, streamrWebSocketPort, restApiUrl, restApiCaCert, registerRpcMethod) {
-        console.log("HERE3", restApiUrl);
         super();
         this.ONE_DAY = 1000 * 60 * 60 * 24;
         this.MAX_INT_32 = 2147483647;
@@ -90,21 +89,7 @@
         this.restClient = new RestClient_1.RestClient(restApiUrl, restApiCaCert);
         this.subdomainPath = (0, utils_1.filePathToNodeFormat)(subdomainPath);
         this.streamrWebSocketPort = streamrWebSocketPort;
-<<<<<<< HEAD
-        console.log("HERE4");
         registerRpcMethod(exports.AUTOCERTIFIER_SERVICE_ID, 'getSessionId', this.getSessionId.bind(this));
-        /*
-        this.rpcCommunicator = new ListeningRpcCommunicator(this.AUTOCERTIFIER_SERVICE_ID, rpcTransport)
-        this.rpcCommunicator.registerRpcMethod(
-            SessionIdRequest,
-            SessionIdResponse,
-            'getSessionId',
-            (req: SessionIdRequest, context) => this.getSessionId(req, context)
-        )
-        */
-=======
-        registerRpcMethod(this.SERVICE_ID, 'getSessionId', this.getSessionId.bind(this));
->>>>>>> 3a5f801f
     }
     async start() {
         console.log("START HERE1");
@@ -113,23 +98,7 @@
             await this.createCertificate();
         }
         else {
-<<<<<<< HEAD
-            console.log("START HERE3");
-            const subdomain = JSON.parse(fs_1.default.readFileSync(this.subdomainPath, 'utf8'));
-            const certObj = forge.pki.certificateFromPem(subdomain.certificate.cert);
-            const expiryTime = certObj.validity.notAfter.getTime();
-            console.log("START HERE4");
-            if (Date.now() > expiryTime) {
-                await this.updateCertificate();
-            }
-            else {
-                await this.updateSubdomainIpAndPort();
-                this.scheduleCertificateUpdate(expiryTime);
-                this.emit('updatedSubdomain', subdomain);
-            }
-=======
             this.checkSubdomainValidity();
->>>>>>> 3a5f801f
         }
     }
     async checkSubdomainValidity() {
