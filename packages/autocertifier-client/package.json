{
  "name": "@streamr/autocertifier-client",
<<<<<<< HEAD
  "version": "100.0.0-rc.0",
=======
  "version": "100.0.0",
>>>>>>> dc1c5548
  "description": "Autocertifier Client for Streamr Network",
  "repository": {
    "type": "git",
    "url": "git+https://github.com/streamr-dev/network.git",
    "directory": "packages/autocertifier-client"
  },
  "main": "dist/src/exports.js",
  "types": "dist/src/exports.d.ts",
  "license": "STREAMR NETWORK OPEN SOURCE LICENSE",
  "author": "Streamr Network AG <contact@streamr.network>",
  "scripts": {
    "generate-protoc-code": "./proto.sh",
    "build": "tsc -b tsconfig.node.json",
    "check": "tsc -p ./tsconfig.jest.json --noEmit",
    "clean": "jest --clearCache || true; rm -rf dist *.tsbuildinfo node_modules/.cache || true",
    "eslint": "eslint --cache --cache-location=node_modules/.cache/.eslintcache/ '*/**/*.{js,ts}'"
  },
  "dependencies": {
    "@protobuf-ts/runtime-rpc": "^2.8.2",
<<<<<<< HEAD
    "@streamr/utils": "100.0.0-rc.0",
=======
    "@streamr/utils": "100.0.0",
>>>>>>> dc1c5548
    "eventemitter3": "^5.0.0",
    "node-forge": "^1.3.1",
    "request": "^2.88.2"
  },
  "devDependencies": {
    "@types/node-forge": "^1.3.11",
    "@types/request": "^2.48.8"
  }
}<|MERGE_RESOLUTION|>--- conflicted
+++ resolved
@@ -1,10 +1,6 @@
 {
   "name": "@streamr/autocertifier-client",
-<<<<<<< HEAD
-  "version": "100.0.0-rc.0",
-=======
   "version": "100.0.0",
->>>>>>> dc1c5548
   "description": "Autocertifier Client for Streamr Network",
   "repository": {
     "type": "git",
@@ -24,11 +20,7 @@
   },
   "dependencies": {
     "@protobuf-ts/runtime-rpc": "^2.8.2",
-<<<<<<< HEAD
-    "@streamr/utils": "100.0.0-rc.0",
-=======
     "@streamr/utils": "100.0.0",
->>>>>>> dc1c5548
     "eventemitter3": "^5.0.0",
     "node-forge": "^1.3.1",
     "request": "^2.88.2"
