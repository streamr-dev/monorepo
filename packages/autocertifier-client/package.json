{
  "name": "@streamr/autocertifier-client",
  "version": "100.0.0-pretestnet.4",
  "description": "Autocertifier Client for Streamr Network",
  "repository": {
    "type": "git",
    "url": "git+https://github.com/streamr-dev/network.git",
    "directory": "packages/autocertifier-client"
  },
  "main": "dist/src/exports.js",
  "types": "dist/src/exports.d.ts",
  "license": "STREAMR NETWORK OPEN SOURCE LICENSE",
  "author": "Streamr Network AG <contact@streamr.network>",
  "scripts": {
    "generate-protoc-code": "./proto.sh",
    "build": "tsc -b tsconfig.node.json",
    "check": "tsc -p ./tsconfig.jest.json --noEmit",
    "clean": "jest --clearCache || true; rm -rf dist *.tsbuildinfo node_modules/.cache || true",
    "eslint": "eslint --cache --cache-location=node_modules/.cache/.eslintcache/ '*/**/*.{js,ts}'",
    "prepublishOnly": "npm run clean && NODE_ENV=production tsc -b tsconfig.node.json"
  },
  "dependencies": {
    "@protobuf-ts/runtime-rpc": "^2.8.2",
    "@streamr/utils": "100.0.0-pretestnet.4",
    "eventemitter3": "^5.0.0",
    "node-forge": "^1.3.1",
    "request": "^2.88.2"
  },
  "devDependencies": {
<<<<<<< HEAD
    "@types/node-forge": "^1.3.5",
    "@types/request": "^2.48.8"
=======
    "@types/node-forge": "^1.3.11",
    "@types/request": "^2.48.8",
    "ts-node": "^10.9.2"
>>>>>>> eaf0c645
  }
}<|MERGE_RESOLUTION|>--- conflicted
+++ resolved
@@ -27,13 +27,7 @@
     "request": "^2.88.2"
   },
   "devDependencies": {
-<<<<<<< HEAD
-    "@types/node-forge": "^1.3.5",
+    "@types/node-forge": "^1.3.11",
     "@types/request": "^2.48.8"
-=======
-    "@types/node-forge": "^1.3.11",
-    "@types/request": "^2.48.8",
-    "ts-node": "^10.9.2"
->>>>>>> eaf0c645
   }
 }