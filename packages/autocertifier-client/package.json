{
  "name": "@streamr/autocertifier-client",
<<<<<<< HEAD
  "version": "100.0.0-pretestnet.6",
=======
  "version": "100.0.0-testnet-one.0",
>>>>>>> 52bfba4b
  "description": "Autocertifier Client for Streamr Network",
  "repository": {
    "type": "git",
    "url": "git+https://github.com/streamr-dev/network.git",
    "directory": "packages/autocertifier-client"
  },
  "main": "dist/src/exports.js",
  "types": "dist/src/exports.d.ts",
  "license": "STREAMR NETWORK OPEN SOURCE LICENSE",
  "author": "Streamr Network AG <contact@streamr.network>",
  "scripts": {
    "generate-protoc-code": "./proto.sh",
    "build": "tsc -b tsconfig.node.json",
    "check": "tsc -p ./tsconfig.jest.json --noEmit",
    "clean": "jest --clearCache || true; rm -rf dist *.tsbuildinfo node_modules/.cache || true",
    "eslint": "eslint --cache --cache-location=node_modules/.cache/.eslintcache/ '*/**/*.{js,ts}'",
    "prepublishOnly": "npm run clean && NODE_ENV=production tsc -b tsconfig.node.json"
  },
  "dependencies": {
    "@protobuf-ts/runtime-rpc": "^2.8.2",
<<<<<<< HEAD
    "@streamr/utils": "100.0.0-pretestnet.6",
=======
    "@streamr/utils": "100.0.0-testnet-one.0",
>>>>>>> 52bfba4b
    "eventemitter3": "^5.0.0",
    "node-forge": "^1.3.1",
    "request": "^2.88.2"
  },
  "devDependencies": {
    "@types/node-forge": "^1.3.5",
    "@types/request": "^2.48.8",
    "ts-node": "^10.9.1"
  }
}<|MERGE_RESOLUTION|>--- conflicted
+++ resolved
@@ -1,10 +1,6 @@
 {
   "name": "@streamr/autocertifier-client",
-<<<<<<< HEAD
-  "version": "100.0.0-pretestnet.6",
-=======
   "version": "100.0.0-testnet-one.0",
->>>>>>> 52bfba4b
   "description": "Autocertifier Client for Streamr Network",
   "repository": {
     "type": "git",
@@ -25,11 +21,7 @@
   },
   "dependencies": {
     "@protobuf-ts/runtime-rpc": "^2.8.2",
-<<<<<<< HEAD
-    "@streamr/utils": "100.0.0-pretestnet.6",
-=======
     "@streamr/utils": "100.0.0-testnet-one.0",
->>>>>>> 52bfba4b
     "eventemitter3": "^5.0.0",
     "node-forge": "^1.3.1",
     "request": "^2.88.2"
