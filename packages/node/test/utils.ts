--- conflicted
+++ resolved
@@ -1,10 +1,4 @@
-<<<<<<< HEAD
 import {
-=======
-import { EthereumAddress, merge, toEthereumAddress } from '@streamr/utils'
-import padEnd from 'lodash/padEnd'
-import { StreamrClient,
->>>>>>> be54bddb
     CONFIG_TEST,
     NetworkPeerDescriptor,
     Stream,
@@ -14,7 +8,6 @@
     StreamrClientConfig
 } from '@streamr/sdk'
 import { EthereumAddress, merge, toEthereumAddress } from '@streamr/utils'
-import { Wallet } from 'ethers'
 import padEnd from 'lodash/padEnd'
 import { Broker, createBroker } from '../src/broker'
 import { Config } from '../src/config/config'
