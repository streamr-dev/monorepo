--- conflicted
+++ resolved
@@ -28,37 +28,27 @@
     "start": "node dist/src/main.js"
   },
   "dependencies": {
-<<<<<<< HEAD
     "@streamr/autocertifier-client": "1.0.0",
-    "@streamr/dht": "0.0.1-tatum.2",
-    "@streamr/utils": "0.0.1-tatum.2",
-=======
+    "@streamr/dht": "0.0.1-tatum.6",
     "@streamr/utils": "0.0.1-tatum.6",
-    "@streamr/dht": "0.0.1-tatum.6",
+    "body-parser": "^1.20.2",
     "acme-client": "^5.0.0",
->>>>>>> 2f8e38dc
-    "body-parser": "^1.20.2",
+    "express": "^4.17.1",
     "dns2": "^2.1.0",
-<<<<<<< HEAD
     "sqlite": "^5.0.1",
     "sqlite3": "^5.1.6",
-=======
->>>>>>> 2f8e38dc
     "eventemitter3": "^5.0.0",
-    "express": "^4.17.1",
     "heap": "^0.2.6",
     "node-forge": "^1.3.1",
-    "sqlite": "^5.0.1",
-    "sqlite3": "^5.0.3",
-    "uuid": "^9.0.1"
+    "uuid": "^9.0.0"
   },
   "devDependencies": {
     "@streamr/test-utils": "0.0.1-tatum.6",
+    "@types/express": "^4.17.17",
+    "@types/uuid": "^9.0.2",
     "@types/dns2": "^2.0.3",
-    "@types/express": "^4.17.18",
     "@types/node-forge": "^1.3.5",
     "@types/request": "^2.48.8",
-    "@types/uuid": "^9.0.4",
     "request": "^2.88.2",
     "ts-node": "^10.9.1"
   },
