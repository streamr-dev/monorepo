--- conflicted
+++ resolved
@@ -98,16 +98,11 @@
             done()
         })
 
-<<<<<<< HEAD
         client.start().then(() => { return }).catch((e) => {
             expect(e).toBeFalsy()
             done() 
         })
-    })
-=======
-        client.start().then(() => { return }).catch((e) => { done.fail(e) })
     }, 120000)
->>>>>>> d31db6a3
 
     it('Starting the client throws an exception if AutoCertifier cannot connect to it using WebSocket', async () => {
         const streamrWebSocketPort = 100
