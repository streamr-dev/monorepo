import { Simulator, PeerDescriptor, DhtNode, ConnectionLocker, SimulatorTransport } from '@streamr/dht'
import { RandomGraphNode } from '../src/logic/RandomGraphNode'

export const mockConnectionLocker: ConnectionLocker = {
    lockConnection: () => {},
    unlockConnection: () => {}
}

export const createMockRandomGraphNodeAndDhtNode = (
    ownPeerDescriptor: PeerDescriptor,
    entryPointDescriptor: PeerDescriptor,
    randomGraphId: string,
    simulator: Simulator
): [ DhtNode, RandomGraphNode ]  => {
    const mockCm = new SimulatorTransport(ownPeerDescriptor, simulator)
    const dhtNode = new DhtNode({
        transportLayer: mockCm,
        peerDescriptor: ownPeerDescriptor,
        numberOfNodesPerKBucket: 4,
        entryPoints: [entryPointDescriptor]
    })

    const randomGraphNode = new RandomGraphNode({
        randomGraphId,
        P2PTransport: mockCm,
        layer1: dhtNode,
        connectionLocker: mockConnectionLocker
    })
<<<<<<< HEAD
    //simulator.addConnectionManager(mockCm)
=======
>>>>>>> 8a47f884

    return [dhtNode, randomGraphNode]

}<|MERGE_RESOLUTION|>--- conflicted
+++ resolved
@@ -26,10 +26,6 @@
         layer1: dhtNode,
         connectionLocker: mockConnectionLocker
     })
-<<<<<<< HEAD
-    //simulator.addConnectionManager(mockCm)
-=======
->>>>>>> 8a47f884
 
     return [dhtNode, randomGraphNode]
 
