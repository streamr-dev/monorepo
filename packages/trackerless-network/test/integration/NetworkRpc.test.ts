--- conflicted
+++ resolved
@@ -12,11 +12,7 @@
 import { createStreamMessage } from '../utils/utils'
 import { RpcMessage } from '../../src/proto/packages/proto-rpc/protos/ProtoRpc'
 import { Simulator } from '@streamr/dht'
-<<<<<<< HEAD
-=======
-import { utf8ToBinary } from '../../src/logic/utils'
 import { StreamPartIDUtils } from '@streamr/protocol'
->>>>>>> 900ce044
 
 describe('Network RPC', () => {
     let rpcCommunicator1: RpcCommunicator
