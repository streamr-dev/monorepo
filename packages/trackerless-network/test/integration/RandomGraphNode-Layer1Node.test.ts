import { DhtNode, Simulator, PeerDescriptor, ConnectionManager, getRandomRegion } from '@streamr/dht'
import { RandomGraphNode } from '../../src/logic/RandomGraphNode'
import { range } from 'lodash'
import { wait, waitForCondition, hexToBinary } from '@streamr/utils'
import { Logger } from '@streamr/utils'
import { createRandomGraphNode } from '../../src/logic/createRandomGraphNode'
import { createRandomNodeId } from '../utils/utils'

const logger = new Logger(module)

<<<<<<< HEAD
interface SuccessEvents {
    success: () => void
}

class SuccessListener extends EventEmitter<SuccessEvents> {

    private numNeighbors = 0
    private numNearby = 0

    constructor(private node: RandomGraphNode,
        private wantedNumNeighbors: number,
        private wantedNumNearby: number) {

        super()
        node.on('targetNeighborConnected', this.onTargetNeighborConnected)
        node.on('nearbyNodeViewIdAdded', this.onNearbyNodeViewIdAdded)
    }

    private onTargetNeighborConnected = (_nodeId: NodeID) => {
        this.numNeighbors++

        if (this.numNeighbors >= this.wantedNumNeighbors
            && this.numNearby >= this.wantedNumNearby) {
            this.node.off('targetNeighborConnected', this.onTargetNeighborConnected)
            this.node.off('nearbyNodeViewIdAdded', this.onNearbyNodeViewIdAdded)
            this.emit('success')
        }
    }

    private onNearbyNodeViewIdAdded = () => {
        this.numNearby++

        if (this.numNeighbors >= this.wantedNumNeighbors
            && this.numNearby >= this.wantedNumNearby) {
            this.node.off('targetNeighborConnected', this.onTargetNeighborConnected)
            this.node.off('nearbyNodeViewIdAdded', this.onNearbyNodeViewIdAdded)
            this.emit('success')
        }
    }

    public async waitForSuccess(timeout: number): Promise<void> {
        if (this.numNeighbors >= this.wantedNumNeighbors
            && this.numNearby >= this.wantedNumNearby) {
            return
        } else {
            await waitForEvent3<SuccessEvents>(this, 'success', timeout)
        }
    }
}

=======
>>>>>>> 4d5ed1b5
describe('RandomGraphNode-DhtNode', () => {
    const numOfNodes = 64
    let dhtNodes: DhtNode[]
    let dhtEntryPoint: DhtNode
    let entryPointRandomGraphNode: RandomGraphNode
    let graphNodes: RandomGraphNode[]

    const streamId = 'Stream1'
    const entrypointDescriptor: PeerDescriptor = {
        kademliaId: hexToBinary(createRandomNodeId()),
        nodeName: 'entrypoint',
        type: 0,
        region: getRandomRegion()
    }

    const peerDescriptors: PeerDescriptor[] = range(numOfNodes).map((i) => {
        return {
            kademliaId: hexToBinary(createRandomNodeId()),
            nodeName: `node${i}`,
            type: 0,
            region: getRandomRegion()
        }
    })
    beforeEach(async () => {

        Simulator.useFakeTimers()
        const simulator = new Simulator()
        const entrypointCm = new ConnectionManager({
            ownPeerDescriptor: entrypointDescriptor,
            nodeName: entrypointDescriptor.nodeName,
            simulator
        })

        const cms: ConnectionManager[] = range(numOfNodes).map((i) =>
            new ConnectionManager({
                ownPeerDescriptor: peerDescriptors[i],
                nodeName: peerDescriptors[i].nodeName,
                simulator
            })
        )

        dhtEntryPoint = new DhtNode({
            transportLayer: entrypointCm,
            peerDescriptor: entrypointDescriptor,
            serviceId: streamId
        })

        dhtNodes = range(numOfNodes).map((i) => new DhtNode({
            transportLayer: cms[i],
            peerDescriptor: peerDescriptors[i],
            serviceId: streamId
        }))

        graphNodes = range(numOfNodes).map((i) => createRandomGraphNode({
            randomGraphId: streamId,
            layer1: dhtNodes[i],
            P2PTransport: cms[i],
            connectionLocker: cms[i],
            ownPeerDescriptor: peerDescriptors[i],
            neighborUpdateInterval: 2000
        }))

        entryPointRandomGraphNode = createRandomGraphNode({
            randomGraphId: streamId,
            layer1: dhtEntryPoint,
            P2PTransport: entrypointCm,
            connectionLocker: entrypointCm,
            ownPeerDescriptor: entrypointDescriptor,
            neighborUpdateInterval: 2000
        })

        await dhtEntryPoint.start()
        await dhtEntryPoint.joinDht([entrypointDescriptor])
        await Promise.all(dhtNodes.map((node) => node.start()))
    })

    afterEach(async () => {
        await dhtEntryPoint.stop()
        entryPointRandomGraphNode.stop()
        await Promise.all(dhtNodes.map((node) => node.stop()))
        await Promise.all(graphNodes.map((node) => node.stop()))
        Simulator.useFakeTimers(false)
    })

    it('happy path single node ', async () => {
        await entryPointRandomGraphNode.start()
        await dhtNodes[0].joinDht([entrypointDescriptor])

        await graphNodes[0].start()

<<<<<<< HEAD
        await successListener.waitForSuccess(15006)
        expect(graphNodes[0].getNearbyNodeView().getIds().length).toEqual(1)
=======
        await waitForCondition(() => graphNodes[0].getTargetNeighborIds().length === 1)
        expect(graphNodes[0].getNearbyContactPoolIds().length).toEqual(1)
>>>>>>> 4d5ed1b5
        expect(graphNodes[0].getTargetNeighborIds().length).toEqual(1)
    })

    it('happy path 4 nodes', async () => {
        entryPointRandomGraphNode.start()
        range(4).map((i) => graphNodes[i].start())
        await Promise.all(range(4).map(async (i) => {
            await dhtNodes[i].joinDht([entrypointDescriptor])
        }))

        await waitForCondition(() => range(4).every((i) => graphNodes[i].getTargetNeighborIds().length === 4))
        range(4).map((i) => {
            expect(graphNodes[i].getNearbyNodeView().getIds().length).toBeGreaterThanOrEqual(4)
            expect(graphNodes[i].getTargetNeighborIds().length).toBeGreaterThanOrEqual(4)
        })

        // Check bidirectionality
        const allNodes = graphNodes
        allNodes.push(entryPointRandomGraphNode)
        range(5).map((i) => {
            allNodes[i].getNearbyNodeView().getIds().forEach((nodeId) => {
                const neighbor = allNodes.find((node) => {
                    return node.getOwnNodeId() === nodeId
                })
                expect(neighbor!.getTargetNeighborIds().includes(allNodes[i].getOwnNodeId())).toEqual(true)
            })
        })
    }, 10000)

    it('happy path 64 nodes', async () => {
        await Promise.all(range(numOfNodes).map((i) => graphNodes[i].start()))
        await Promise.all(range(numOfNodes).map((i) => {
            dhtNodes[i].joinDht([entrypointDescriptor])
        }))
        await Promise.all(graphNodes.map((node) =>
            waitForCondition(() => node.getTargetNeighborIds().length >= 4, 10000)
        ))

        const avg = graphNodes.reduce((acc, curr) => {
            return acc + curr.getTargetNeighborIds().length
        }, 0) / numOfNodes

        logger.info(`AVG Number of neighbors: ${avg}`)
        await Promise.all(graphNodes.map((node) =>
            waitForCondition(() => node.getNumberOfOutgoingHandshakes() === 0)
        ))
        await wait(10000)
        let mismatchCounter = 0
        graphNodes.forEach((node) => {
            const nodeId = node.getOwnNodeId()
            node.getTargetNeighborIds().forEach((neighborId) => {
                if (neighborId !== entryPointRandomGraphNode.getOwnNodeId()) {
                    const neighbor = graphNodes.find((n) => n.getOwnNodeId() === neighborId)
                    if (!neighbor!.getTargetNeighborIds().includes(nodeId)) {
                        logger.info('mismatching ids length: ' + nodeId + ' ' + neighbor!.getTargetNeighborIds().length)
                        mismatchCounter += 1
                    }
                }
        
            })
        })
        expect(mismatchCounter).toBeLessThanOrEqual(2)
    }, 95000)
})<|MERGE_RESOLUTION|>--- conflicted
+++ resolved
@@ -8,59 +8,6 @@
 
 const logger = new Logger(module)
 
-<<<<<<< HEAD
-interface SuccessEvents {
-    success: () => void
-}
-
-class SuccessListener extends EventEmitter<SuccessEvents> {
-
-    private numNeighbors = 0
-    private numNearby = 0
-
-    constructor(private node: RandomGraphNode,
-        private wantedNumNeighbors: number,
-        private wantedNumNearby: number) {
-
-        super()
-        node.on('targetNeighborConnected', this.onTargetNeighborConnected)
-        node.on('nearbyNodeViewIdAdded', this.onNearbyNodeViewIdAdded)
-    }
-
-    private onTargetNeighborConnected = (_nodeId: NodeID) => {
-        this.numNeighbors++
-
-        if (this.numNeighbors >= this.wantedNumNeighbors
-            && this.numNearby >= this.wantedNumNearby) {
-            this.node.off('targetNeighborConnected', this.onTargetNeighborConnected)
-            this.node.off('nearbyNodeViewIdAdded', this.onNearbyNodeViewIdAdded)
-            this.emit('success')
-        }
-    }
-
-    private onNearbyNodeViewIdAdded = () => {
-        this.numNearby++
-
-        if (this.numNeighbors >= this.wantedNumNeighbors
-            && this.numNearby >= this.wantedNumNearby) {
-            this.node.off('targetNeighborConnected', this.onTargetNeighborConnected)
-            this.node.off('nearbyNodeViewIdAdded', this.onNearbyNodeViewIdAdded)
-            this.emit('success')
-        }
-    }
-
-    public async waitForSuccess(timeout: number): Promise<void> {
-        if (this.numNeighbors >= this.wantedNumNeighbors
-            && this.numNearby >= this.wantedNumNearby) {
-            return
-        } else {
-            await waitForEvent3<SuccessEvents>(this, 'success', timeout)
-        }
-    }
-}
-
-=======
->>>>>>> 4d5ed1b5
 describe('RandomGraphNode-DhtNode', () => {
     const numOfNodes = 64
     let dhtNodes: DhtNode[]
@@ -151,13 +98,8 @@
 
         await graphNodes[0].start()
 
-<<<<<<< HEAD
-        await successListener.waitForSuccess(15006)
+        await waitForCondition(() => graphNodes[0].getTargetNeighborIds().length === 1)
         expect(graphNodes[0].getNearbyNodeView().getIds().length).toEqual(1)
-=======
-        await waitForCondition(() => graphNodes[0].getTargetNeighborIds().length === 1)
-        expect(graphNodes[0].getNearbyContactPoolIds().length).toEqual(1)
->>>>>>> 4d5ed1b5
         expect(graphNodes[0].getTargetNeighborIds().length).toEqual(1)
     })
 
