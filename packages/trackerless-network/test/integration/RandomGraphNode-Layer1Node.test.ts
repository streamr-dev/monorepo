import { ConnectionManager, DhtNode, PeerDescriptor, Simulator, SimulatorTransport, getRandomRegion } from '@streamr/dht'
import { Logger, waitForCondition } from '@streamr/utils'
import { range } from 'lodash'
import { RandomGraphNode } from '../../src/logic/RandomGraphNode'
import { createRandomGraphNode } from '../../src/logic/createRandomGraphNode'
import { createMockPeerDescriptor } from '../utils/utils'
import { StreamPartIDUtils } from '@streamr/protocol'
import { Layer1Node } from '../../src/logic/Layer1Node'

const logger = new Logger(module)

describe('RandomGraphNode-DhtNode', () => {
    const nodeCount = 64
    let layer1Nodes: Layer1Node[]
    let dhtEntryPoint: Layer1Node
    let entryPointRandomGraphNode: RandomGraphNode
    let graphNodes: RandomGraphNode[]

    const streamPartId = StreamPartIDUtils.parse('stream#0')
    const entrypointDescriptor = createMockPeerDescriptor({
        region: getRandomRegion()
    })

    const peerDescriptors: PeerDescriptor[] = range(nodeCount).map(() => {
        return createMockPeerDescriptor({
            region: getRandomRegion()
        })
    })
    beforeEach(async () => {
        const simulator = new Simulator()
        const entrypointCm = new SimulatorTransport(
            entrypointDescriptor,
            simulator
        )
        await entrypointCm.start()

        const cms: ConnectionManager[] = range(nodeCount).map((i) =>
            new SimulatorTransport(
                peerDescriptors[i],
                simulator
            )
        )
        await Promise.all(cms.map((cm) => cm.start()))

        dhtEntryPoint = new DhtNode({
            transport: entrypointCm,
            peerDescriptor: entrypointDescriptor,
            serviceId: streamPartId
        })

        layer1Nodes = range(nodeCount).map((i) => new DhtNode({
            transport: cms[i],
            peerDescriptor: peerDescriptors[i],
            serviceId: streamPartId
        }))

        graphNodes = range(nodeCount).map((i) => createRandomGraphNode({
            streamPartId,
            layer1Node: layer1Nodes[i],
            transport: cms[i],
            connectionLocker: cms[i],
            localPeerDescriptor: peerDescriptors[i],
            neighborUpdateInterval: 2000,
            isLocalNodeEntryPoint: () => false
        }))

        entryPointRandomGraphNode = createRandomGraphNode({
            streamPartId,
            layer1Node: dhtEntryPoint,
            transport: entrypointCm,
            connectionLocker: entrypointCm,
            localPeerDescriptor: entrypointDescriptor,
            neighborUpdateInterval: 2000,
            isLocalNodeEntryPoint: () => false
        })

        await dhtEntryPoint.start()
        await dhtEntryPoint.joinDht([entrypointDescriptor])
        await Promise.all(layer1Nodes.map((node) => node.start()))
    })

    afterEach(async () => {
        await dhtEntryPoint.stop()
        entryPointRandomGraphNode.stop()
        await Promise.all(layer1Nodes.map((node) => node.stop()))
        await Promise.all(graphNodes.map((node) => node.stop()))
    })

    it('happy path single node ', async () => {
        await entryPointRandomGraphNode.start()
        await layer1Nodes[0].joinDht([entrypointDescriptor])

        await graphNodes[0].start()

        await waitForCondition(() => graphNodes[0].getNeighborIds().length === 1)
        expect(graphNodes[0].getNearbyNodeView().getIds().length).toEqual(1)
        expect(graphNodes[0].getNeighborIds().length).toEqual(1)
    })

    it('happy path 4 nodes', async () => {
        entryPointRandomGraphNode.start()
        range(4).forEach((i) => graphNodes[i].start())
        await Promise.all(range(4).map(async (i) => {
            await layer1Nodes[i].joinDht([entrypointDescriptor])
        }))

        await waitForCondition(() => range(4).every((i) => graphNodes[i].getNeighborIds().length === 4))
        range(4).forEach((i) => {
            expect(graphNodes[i].getNearbyNodeView().getIds().length).toBeGreaterThanOrEqual(4)
            expect(graphNodes[i].getNeighborIds().length).toBeGreaterThanOrEqual(4)
        })

        // Check bidirectionality
        const allNodes = graphNodes
        allNodes.push(entryPointRandomGraphNode)
        range(5).forEach((i) => {
            allNodes[i].getNearbyNodeView().getIds().forEach((nodeId) => {
                const neighbor = allNodes.find((node) => {
                    return node.getOwnNodeId() === nodeId
                })
                expect(neighbor!.getNeighborIds().includes(allNodes[i].getOwnNodeId())).toEqual(true)
            })
        })
    }, 10000)

    it('happy path 64 nodes', async () => {
        await Promise.all(range(nodeCount).map((i) => graphNodes[i].start()))
        await Promise.all(range(nodeCount).map((i) => {
            layer1Nodes[i].joinDht([entrypointDescriptor])
        }))
        await Promise.all(graphNodes.map((node) =>
            waitForCondition(() => node.getNeighborIds().length >= 4, 10000)
        ))

        const avg = graphNodes.reduce((acc, curr) => {
<<<<<<< HEAD
            return acc + curr.getTargetNeighborIds().length
        }, 0) / nodeCount
=======
            return acc + curr.getNeighborIds().length
        }, 0) / numOfNodes
>>>>>>> ccd3176f

        logger.info(`AVG Number of neighbors: ${avg}`)
        await Promise.all(graphNodes.map((node) =>
            waitForCondition(() => node.getOutgoingHandshakeCount() === 0)
        ))
        await waitForCondition(() => {
            let mismatchCounter = 0
            graphNodes.forEach((node) => {
                const nodeId = node.getOwnNodeId()
                node.getNeighborIds().forEach((neighborId) => {
                    if (neighborId !== entryPointRandomGraphNode.getOwnNodeId()) {
                        const neighbor = graphNodes.find((n) => n.getOwnNodeId() === neighborId)
                        if (!neighbor!.getNeighborIds().includes(nodeId)) {
                            mismatchCounter += 1
                        }
                    }
                })
            })
            // NET-1074 Investigate why sometimes unidirectional connections remain.
            return mismatchCounter <= 2
        }, 20000, 1000)
    }, 95000)
})<|MERGE_RESOLUTION|>--- conflicted
+++ resolved
@@ -133,13 +133,8 @@
         ))
 
         const avg = graphNodes.reduce((acc, curr) => {
-<<<<<<< HEAD
-            return acc + curr.getTargetNeighborIds().length
+            return acc + curr.getNeighborIds().length
         }, 0) / nodeCount
-=======
-            return acc + curr.getNeighborIds().length
-        }, 0) / numOfNodes
->>>>>>> ccd3176f
 
         logger.info(`AVG Number of neighbors: ${avg}`)
         await Promise.all(graphNodes.map((node) =>
