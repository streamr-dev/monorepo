import { ConnectionManager, DhtNode, PeerDescriptor, Simulator, SimulatorTransport, getRandomRegion } from '@streamr/dht'
import { Logger, waitForCondition } from '@streamr/utils'
import { range } from 'lodash'
import { RandomGraphNode } from '../../src/logic/RandomGraphNode'
import { createRandomGraphNode } from '../../src/logic/createRandomGraphNode'
import { createMockPeerDescriptor } from '../utils/utils'
import { StreamPartIDUtils } from '@streamr/protocol'
import { Layer1Node } from '../../src/logic/Layer1Node'

const logger = new Logger(module)

describe('RandomGraphNode-DhtNode', () => {
    const numOfNodes = 64
    let layer1Nodes: Layer1Node[]
    let dhtEntryPoint: Layer1Node
    let entryPointRandomGraphNode: RandomGraphNode
    let graphNodes: RandomGraphNode[]

    const streamPartId = StreamPartIDUtils.parse('stream#0')
    const entrypointDescriptor = createMockPeerDescriptor({
        region: getRandomRegion()
    })

    const peerDescriptors: PeerDescriptor[] = range(numOfNodes).map(() => {
        return createMockPeerDescriptor({
            region: getRandomRegion()
        })
    })
    beforeEach(async () => {

        Simulator.useFakeTimers()
        const simulator = new Simulator()
        const entrypointCm = new SimulatorTransport(
            entrypointDescriptor,
            simulator
        )
        await entrypointCm.start()

        const cms: ConnectionManager[] = range(numOfNodes).map((i) =>
            new SimulatorTransport(
                peerDescriptors[i],
                simulator
            )
        )
        await Promise.all(cms.map((cm) => cm.start()))

        dhtEntryPoint = new DhtNode({
            transport: entrypointCm,
            peerDescriptor: entrypointDescriptor,
            serviceId: streamPartId
        })

        layer1Nodes = range(numOfNodes).map((i) => new DhtNode({
            transport: cms[i],
            peerDescriptor: peerDescriptors[i],
            serviceId: streamPartId
        }))

        graphNodes = range(numOfNodes).map((i) => createRandomGraphNode({
            streamPartId,
<<<<<<< HEAD
            layer1Node: layer1Nodes[i],
            P2PTransport: cms[i],
=======
            layer1: layer1Nodes[i],
            transport: cms[i],
>>>>>>> d30031ef
            connectionLocker: cms[i],
            ownPeerDescriptor: peerDescriptors[i],
            neighborUpdateInterval: 2000
        }))

        entryPointRandomGraphNode = createRandomGraphNode({
            streamPartId,
<<<<<<< HEAD
            layer1Node: dhtEntryPoint,
            P2PTransport: entrypointCm,
=======
            layer1: dhtEntryPoint,
            transport: entrypointCm,
>>>>>>> d30031ef
            connectionLocker: entrypointCm,
            ownPeerDescriptor: entrypointDescriptor,
            neighborUpdateInterval: 2000
        })

        await dhtEntryPoint.start()
        await dhtEntryPoint.joinDht([entrypointDescriptor])
        await Promise.all(layer1Nodes.map((node) => node.start()))
    })

    afterEach(async () => {
        await dhtEntryPoint.stop()
        entryPointRandomGraphNode.stop()
        await Promise.all(layer1Nodes.map((node) => node.stop()))
        await Promise.all(graphNodes.map((node) => node.stop()))
        Simulator.useFakeTimers(false)
    })

    it('happy path single node ', async () => {
        await entryPointRandomGraphNode.start()
        await layer1Nodes[0].joinDht([entrypointDescriptor])

        await graphNodes[0].start()

        await waitForCondition(() => graphNodes[0].getTargetNeighborIds().length === 1)
        expect(graphNodes[0].getNearbyNodeView().getIds().length).toEqual(1)
        expect(graphNodes[0].getTargetNeighborIds().length).toEqual(1)
    })

    it('happy path 4 nodes', async () => {
        entryPointRandomGraphNode.start()
        range(4).forEach((i) => graphNodes[i].start())
        await Promise.all(range(4).map(async (i) => {
            await layer1Nodes[i].joinDht([entrypointDescriptor])
        }))

        await waitForCondition(() => range(4).every((i) => graphNodes[i].getTargetNeighborIds().length === 4))
        range(4).forEach((i) => {
            expect(graphNodes[i].getNearbyNodeView().getIds().length).toBeGreaterThanOrEqual(4)
            expect(graphNodes[i].getTargetNeighborIds().length).toBeGreaterThanOrEqual(4)
        })

        // Check bidirectionality
        const allNodes = graphNodes
        allNodes.push(entryPointRandomGraphNode)
        range(5).forEach((i) => {
            allNodes[i].getNearbyNodeView().getIds().forEach((nodeId) => {
                const neighbor = allNodes.find((node) => {
                    return node.getOwnNodeId() === nodeId
                })
                expect(neighbor!.getTargetNeighborIds().includes(allNodes[i].getOwnNodeId())).toEqual(true)
            })
        })
    }, 10000)

    it('happy path 64 nodes', async () => {
        await Promise.all(range(numOfNodes).map((i) => graphNodes[i].start()))
        await Promise.all(range(numOfNodes).map((i) => {
            layer1Nodes[i].joinDht([entrypointDescriptor])
        }))
        await Promise.all(graphNodes.map((node) =>
            waitForCondition(() => node.getTargetNeighborIds().length >= 4, 10000)
        ))

        const avg = graphNodes.reduce((acc, curr) => {
            return acc + curr.getTargetNeighborIds().length
        }, 0) / numOfNodes

        logger.info(`AVG Number of neighbors: ${avg}`)
        await Promise.all(graphNodes.map((node) =>
            waitForCondition(() => node.getNumberOfOutgoingHandshakes() === 0)
        ))
        await waitForCondition(() => {
            let mismatchCounter = 0
            graphNodes.forEach((node) => {
                const nodeId = node.getOwnNodeId()
                node.getTargetNeighborIds().forEach((neighborId) => {
                    if (neighborId !== entryPointRandomGraphNode.getOwnNodeId()) {
                        const neighbor = graphNodes.find((n) => n.getOwnNodeId() === neighborId)
                        if (!neighbor!.getTargetNeighborIds().includes(nodeId)) {
                            mismatchCounter += 1
                        }
                    }
                })
            })
            // NET-1074 Investigate why sometimes unidirectional connections remain.
            return mismatchCounter <= 2
        }, 20000, 1000)
    }, 95000)
})<|MERGE_RESOLUTION|>--- conflicted
+++ resolved
@@ -58,13 +58,8 @@
 
         graphNodes = range(numOfNodes).map((i) => createRandomGraphNode({
             streamPartId,
-<<<<<<< HEAD
             layer1Node: layer1Nodes[i],
-            P2PTransport: cms[i],
-=======
-            layer1: layer1Nodes[i],
             transport: cms[i],
->>>>>>> d30031ef
             connectionLocker: cms[i],
             ownPeerDescriptor: peerDescriptors[i],
             neighborUpdateInterval: 2000
@@ -72,13 +67,8 @@
 
         entryPointRandomGraphNode = createRandomGraphNode({
             streamPartId,
-<<<<<<< HEAD
             layer1Node: dhtEntryPoint,
-            P2PTransport: entrypointCm,
-=======
-            layer1: dhtEntryPoint,
             transport: entrypointCm,
->>>>>>> d30031ef
             connectionLocker: entrypointCm,
             ownPeerDescriptor: entrypointDescriptor,
             neighborUpdateInterval: 2000
