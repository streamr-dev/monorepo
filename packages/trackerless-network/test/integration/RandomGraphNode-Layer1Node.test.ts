--- conflicted
+++ resolved
@@ -1,4 +1,4 @@
-import { DhtNode, Simulator, SimulatorTransport, PeerDescriptor, PeerID } from '@streamr/dht'
+import { DhtNode, Simulator, ConnectionManager, PeerDescriptor, PeerID } from '@streamr/dht'
 import { RandomGraphNode } from '../../src/logic/RandomGraphNode'
 import { range } from 'lodash'
 import { waitForCondition } from 'streamr-test-utils'
@@ -28,10 +28,10 @@
     })
     beforeEach(async () => {
         const simulator = new Simulator()
-        const entrypointCm = new SimulatorTransport(entrypointDescriptor, simulator)
+        const entrypointCm = new ConnectionManager({ ownPeerDescriptor: entrypointDescriptor, simulator, serviceIdPrefix: 'simulator/' })
 
-        const cms: SimulatorTransport[] = range(numOfNodes).map((i) =>
-            new SimulatorTransport(peerDescriptors[i], simulator)
+        const cms: ConnectionManager[] = range(numOfNodes).map((i) =>
+            new ConnectionManager({ ownPeerDescriptor: peerDescriptors[i], simulator, serviceIdPrefix: 'simulator/' })
         )
 
         dhtEntryPoint = new DhtNode({
@@ -120,11 +120,7 @@
         await Promise.all(graphNodes.map((node) =>
             Promise.all([
                 waitForCondition(() => node.getContactPoolIds().length >= 8),
-<<<<<<< HEAD
-                waitForCondition(() => node.getTargetNeighborStringIds().length >= 3)
-=======
                 waitForCondition(() => node.getTargetNeighborStringIds().length >= 3, 18000)
->>>>>>> 6c4662d0
             ])
         ))
 
