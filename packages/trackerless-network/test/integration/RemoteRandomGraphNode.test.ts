--- conflicted
+++ resolved
@@ -5,11 +5,7 @@
     ContentMessage,
     HandshakeRequest,
     HandshakeResponse,
-<<<<<<< HEAD
-    LeaveNoticeRequest,
-=======
     LeaveStreamNotice,
->>>>>>> 92c4ce90
     NeighborUpdate, StreamMessage
 } from '../../src/proto/packages/trackerless-network/protos/NetworkRpc'
 import { Empty } from '../../src/proto/google/protobuf/empty'
@@ -66,15 +62,9 @@
         )
 
         mockServerRpc.registerRpcNotification(
-<<<<<<< HEAD
-            LeaveNoticeRequest,
-            'leaveNotice',
-            async (_msg: LeaveNoticeRequest, _context: ServerCallContext): Promise<Empty> => {
-=======
             LeaveStreamNotice,
             'leaveStreamNotice',
             async (_msg: LeaveStreamNotice, _context: ServerCallContext): Promise<Empty> => {
->>>>>>> 92c4ce90
                 recvCounter += 1
                 return Empty
             }
