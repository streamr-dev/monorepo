import { DhtNode, PeerDescriptor, Simulator, PeerID, UUID } from '@streamr/dht'
import { Event, RandomGraphNode } from '../../src/logic/RandomGraphNode'
import { createMockRandomGraphNodeAndDhtNode } from '../utils'
import { range } from 'lodash'
import { DataMessage, MessageRef } from '../../src/proto/packages/trackerless-network/protos/NetworkRpc'
import { waitForCondition } from 'streamr-test-utils'

describe('Propagation', () => {
    const entryPointDescriptor: PeerDescriptor = {
        peerId: PeerID.fromString(`entrypoint`).value,
        type: 1
    }

    let dhtNodes: DhtNode[]
    let randomGraphNodes: RandomGraphNode[]
    const STREAM_ID = 'testingtesting'
    let totalReceived: number

    const NUM_OF_NODES = 256

    beforeEach(async () => {
        totalReceived = 0
        const simulator = new Simulator()
        dhtNodes = []
        randomGraphNodes = []
        const [entryPoint, node1] = createMockRandomGraphNodeAndDhtNode(entryPointDescriptor, entryPointDescriptor, STREAM_ID, simulator)

        await entryPoint.start()
        await entryPoint.joinDht(entryPointDescriptor)
        await node1.start()
        node1.on(Event.MESSAGE, () => {totalReceived += 1})
        dhtNodes.push(entryPoint)
        randomGraphNodes.push(node1)

        range(NUM_OF_NODES).map(async (_i) => {
            const descriptor: PeerDescriptor = {
                peerId: PeerID.fromString(new UUID().toString()).value,
                type: 1
            }
            const [dht, graph] = createMockRandomGraphNodeAndDhtNode(
                descriptor,
                entryPointDescriptor,
                STREAM_ID,
                simulator
            )
            await dht.start()
            await graph.start()
            await dht.joinDht(entryPointDescriptor)
            graph.on(Event.MESSAGE, () => {totalReceived += 1})
            dhtNodes.push(dht)
            randomGraphNodes.push(graph)
        })
    })

    afterEach(async () => {
        await Promise.all(randomGraphNodes.map((node) => node.stop()))
        await Promise.all(dhtNodes.map((node) => node.stop()))
    })

    it('All nodes receive messages', async () => {
        await waitForCondition(
            () => randomGraphNodes.every(
                (peer) => peer.getTargetNeighborStringIds().length >= 3
<<<<<<< HEAD
            )
=======
            ), 15000
>>>>>>> 6c4662d0
        )
        const messageRef: MessageRef = {
            sequenceNumber: 1,
            timestamp: BigInt(123123)
        }
        const message: DataMessage = {
            content: JSON.stringify({ hello: "WORLD" }),
            senderId: PeerID.fromValue(dhtNodes[0].getPeerDescriptor().peerId).toString(),
            messageRef,
            streamPartId: STREAM_ID
        }
        randomGraphNodes[0].broadcast(message)
        await waitForCondition(() => totalReceived >= NUM_OF_NODES)
    }, 25000)
})<|MERGE_RESOLUTION|>--- conflicted
+++ resolved
@@ -61,11 +61,7 @@
         await waitForCondition(
             () => randomGraphNodes.every(
                 (peer) => peer.getTargetNeighborStringIds().length >= 3
-<<<<<<< HEAD
-            )
-=======
             ), 15000
->>>>>>> 6c4662d0
         )
         const messageRef: MessageRef = {
             sequenceNumber: 1,
