import { Simulator, SimulatorTransport, LatencyType } from '@streamr/dht'
import { NetworkStack } from '../../src/NetworkStack'
import { createMockPeerDescriptor, createStreamMessage } from '../utils/utils'
import { ENTRYPOINT_STORE_LIMIT } from '../../src/logic/EntryPointDiscovery'
import { range } from 'lodash'
import { StreamPartIDUtils } from '@streamr/protocol'
import { waitForCondition } from '@streamr/utils'
import { randomEthereumAddress } from '@streamr/test-utils'

describe('Stream Entry Points are replaced when known entry points leave streams', () => {
    
    let simulator: Simulator
    let layer0EntryPoint: NetworkStack
    const entryPointPeerDescriptor = createMockPeerDescriptor()
    let initialNodesOnStream: NetworkStack[]
    let laterNodesOnStream: NetworkStack[]
    let newNodeInStream: NetworkStack

    const NUM_OF_LATER_NODES = 16

    const STREAM_PART_ID = StreamPartIDUtils.parse('stream#0')

    const startNode = async () => {
        const peerDescriptor = createMockPeerDescriptor()
        const transport = new SimulatorTransport(peerDescriptor, simulator)
        await transport.start()
        const node = new NetworkStack({
            layer0: {
                transport,
                peerDescriptor,
                entryPoints: [entryPointPeerDescriptor]
            }
        })
        await node.start()
        return node
    }

    beforeEach(async () => {
        simulator = new Simulator(LatencyType.REAL)
        const entryPointTransport = new SimulatorTransport(entryPointPeerDescriptor, simulator)
        layer0EntryPoint = new NetworkStack({
            layer0: {
                transport: entryPointTransport,
                peerDescriptor: entryPointPeerDescriptor,
                entryPoints: [entryPointPeerDescriptor]
            }
        })
        await entryPointTransport.start()
        await layer0EntryPoint.start()

        initialNodesOnStream = await Promise.all(range(ENTRYPOINT_STORE_LIMIT).map(async () => {
            return await startNode()
        }))

        laterNodesOnStream = await Promise.all(range(NUM_OF_LATER_NODES).map(async () => {
            return await startNode()
        }))
        newNodeInStream = await startNode()
    })

    afterEach(async () => {
        await Promise.all([
            layer0EntryPoint.stop(),
            ...initialNodesOnStream.map((node) => node.stop()),
            ...laterNodesOnStream.map((node) => node.stop()),
            newNodeInStream.stop()
        ])
        simulator.stop()
    })

    // TODO: Investigate why 60 second timeouts are needed
    it('stream entry points are replaced when nodes leave streams', async () => {
        await Promise.all(initialNodesOnStream.map((node) => node.joinStreamPart(STREAM_PART_ID, { minCount: 4, timeout: 60000 })))

        let receivedMessages = 0
        for (const node of laterNodesOnStream) {
<<<<<<< HEAD
            await node.joinStreamPart(STREAM_PART_ID, { minCount: 4, timeout: 30000 }) 
            node.getDeliveryLayer().on('newMessage', () => {
=======
            await node.joinStreamPart(STREAM_PART_ID, { minCount: 4, timeout: 60000 }) 
            node.getStreamrNode().on('newMessage', () => {
>>>>>>> e162c468
                receivedMessages += 1
            })
        }

<<<<<<< HEAD
        await Promise.all(initialNodesOnStream.map((node) => node.getDeliveryLayer().leaveStreamPart(STREAM_PART_ID)))
        await waitForCondition(() => 
            laterNodesOnStream.every((node) => node.getDeliveryLayer().getNeighbors(STREAM_PART_ID).length >= 4), 30000, 1000
        )
=======
        await Promise.all(initialNodesOnStream.map((node) => node.getStreamrNode().leaveStreamPart(STREAM_PART_ID)))
        await waitForCondition(() => laterNodesOnStream.every((node) => node.getStreamrNode().getNeighbors(STREAM_PART_ID).length >= 4), 60000, 1000)
>>>>>>> e162c468

        const msg = createStreamMessage(
            JSON.stringify({ hello: 'WORLD' }),
            STREAM_PART_ID,
            randomEthereumAddress()
        )
<<<<<<< HEAD
        newNodeInStream.getDeliveryLayer().broadcast(msg)
        await waitForCondition(() => receivedMessages === NUM_OF_LATER_NODES, 15000)
=======
        newNodeInStream.getStreamrNode().broadcast(msg)
        await waitForCondition(() => receivedMessages === NUM_OF_LATER_NODES, 30000)
>>>>>>> e162c468
    }, 200000)
})<|MERGE_RESOLUTION|>--- conflicted
+++ resolved
@@ -74,38 +74,23 @@
 
         let receivedMessages = 0
         for (const node of laterNodesOnStream) {
-<<<<<<< HEAD
-            await node.joinStreamPart(STREAM_PART_ID, { minCount: 4, timeout: 30000 }) 
+            await node.joinStreamPart(STREAM_PART_ID, { minCount: 4, timeout: 60000 }) 
             node.getDeliveryLayer().on('newMessage', () => {
-=======
-            await node.joinStreamPart(STREAM_PART_ID, { minCount: 4, timeout: 60000 }) 
-            node.getStreamrNode().on('newMessage', () => {
->>>>>>> e162c468
                 receivedMessages += 1
             })
         }
 
-<<<<<<< HEAD
         await Promise.all(initialNodesOnStream.map((node) => node.getDeliveryLayer().leaveStreamPart(STREAM_PART_ID)))
         await waitForCondition(() => 
-            laterNodesOnStream.every((node) => node.getDeliveryLayer().getNeighbors(STREAM_PART_ID).length >= 4), 30000, 1000
+            laterNodesOnStream.every((node) => node.getDeliveryLayer().getNeighbors(STREAM_PART_ID).length >= 4), 60000, 1000
         )
-=======
-        await Promise.all(initialNodesOnStream.map((node) => node.getStreamrNode().leaveStreamPart(STREAM_PART_ID)))
-        await waitForCondition(() => laterNodesOnStream.every((node) => node.getStreamrNode().getNeighbors(STREAM_PART_ID).length >= 4), 60000, 1000)
->>>>>>> e162c468
 
         const msg = createStreamMessage(
             JSON.stringify({ hello: 'WORLD' }),
             STREAM_PART_ID,
             randomEthereumAddress()
         )
-<<<<<<< HEAD
         newNodeInStream.getDeliveryLayer().broadcast(msg)
-        await waitForCondition(() => receivedMessages === NUM_OF_LATER_NODES, 15000)
-=======
-        newNodeInStream.getStreamrNode().broadcast(msg)
         await waitForCondition(() => receivedMessages === NUM_OF_LATER_NODES, 30000)
->>>>>>> e162c468
     }, 200000)
 })