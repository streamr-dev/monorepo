import { LatencyType, NodeType, PeerDescriptor, PeerID, Simulator, SimulatorTransport } from '@streamr/dht'
import { NetworkStack } from '../../src/NetworkStack'
import { range } from 'lodash'
import { createStreamMessage } from '../utils/utils'
<<<<<<< HEAD
import { utf8ToBinary } from '@streamr/utils'
=======
import { utf8ToBinary } from '../../src/logic/utils'
import { StreamPartIDUtils } from '@streamr/protocol'
>>>>>>> 900ce044

describe('inspect', () => {

    let simulator: Simulator

    const streamPartId = StreamPartIDUtils.parse('stream#0')
    let sequenceNumber: number

    const publisherDescriptor: PeerDescriptor = {
        kademliaId: PeerID.fromString('publisher').value,
        type: NodeType.NODEJS,
    }

    const inspectorPeerDescriptor: PeerDescriptor = {
        kademliaId: PeerID.fromString('inspector').value,
        type: NodeType.NODEJS,
    }

    const inspectedNodeCount = 12

    let publisherNode: NetworkStack
    let inspectorNode: NetworkStack
    let inspectedNodes: NetworkStack[]

    let publishInterval: NodeJS.Timeout

    const initiateNode = async (peerDescriptor: PeerDescriptor, simulator: Simulator): Promise<NetworkStack> => {
        const transportLayer = new SimulatorTransport(peerDescriptor, simulator)
        const node = new NetworkStack({
            layer0: {
                entryPoints: [publisherDescriptor],
                peerDescriptor,
                transportLayer
            },
            networkNode: {}
        })
        await node.start()
        return node
    }

    beforeEach(async () => {
        Simulator.useFakeTimers()
        simulator = new Simulator(LatencyType.RANDOM)

        publisherNode = await initiateNode(publisherDescriptor, simulator)
        inspectorNode = await initiateNode(inspectorPeerDescriptor, simulator)

        inspectedNodes = []
        await Promise.all(range(inspectedNodeCount).map(async (i) => {
            const peerDescriptor: PeerDescriptor = {
                kademliaId: PeerID.fromString(`inspected${i}`).value,
                type: NodeType.NODEJS
            }
            const node = await initiateNode(peerDescriptor, simulator)
            inspectedNodes.push(node)
        }))
        await Promise.all([
            publisherNode.getStreamrNode().waitForJoinAndSubscribe(streamPartId, 5000, 4),
            inspectorNode.getStreamrNode().waitForJoinAndSubscribe(streamPartId, 5000, 4),
            ...inspectedNodes.map((node) => node.getStreamrNode().waitForJoinAndSubscribe(streamPartId, 5000, 4))
        ])
        sequenceNumber = 0
    }, 30000)

    afterEach(async () => {
        clearInterval(publishInterval)
        await Promise.all([
            publisherNode.stop(),
            inspectorNode.stop(),
            ...inspectedNodes.map((node) => node.stop())
        ])
        Simulator.useFakeTimers(false)
    })

    it('gets successful inspections from all suspects', async () => {
        publishInterval = setInterval(async () => {
            const msg = createStreamMessage(
                JSON.stringify({ hello: 'WORLD' }),
                StreamPartIDUtils.parse('stream#0'),
                utf8ToBinary('publisher'),
                123123,
                sequenceNumber
            )
            await publisherNode.getStreamrNode().publishToStream(streamPartId, msg)
            sequenceNumber += 1
        }, 200)

        for (const node of inspectedNodes) {
            const result = await inspectorNode.getStreamrNode().inspect(node.getLayer0DhtNode().getPeerDescriptor(), streamPartId)
            expect(result).toEqual(true)
        }
    }, 25000)

})<|MERGE_RESOLUTION|>--- conflicted
+++ resolved
@@ -2,12 +2,8 @@
 import { NetworkStack } from '../../src/NetworkStack'
 import { range } from 'lodash'
 import { createStreamMessage } from '../utils/utils'
-<<<<<<< HEAD
 import { utf8ToBinary } from '@streamr/utils'
-=======
-import { utf8ToBinary } from '../../src/logic/utils'
 import { StreamPartIDUtils } from '@streamr/protocol'
->>>>>>> 900ce044
 
 describe('inspect', () => {
 
