--- conflicted
+++ resolved
@@ -1,13 +1,8 @@
 import { LatencyType, NodeType, PeerDescriptor, Simulator, SimulatorTransport } from '@streamr/dht'
 import { NetworkStack } from '../../src/NetworkStack'
 import { range } from 'lodash'
-<<<<<<< HEAD
 import { createRandomNodeId, createStreamMessage } from '../utils/utils'
-import { hexToBinary, toEthereumAddress } from '@streamr/utils'
-=======
-import { createStreamMessage } from '../utils/utils'
 import { hexToBinary } from '@streamr/utils'
->>>>>>> e50677bc
 import { StreamPartIDUtils } from '@streamr/protocol'
 import { randomEthereumAddress } from '@streamr/test-utils'
 
@@ -89,11 +84,7 @@
             const msg = createStreamMessage(
                 JSON.stringify({ hello: 'WORLD' }),
                 StreamPartIDUtils.parse('stream#0'),
-<<<<<<< HEAD
-                toEthereumAddress(randomEthereumAddress()),
-=======
-                hexToBinary(randomEthereumAddress()),
->>>>>>> e50677bc
+                randomEthereumAddress(),
                 123123,
                 sequenceNumber
             )
