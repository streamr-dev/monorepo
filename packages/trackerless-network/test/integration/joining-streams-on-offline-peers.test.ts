--- conflicted
+++ resolved
@@ -91,11 +91,7 @@
         await entryPoint.getLayer0DhtNode().storeDataToDht(streamPartIdToDataKey(streamPartId), Any.pack(offlineDescriptor1, PeerDescriptor))
         await entryPoint.getLayer0DhtNode().storeDataToDht(streamPartIdToDataKey(streamPartId), Any.pack(offlineDescriptor2, PeerDescriptor))
         
-<<<<<<< HEAD
         node1.getStreamrNode().joinStreamPart(streamPartId)
-=======
-        node1.getStreamrNode().joinStream(streamPartId)
->>>>>>> edb9cf5e
         node1.getStreamrNode().on('newMessage', () => { messageReceived = true })
         const msg = createStreamMessage(JSON.stringify({ hello: 'WORLD' }), streamPartId, randomEthereumAddress())
         node2.getStreamrNode().broadcast(msg)
