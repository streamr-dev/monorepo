--- conflicted
+++ resolved
@@ -3,12 +3,7 @@
     Simulator,
     SimulatorTransport
 } from '@streamr/dht'
-<<<<<<< HEAD
-import { randomEthereumAddress } from '@streamr/test-utils'
-import { StreamPartIDUtils, wait, waitForCondition, waitForEvent3 } from '@streamr/utils'
-=======
-import { StreamPartIDUtils, waitForCondition, waitForEvent3 } from '@streamr/utils'
->>>>>>> 5f722557
+import { StreamPartIDUtils, waitForCondition, waitForEvent3, wait } from '@streamr/utils'
 import { ContentDeliveryManager, Events } from '../../src/logic/ContentDeliveryManager'
 import { ControlLayerNode } from '../../src/logic/ControlLayerNode'
 import { createMockPeerDescriptor, createStreamMessage } from '../utils/utils'
