import { waitForCondition } from '@streamr/utils'
import { getNodeIdFromPeerDescriptor } from '../../src/identifiers'
import { NodeList } from '../../src/logic/NodeList'
import { RandomGraphNode } from '../../src/logic/RandomGraphNode'
import { createRandomGraphNode } from '../../src/logic/createRandomGraphNode'
import { MockHandshaker } from '../utils/mock/MockHandshaker'
import { MockLayer1Node } from '../utils/mock/MockLayer1Node'
import { MockNeighborFinder } from '../utils/mock/MockNeighborFinder'
import { MockNeighborUpdateManager } from '../utils/mock/MockNeighborUpdateManager'
import { MockTransport } from '../utils/mock/Transport'
import { createMockPeerDescriptor, createMockDeliveryRpcRemote, mockConnectionLocker } from '../utils/utils'
import { StreamPartIDUtils } from '@streamr/protocol'

describe('RandomGraphNode', () => {

    let randomGraphNode: RandomGraphNode
    const peerDescriptor = createMockPeerDescriptor()

    let targetNeighbors: NodeList
    let nearbyNodeView: NodeList
    let randomNodeView: NodeList

    let layer1Node: MockLayer1Node

    beforeEach(async () => {
        const nodeId = getNodeIdFromPeerDescriptor(peerDescriptor)

        targetNeighbors = new NodeList(nodeId, 10)
        randomNodeView = new NodeList(nodeId, 10)
        nearbyNodeView = new NodeList(nodeId, 10)
        layer1Node = new MockLayer1Node()

        randomGraphNode = createRandomGraphNode({
            targetNeighbors,
            randomNodeView,
            nearbyNodeView,
            transport: new MockTransport(),
            localPeerDescriptor: peerDescriptor,
            layer1Node,
            connectionLocker: mockConnectionLocker,
<<<<<<< HEAD
            handshaker: new MockHandshaker(),
            neighborUpdateManager: new MockNeighborUpdateManager(),
            neighborFinder: new MockNeighborFinder(),
            streamPartId: StreamPartIDUtils.parse('stream#0'),
            isLocalNodeEntryPoint: () => false
=======
            handshaker: new MockHandshaker() as any,
            neighborUpdateManager: new MockNeighborUpdateManager() as any,
            neighborFinder: new MockNeighborFinder() as any,
            streamPartId: StreamPartIDUtils.parse('stream#0')
>>>>>>> 16e207df
        })
        await randomGraphNode.start()
    })

    afterEach(() => {
        randomGraphNode.stop()
    })

    it('getTargetNeighborIds', () => {
        const mockRemote = createMockDeliveryRpcRemote()
        targetNeighbors.add(mockRemote)
        const ids = randomGraphNode.getTargetNeighborIds()
        expect(ids[0]).toEqual(getNodeIdFromPeerDescriptor(mockRemote.getPeerDescriptor()))
        targetNeighbors.remove(mockRemote.getPeerDescriptor())
    })

    it('getNearbyNodeView', () => {
        const mockRemote = createMockDeliveryRpcRemote()
        nearbyNodeView.add(mockRemote)
        const ids = randomGraphNode.getNearbyNodeView().getIds()
        expect(ids[0]).toEqual(getNodeIdFromPeerDescriptor(mockRemote.getPeerDescriptor()))
    })

    it('Adds Closest Nodes from layer1 newContact event to nearbyNodeView', async () => {
        const peerDescriptor1 = createMockPeerDescriptor()
        const peerDescriptor2 = createMockPeerDescriptor()
        layer1Node.emit('newContact', peerDescriptor1, [peerDescriptor1, peerDescriptor2])
        await waitForCondition(() => nearbyNodeView.size() === 2)
        expect(nearbyNodeView.get(getNodeIdFromPeerDescriptor(peerDescriptor1))).toBeTruthy()
        expect(nearbyNodeView.get(getNodeIdFromPeerDescriptor(peerDescriptor2))).toBeTruthy()
    })

    it('Adds Random Nodes from layer1 newRandomContact event to randomNodeView', async () => {
        const peerDescriptor1 = createMockPeerDescriptor()
        const peerDescriptor2 = createMockPeerDescriptor()
        layer1Node.emit('newRandomContact', peerDescriptor1, [peerDescriptor1, peerDescriptor2])
        await waitForCondition(() => randomNodeView.size() === 2)
        expect(randomNodeView.get(getNodeIdFromPeerDescriptor(peerDescriptor1))).toBeTruthy()
        expect(randomNodeView.get(getNodeIdFromPeerDescriptor(peerDescriptor2))).toBeTruthy()
    })

    it('Adds Nodes from layer1 KBucket to nearbyNodeView if its size is below nodeViewSize', async () => {
        const peerDescriptor1 = createMockPeerDescriptor()
        const peerDescriptor2 = createMockPeerDescriptor()
        layer1Node.addNewRandomPeerToKBucket()
        layer1Node.emit('newContact', peerDescriptor1, [peerDescriptor1, peerDescriptor2])
        await waitForCondition(() => {
            return nearbyNodeView.size() === 3
        }, 20000)
        expect(nearbyNodeView.get(getNodeIdFromPeerDescriptor(peerDescriptor1))).toBeTruthy()
        expect(nearbyNodeView.get(getNodeIdFromPeerDescriptor(peerDescriptor2))).toBeTruthy()
    }, 25000)

})<|MERGE_RESOLUTION|>--- conflicted
+++ resolved
@@ -38,18 +38,12 @@
             localPeerDescriptor: peerDescriptor,
             layer1Node,
             connectionLocker: mockConnectionLocker,
-<<<<<<< HEAD
-            handshaker: new MockHandshaker(),
-            neighborUpdateManager: new MockNeighborUpdateManager(),
-            neighborFinder: new MockNeighborFinder(),
-            streamPartId: StreamPartIDUtils.parse('stream#0'),
-            isLocalNodeEntryPoint: () => false
-=======
             handshaker: new MockHandshaker() as any,
             neighborUpdateManager: new MockNeighborUpdateManager() as any,
             neighborFinder: new MockNeighborFinder() as any,
-            streamPartId: StreamPartIDUtils.parse('stream#0')
->>>>>>> 16e207df
+            streamPartId: StreamPartIDUtils.parse('stream#0'),
+            isLocalNodeEntryPoint: () => false
+
         })
         await randomGraphNode.start()
     })
