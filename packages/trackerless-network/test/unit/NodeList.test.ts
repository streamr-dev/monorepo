import {
    ListeningRpcCommunicator,
    NodeType,
    PeerDescriptor,
    getDhtAddressFromRaw,
    getNodeIdFromPeerDescriptor,
} from '@streamr/dht'
import { StreamPartIDUtils } from '@streamr/protocol'
import { expect } from 'expect'
import { DeliveryRpcRemote } from '../../src/logic/DeliveryRpcRemote'
import { NodeList } from '../../src/logic/NodeList'
import { formStreamPartDeliveryServiceId } from '../../src/logic/formStreamPartDeliveryServiceId'
import { DeliveryRpcClient } from '../../src/proto/packages/trackerless-network/protos/NetworkRpc.client'
import { createMockPeerDescriptor, createRandomNodeId } from '../utils/utils'
import { MockTransport } from '../utils/mock/Transport'

const streamPartId = StreamPartIDUtils.parse('stream#0')

describe('NodeList', () => {

    const ids = [
        new Uint8Array([1, 1, 1]),
        new Uint8Array([1, 1, 2]),
        new Uint8Array([1, 1, 3]),
        new Uint8Array([1, 1, 4]),
        new Uint8Array([1, 1, 5])
    ]
    const ownId = createRandomNodeId()
    let nodeList: NodeList

    const createRemoteGraphNode = (peerDescriptor: PeerDescriptor) => {
        const mockCommunicator = new ListeningRpcCommunicator(formStreamPartDeliveryServiceId(streamPartId), new MockTransport())
        return new DeliveryRpcRemote(
            createMockPeerDescriptor(),
            peerDescriptor,
            mockCommunicator,
            DeliveryRpcClient
        )
    }

    beforeEach(() => {
        nodeList = new NodeList(ownId, 6)
        for (const id of ids) {
            const peerDescriptor: PeerDescriptor = {
                nodeId: id,
                type: NodeType.NODEJS
            }
            nodeList.add(createRemoteGraphNode(peerDescriptor))
        }
    })

    it('add', () => {
        const newDescriptor = {
            nodeId: new Uint8Array([1, 2, 3]),
            type: NodeType.NODEJS
        }
        const newNode = createRemoteGraphNode(newDescriptor)
        nodeList.add(newNode)
        expect(nodeList.has(getNodeIdFromPeerDescriptor(newDescriptor))).toEqual(true)

        const newDescriptor2 = {
            nodeId: new Uint8Array([1, 2, 4]),
            type: NodeType.NODEJS
        }
        const newNode2 = createRemoteGraphNode(newDescriptor2)
        nodeList.add(newNode2)
        expect(nodeList.has(getNodeIdFromPeerDescriptor(newDescriptor2))).toEqual(false)
    })

<<<<<<< HEAD
    it('removeById', () => {
=======
    it('remove', () => {
>>>>>>> f302c8b7
        const toRemove = nodeList.getFirst([])
        const nodeId = getNodeIdFromPeerDescriptor(toRemove!.getPeerDescriptor())
        nodeList.remove(nodeId)
        expect(nodeList.has(nodeId)).toEqual(false)
    })

    it('getFirst', () => {
        const closest = nodeList.getFirst([])
        expect(getNodeIdFromPeerDescriptor(closest!.getPeerDescriptor()))
            .toEqual(getDhtAddressFromRaw(new Uint8Array([1, 1, 1])))
    })

    it('getFirst with exclude', () => {
        const closest = nodeList.getFirst([getDhtAddressFromRaw(new Uint8Array([1, 1, 1]))])
        expect(getNodeIdFromPeerDescriptor(closest!.getPeerDescriptor()))
            .toEqual(getDhtAddressFromRaw(new Uint8Array([1, 1, 2])))
    })

    it('getLast', () => {
        const closest = nodeList.getLast([])
        expect(getNodeIdFromPeerDescriptor(closest!.getPeerDescriptor()))
            .toEqual(getDhtAddressFromRaw(new Uint8Array([1, 1, 5])))
    })

    it('getLast with exclude', () => {
        const closest = nodeList.getLast([getDhtAddressFromRaw(new Uint8Array([1, 1, 5]))])
        expect(getNodeIdFromPeerDescriptor(closest!.getPeerDescriptor()))
            .toEqual(getDhtAddressFromRaw(new Uint8Array([1, 1, 4])))
    })

    it('getFirstAndLast', () => {
        const results = nodeList.getFirstAndLast([])
        expect(results).toEqual([nodeList.getFirst([]), nodeList.getLast([])])
    })

    it('getFirst empty', () => {
        const emptyList = new NodeList(ownId, 2)
        expect(emptyList.getFirst([])).toBeUndefined()
    })

    it('getLast empty', () => {
        const emptyList = new NodeList(ownId, 2)
        expect(emptyList.getLast([])).toBeUndefined()
    })

    it('getRandom empty', () => {
        const emptyList = new NodeList(ownId, 2)
        expect(emptyList.getRandom([])).toBeUndefined()
    })

    it('getFirstAndLast empty', () => {
        const emptyList = new NodeList(ownId, 2)
        expect(emptyList.getFirstAndLast([])).toEqual([])
    })

    it('getFirstAndLast with exclude', () => {
        const results = nodeList.getFirstAndLast([
            getDhtAddressFromRaw(new Uint8Array([1, 1, 1])),
            getDhtAddressFromRaw(new Uint8Array([1, 1, 5]))
        ])
        expect(results).toEqual([
            nodeList.getFirst([getDhtAddressFromRaw(new Uint8Array([1, 1, 1]))]),
            nodeList.getLast([getDhtAddressFromRaw(new Uint8Array([1, 1, 5]))])
        ])
    })

    it('items are in insertion order', () => {
        const list = new NodeList(createRandomNodeId(), 100)
        const item1 = createRemoteGraphNode(createMockPeerDescriptor())
        const item2 = createRemoteGraphNode(createMockPeerDescriptor())
        const item3 = createRemoteGraphNode(createMockPeerDescriptor())
        const item4 = createRemoteGraphNode(createMockPeerDescriptor())
        const item5 = createRemoteGraphNode(createMockPeerDescriptor())
        const item6 = createRemoteGraphNode(createMockPeerDescriptor())
        list.add(item2)
        list.add(item3)
        list.add(item1)
        list.add(item6)
        list.add(item4)
        list.add(item5)
        expect(list.getFirst([])!).toEqual(item2)
        expect(list.getLast([])!).toEqual(item5)
        // the order doesn't change if item re-added
        list.add(item4)
        expect(list.getLast([])!).toEqual(item5)
    })
})<|MERGE_RESOLUTION|>--- conflicted
+++ resolved
@@ -67,11 +67,7 @@
         expect(nodeList.has(getNodeIdFromPeerDescriptor(newDescriptor2))).toEqual(false)
     })
 
-<<<<<<< HEAD
-    it('removeById', () => {
-=======
     it('remove', () => {
->>>>>>> f302c8b7
         const toRemove = nodeList.getFirst([])
         const nodeId = getNodeIdFromPeerDescriptor(toRemove!.getPeerDescriptor())
         nodeList.remove(nodeId)
