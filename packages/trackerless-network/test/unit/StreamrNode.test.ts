--- conflicted
+++ resolved
@@ -31,38 +31,32 @@
 
         const streamPartId = StreamPartIDUtils.parse('stream#0')
         const message = createStreamMessage(
-            JSON.stringify({ hello: 'WORLD' }), 
-            streamPartId, 
+            JSON.stringify({ hello: 'WORLD' }),
+            streamPartId,
             randomEthereumAddress()
         )
 
         beforeEach(async () => {
             node.setStreamPartEntryPoints(streamPartId, [node.getPeerDescriptor()])
         })
-    
+
         it('can join streams', async () => {
             await node.joinStream(streamPartId)
             expect(node.hasStream(streamPartId)).toEqual(true)
         })
-    
+
         it('can leave streams', async () => {
             await node.joinStream(streamPartId)
             expect(node.hasStream(streamPartId)).toEqual(true)
             node.leaveStream(streamPartId)
             expect(node.hasStream(streamPartId)).toEqual(false)
         })
-    
+
         it('broadcast joins stream', async () => {
             node.broadcast(message)
             await waitForCondition(() => node.hasStream(streamPartId))
         })
-    
-        it('can leave', async () => {
-            await node.joinStream(streamPartId)
-            node.leaveStream(streamPartId)
-        })
     })
-<<<<<<< HEAD
 
     describe('proxied stream', () => {
         it('happy path', async () => {
@@ -99,6 +93,4 @@
             expect(node.isProxiedStreamPart(streamPartId)).toBe(false)
         })
     })
-=======
->>>>>>> 106de99b
 })