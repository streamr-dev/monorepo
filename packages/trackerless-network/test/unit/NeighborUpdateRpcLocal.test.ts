import { DhtAddress, ListeningRpcCommunicator, getNodeIdFromPeerDescriptor } from '@streamr/dht'
import { NeighborFinder } from '../../src/logic/neighbor-discovery/NeighborFinder'
import { NeighborUpdateRpcLocal } from '../../src/logic/neighbor-discovery/NeighborUpdateRpcLocal'
import { createMockPeerDescriptor } from '../utils/utils'
import { NodeList } from '../../src/logic/NodeList'
import { StreamPartIDUtils } from '@streamr/protocol'
import { MockTransport } from '../utils/mock/Transport'
import { DeliveryRpcClient } from '../../src/proto/packages/trackerless-network/protos/NetworkRpc.client'
import { DeliveryRpcRemote } from '../../src/logic/DeliveryRpcRemote'
import { range } from 'lodash'

describe('NeighborUpdateRpcLocal', () => {

    const streamPartId = StreamPartIDUtils.parse('stream#0')
    const localPeerDescriptor = createMockPeerDescriptor()
    const neighborTargetCount = 4

    let rpcLocal: NeighborUpdateRpcLocal
    let neighbors: NodeList
    let nearbyNodeView: NodeList
    let neighborFinder: NeighborFinder
    let rpcCommunicator: ListeningRpcCommunicator
    let ongoingHandshakes: Set<DhtAddress>

    const addNeighbors = (count: number) => {
        for (let i = 0; i < count; i++) {
            neighbors.add(new DeliveryRpcRemote(
                localPeerDescriptor,
                createMockPeerDescriptor(),
                rpcCommunicator,
                DeliveryRpcClient
            ))
        }
    }

    beforeEach(() => {
        rpcCommunicator = new ListeningRpcCommunicator('mock', new MockTransport())
        neighbors = new NodeList(getNodeIdFromPeerDescriptor(localPeerDescriptor), neighborTargetCount + 1)
        nearbyNodeView = new NodeList(getNodeIdFromPeerDescriptor(localPeerDescriptor), neighborTargetCount)
        neighborFinder = {
            start: jest.fn()
        } as any
<<<<<<< HEAD
        const connectionLocker = {
            weakUnlockConnection: jest.fn()
        } as any
=======
>>>>>>> ec6c75cf
        ongoingHandshakes = new Set()

        rpcLocal = new NeighborUpdateRpcLocal({
            localPeerDescriptor,
            neighbors,
            nearbyNodeView,
            neighborFinder,
            streamPartId,
            rpcCommunicator,
            neighborTargetCount,
            ongoingHandshakes
        })
    })

    afterEach(() => {
        rpcCommunicator.destroy()
    })

    it('response contains neighbor list of expected size', async () => {
        addNeighbors(neighborTargetCount)
        const res = await rpcLocal.neighborUpdate({
            streamPartId,
            neighborDescriptors: [localPeerDescriptor],
            removeMe: false
        }, { incomingSourceDescriptor: createMockPeerDescriptor() } as any)
        expect(res.neighborDescriptors.length).toEqual(neighborTargetCount)
    })

    it('updates contacts based on callers neighbors', async () => {
        addNeighbors(neighborTargetCount)
        expect(nearbyNodeView.size()).toEqual(0)
        await rpcLocal.neighborUpdate({
            streamPartId,
            neighborDescriptors: range(neighborTargetCount).map(() => createMockPeerDescriptor()),
            removeMe: false
        }, { incomingSourceDescriptor: createMockPeerDescriptor() } as any)
        expect(nearbyNodeView.size()).toEqual(4)
    })

    it('does not ask to be removed if caller is a neighbor', async () => {
        const caller = createMockPeerDescriptor()
        const neighbor = new DeliveryRpcRemote(
            localPeerDescriptor,
            caller,
            rpcCommunicator,
            DeliveryRpcClient
        )
        neighbors.add(neighbor)
        const res = await rpcLocal.neighborUpdate({
            streamPartId,
            neighborDescriptors: [localPeerDescriptor],
            removeMe: false
        }, { incomingSourceDescriptor: caller } as any)
        expect(res.removeMe).toEqual(false)
    })

    it('asks to be removed if caller is not a neighbor', async () => {
        const caller = createMockPeerDescriptor()
        const res = await rpcLocal.neighborUpdate({
            streamPartId,
            neighborDescriptors: [localPeerDescriptor],
            removeMe: false
        }, { incomingSourceDescriptor: caller } as any)
        expect(res.removeMe).toEqual(true)
    })

    it('asks to be removed if caller is a neighbor and both have too many neighbors', async () => {
        const caller = createMockPeerDescriptor()
        const neighbor = new DeliveryRpcRemote(
            localPeerDescriptor,
            caller,
            rpcCommunicator,
            DeliveryRpcClient
        )
        neighbors.add(neighbor)
        addNeighbors(neighborTargetCount)
        const res = await rpcLocal.neighborUpdate({
            streamPartId,
            neighborDescriptors: [localPeerDescriptor, ...range(neighborTargetCount).map(() => createMockPeerDescriptor())],
            removeMe: false
        }, { incomingSourceDescriptor: caller } as any)
        expect(res.removeMe).toEqual(true)
        expect(neighbors.has(getNodeIdFromPeerDescriptor(caller))).toEqual(false)
    })

    it('does not ask to be removed if there is an ongoing handshake to the caller', async () => {
        const caller = createMockPeerDescriptor()
        ongoingHandshakes.add(getNodeIdFromPeerDescriptor(caller))
        const res = await rpcLocal.neighborUpdate({
            streamPartId,
            neighborDescriptors: [localPeerDescriptor],
            removeMe: false
        }, { incomingSourceDescriptor: caller } as any)
        expect(res.removeMe).toEqual(false)
    })

})<|MERGE_RESOLUTION|>--- conflicted
+++ resolved
@@ -40,12 +40,6 @@
         neighborFinder = {
             start: jest.fn()
         } as any
-<<<<<<< HEAD
-        const connectionLocker = {
-            weakUnlockConnection: jest.fn()
-        } as any
-=======
->>>>>>> ec6c75cf
         ongoingHandshakes = new Set()
 
         rpcLocal = new NeighborUpdateRpcLocal({
