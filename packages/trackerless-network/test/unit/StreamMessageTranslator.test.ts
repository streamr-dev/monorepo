--- conflicted
+++ resolved
@@ -3,13 +3,8 @@
     MessageID,
     StreamMessage as OldStreamMessage,
     StreamMessageType as OldStreamMessageType,
-<<<<<<< HEAD
     StreamPartIDUtils,
-    ContentType,
-    toStreamID
-=======
-    StreamPartIDUtils
->>>>>>> 6d7da0ba
+    ContentType
 } from '@streamr/protocol'
 import { binaryToHex, binaryToUtf8, hexToBinary, toEthereumAddress, utf8ToBinary } from '@streamr/utils'
 import { StreamMessageTranslator } from '../../src/logic/protocol-integration/stream-message/StreamMessageTranslator'
