import { createStreamMessage } from '../utils/utils'
import { StreamMessageType } from '../../src/proto/packages/trackerless-network/protos/NetworkRpc'
import { StreamMessageTranslator } from '../../src/logic/protocol-integration/stream-message/StreamMessageTranslator'
import {
    EncryptionType,
    MessageID,
    StreamID,
    StreamMessage as OldStreamMessage,
    StreamMessageType as OldStreamMessageType,
    StreamPartIDUtils
} from '@streamr/protocol'
import { binaryToHex, binaryToUtf8, toEthereumAddress } from '@streamr/utils'

describe('StreamMessageTranslator', () => {

<<<<<<< HEAD
    const signature = '0x1234'
    const publisherId = toEthereumAddress('0xaaaaaaaaaaaaaaaaaaaaaaaaaaaaaaaaaaaaaaaa')
=======
    const signature = hexToBinary('0x1234')
>>>>>>> 63d91ee1
    const protobufMsg = createStreamMessage(
        JSON.stringify({ hello: 'WORLD' }),
        StreamPartIDUtils.parse('TEST#0'),
        publisherId
    )
    const messageId = new MessageID(
        'TEST' as StreamID,
        0,
        Date.now(),
        0,
        publisherId,
        'test',
    )
    const oldProtocolMsg = new OldStreamMessage({
        messageId,
        prevMsgRef: null,
        content: { hello: 'WORLD' },
        messageType: OldStreamMessageType.MESSAGE,
        encryptionType: EncryptionType.NONE,
        signature,
    })

    it('translates old protocol to protobuf', () => {
        const translated = StreamMessageTranslator.toProtobuf(oldProtocolMsg)
        expect(translated.messageId!.timestamp).toBeGreaterThanOrEqual(0)
        expect(translated.messageId!.sequenceNumber).toEqual(0)
        expect(translated.messageId!.streamId).toEqual('TEST')
        expect(translated.messageId!.streamPartition).toEqual(0)
        expect(binaryToHex(translated.messageId!.publisherId, true)).toEqual('0xaaaaaaaaaaaaaaaaaaaaaaaaaaaaaaaaaaaaaaaa')
        expect(translated.previousMessageRef).toEqual(undefined)
        expect(translated.messageType).toEqual(StreamMessageType.MESSAGE)
        expect(translated.groupKeyId).toEqual(undefined)
        expect(translated.signature).toStrictEqual(signature)
        expect(JSON.parse(binaryToUtf8(translated.content))).toEqual({ hello: 'WORLD' })
    })

    it('translates protobuf to old protocol', () => {
        const translated = StreamMessageTranslator.toClientProtocol(protobufMsg)
        expect(translated.messageId.timestamp).toBeGreaterThanOrEqual(0)
        expect(translated.messageId.sequenceNumber).toEqual(0)
        expect(translated.messageId.streamId).toEqual('TEST')
        expect(translated.messageId.streamPartition).toEqual(0)
        expect(translated.getPublisherId()).toEqual('0xaaaaaaaaaaaaaaaaaaaaaaaaaaaaaaaaaaaaaaaa')
        expect(translated.prevMsgRef).toEqual(null)
        expect(translated.messageType).toEqual(OldStreamMessageType.MESSAGE)
        expect(translated.contentType).toEqual(0)
        expect(translated.groupKeyId).toEqual(null)
        expect(translated.signature).toStrictEqual(signature)
        expect(translated.getParsedContent()).toEqual({ hello: 'WORLD' })
    })
})<|MERGE_RESOLUTION|>--- conflicted
+++ resolved
@@ -9,16 +9,12 @@
     StreamMessageType as OldStreamMessageType,
     StreamPartIDUtils
 } from '@streamr/protocol'
-import { binaryToHex, binaryToUtf8, toEthereumAddress } from '@streamr/utils'
+import { binaryToHex, binaryToUtf8, hexToBinary, toEthereumAddress } from '@streamr/utils'
 
 describe('StreamMessageTranslator', () => {
 
-<<<<<<< HEAD
-    const signature = '0x1234'
     const publisherId = toEthereumAddress('0xaaaaaaaaaaaaaaaaaaaaaaaaaaaaaaaaaaaaaaaa')
-=======
     const signature = hexToBinary('0x1234')
->>>>>>> 63d91ee1
     const protobufMsg = createStreamMessage(
         JSON.stringify({ hello: 'WORLD' }),
         StreamPartIDUtils.parse('TEST#0'),
