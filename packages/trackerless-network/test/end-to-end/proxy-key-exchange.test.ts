import { NodeType, PeerDescriptor } from '@streamr/dht'
import { 
    EncryptionType,
    GroupKeyRequest,
    GroupKeyResponse,
    MessageID,
    StreamMessage,
    StreamMessageType,
    StreamPartIDUtils,
    toStreamID,
    toStreamPartID
} from '@streamr/protocol'
import { NetworkNode } from '../../src/NetworkNode'
import { ProxyDirection } from '../../src/proto/packages/trackerless-network/protos/NetworkRpc'
<<<<<<< HEAD
import { toEthereumAddress, waitForEvent3, hexToBinary } from '@streamr/utils'
import { createRandomNodeId } from '../utils/utils'
=======
import { toEthereumAddress, waitForEvent3 } from '@streamr/utils'
>>>>>>> 1fd75b48

describe('proxy group key exchange', () => {
    const proxyNodeDescriptor: PeerDescriptor = {
        kademliaId: hexToBinary(createRandomNodeId()),
        type: NodeType.NODEJS,
        nodeName: 'proxyNode',
        websocket: { ip: 'localhost', port: 23134 }
    }
    const publisherDescriptor: PeerDescriptor = {
        kademliaId: hexToBinary(createRandomNodeId()),
        type: NodeType.NODEJS,
    }
    const subscriberDescriptor: PeerDescriptor = {
        kademliaId: hexToBinary(createRandomNodeId()),
        type: NodeType.NODEJS,
    }

    const publisherUserId = toEthereumAddress('0x823A026e226EB47980c88616e01E1D3305Ef8Ecb')
    const subscriberUserId = toEthereumAddress('0x73E6183bf9b79D30533bEC7B28e982e9Af649B23')

    const streamPartId = toStreamPartID(toStreamID('proxy-test'), 0)

    let proxyNode: NetworkNode
    let publisher: NetworkNode
    let subscriber: NetworkNode

    beforeEach(async () => {
        proxyNode = new NetworkNode({
            layer0: {
                entryPoints: [proxyNodeDescriptor],
                peerDescriptor: proxyNodeDescriptor,
            },
            networkNode: {
                acceptProxyConnections: true
            }
        })
        await proxyNode.start()
        proxyNode.setStreamPartEntryPoints(streamPartId, [proxyNodeDescriptor])
        await proxyNode.stack.getStreamrNode()!.joinStream(streamPartId)
        publisher = new NetworkNode({
            layer0: {
                entryPoints: [publisherDescriptor],
                peerDescriptor: publisherDescriptor,
            },
            networkNode: {}
        })
        await publisher.start(false)

        subscriber = new NetworkNode({
            layer0: {
                entryPoints: [subscriberDescriptor],
                peerDescriptor: subscriberDescriptor,
            },
            networkNode: {}
        })
        await subscriber.start(false)
    })

    afterEach(async () => {
        await proxyNode.stop()
        await publisher.stop()
        await subscriber.stop()
    })
    
    it('happy path request', async () => {
        await publisher.setProxies(streamPartId, [proxyNodeDescriptor], ProxyDirection.PUBLISH, publisherUserId)
        await subscriber.setProxies(streamPartId, [proxyNodeDescriptor], ProxyDirection.SUBSCRIBE, subscriberUserId)

        const requestContent = new GroupKeyRequest({
            recipient: publisherUserId,
            requestId: 'requestId',
            rsaPublicKey: 'mockKey',
            groupKeyIds: [
                'mock'
            ],
        }).toArray()
        const request = new StreamMessage({
            messageId: new MessageID(
                StreamPartIDUtils.getStreamID(streamPartId),
                StreamPartIDUtils.getStreamPartition(streamPartId),
                Date.now(),
                0,
                subscriberUserId,
                '0'
            ),
            messageType: StreamMessageType.GROUP_KEY_REQUEST,
            encryptionType: EncryptionType.NONE,
            content: requestContent,
            signature: '0x1234'
        })

        await Promise.all([
            waitForEvent3(publisher.stack.getStreamrNode()! as any, 'newMessage'),
            subscriber.publish(request)
        ])
    })

    it('happy path response', async () => {
        await publisher.setProxies(streamPartId, [proxyNodeDescriptor], ProxyDirection.PUBLISH, publisherUserId)
        await subscriber.setProxies(streamPartId, [proxyNodeDescriptor], ProxyDirection.SUBSCRIBE, subscriberUserId)

        const responseContent = new GroupKeyResponse({
            recipient: publisherUserId,
            requestId: 'requestId',
            encryptedGroupKeys: []
        }).toArray()
        const response = new StreamMessage({
            messageId: new MessageID(
                StreamPartIDUtils.getStreamID(streamPartId),
                StreamPartIDUtils.getStreamPartition(streamPartId),
                Date.now(),
                0,
                publisherUserId,
                '0'
            ),
            messageType: StreamMessageType.GROUP_KEY_RESPONSE,
            encryptionType: EncryptionType.RSA,
            content: responseContent,
            signature: '1234'
        })

        await Promise.all([
            waitForEvent3(subscriber.stack.getStreamrNode()! as any, 'newMessage'),
            publisher.publish(response)
        ])
    })
})<|MERGE_RESOLUTION|>--- conflicted
+++ resolved
@@ -12,12 +12,8 @@
 } from '@streamr/protocol'
 import { NetworkNode } from '../../src/NetworkNode'
 import { ProxyDirection } from '../../src/proto/packages/trackerless-network/protos/NetworkRpc'
-<<<<<<< HEAD
 import { toEthereumAddress, waitForEvent3, hexToBinary } from '@streamr/utils'
 import { createRandomNodeId } from '../utils/utils'
-=======
-import { toEthereumAddress, waitForEvent3 } from '@streamr/utils'
->>>>>>> 1fd75b48
 
 describe('proxy group key exchange', () => {
     const proxyNodeDescriptor: PeerDescriptor = {
