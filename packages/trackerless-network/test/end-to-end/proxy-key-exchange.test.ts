--- conflicted
+++ resolved
@@ -9,15 +9,10 @@
     toStreamID,
     toStreamPartID
 } from '@streamr/protocol'
-import { hexToBinary, toEthereumAddress, waitForEvent3 } from '@streamr/utils'
+import { hexToBinary, utf8ToBinary, toEthereumAddress, waitForEvent3 } from '@streamr/utils'
 import { NetworkNode, createNetworkNode } from '../../src/NetworkNode'
 import { ProxyDirection } from '../../src/proto/packages/trackerless-network/protos/NetworkRpc'
-<<<<<<< HEAD
-import { toEthereumAddress, waitForEvent3, hexToBinary, utf8ToBinary } from '@streamr/utils'
-import { createRandomNodeId } from '../utils/utils'
-=======
 import { createMockPeerDescriptor } from '../utils/utils'
->>>>>>> c553026b
 
 describe('proxy group key exchange', () => {
     const proxyNodeDescriptor = createMockPeerDescriptor({
