--- conflicted
+++ resolved
@@ -47,62 +47,37 @@
         randomGraphNode1 = createRandomGraphNode(
             {
                 streamPartId,
-<<<<<<< HEAD
                 layer1Node: epDhtNode,
-                P2PTransport: epDhtNode.getTransport(),
-=======
-                layer1: epDhtNode,
                 transport: epDhtNode.getTransport(),
->>>>>>> d30031ef
                 connectionLocker: epDhtNode.getTransport() as ConnectionManager,
                 ownPeerDescriptor: epPeerDescriptor
             }
         )
         randomGraphNode2 = createRandomGraphNode({
             streamPartId,
-<<<<<<< HEAD
             layer1Node: dhtNode1,
-            P2PTransport: dhtNode1.getTransport(),
-=======
-            layer1: dhtNode1,
             transport: dhtNode1.getTransport(),
->>>>>>> d30031ef
             connectionLocker: dhtNode1.getTransport() as ConnectionManager,
             ownPeerDescriptor: dhtNode1.getPeerDescriptor()
         })
         randomGraphNode3 = createRandomGraphNode({
             streamPartId,
-<<<<<<< HEAD
             layer1Node: dhtNode2,
-            P2PTransport: dhtNode2.getTransport(),
-=======
-            layer1: dhtNode2,
             transport: dhtNode2.getTransport(),
->>>>>>> d30031ef
             connectionLocker: dhtNode2.getTransport() as ConnectionManager,
             ownPeerDescriptor: dhtNode2.getPeerDescriptor()
         })
         randomGraphNode4 = createRandomGraphNode({
             streamPartId,
-<<<<<<< HEAD
             layer1Node: dhtNode3,
-            P2PTransport: dhtNode3.getTransport(),
-=======
-            layer1: dhtNode3,
             transport: dhtNode3.getTransport(),
->>>>>>> d30031ef
             connectionLocker: dhtNode3.getTransport() as ConnectionManager,
             ownPeerDescriptor: dhtNode3.getPeerDescriptor()
         })
         randomGraphNode5 = createRandomGraphNode({
             streamPartId,
-<<<<<<< HEAD
             layer1Node: dhtNode4,
-            P2PTransport: dhtNode4.getTransport(),
-=======
-            layer1: dhtNode4,
             transport: dhtNode4.getTransport(),
->>>>>>> d30031ef
             connectionLocker: dhtNode4.getTransport() as ConnectionManager,
             ownPeerDescriptor: dhtNode4.getPeerDescriptor()
         })
