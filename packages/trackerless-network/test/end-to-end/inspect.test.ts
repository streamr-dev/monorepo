import { PeerDescriptor, NodeType, PeerID } from '@streamr/dht'
import { NetworkNode } from '../../src/NetworkNode'
import { MessageID, MessageRef, StreamMessage, StreamMessageType, toStreamID, toStreamPartID } from '@streamr/protocol'
<<<<<<< HEAD
import { toEthereumAddress, waitForCondition, hexToBinary } from '@streamr/utils'
=======
import { waitForCondition } from '@streamr/utils'
>>>>>>> e50677bc
import { randomEthereumAddress } from '@streamr/test-utils'

describe('inspect', () => {

    const publisherDescriptor: PeerDescriptor = {
        kademliaId: PeerID.fromString('publisher').value,
        type: NodeType.NODEJS,
        websocket: {
            ip: 'localhost',
            port: 15478
        }
    }

    const inspectedDescriptor: PeerDescriptor = {
        kademliaId: PeerID.fromString('inspected').value,
        type: NodeType.NODEJS,
        websocket: {
            ip: 'localhost',
            port: 15479
        }
    }

    const inspectorDescriptor: PeerDescriptor = {
        kademliaId: PeerID.fromString('inspector').value,
        type: NodeType.NODEJS,
        websocket: {
            ip: 'localhost',
            port: 15480
        }
    }

    const streamPartId = toStreamPartID(toStreamID('stream'), 0)

    let publisherNode: NetworkNode

    let inspectedNode: NetworkNode

    let inspectorNode: NetworkNode

    const message = new StreamMessage({ 
        messageId: new MessageID(
            toStreamID('stream'),
            0,
            666,
            0,
            randomEthereumAddress(),
            'msgChainId'
        ),
        prevMsgRef: new MessageRef(665, 0),
        content: {
            hello: 'world'
        },
        messageType: StreamMessageType.MESSAGE,
        signature: hexToBinary('0x1234'),
    })
    
    beforeEach(async () => {
        publisherNode = new NetworkNode({
            layer0: {
                entryPoints: [publisherDescriptor],
                peerDescriptor: publisherDescriptor
            },
            networkNode: {}
        })

        inspectedNode = new NetworkNode({
            layer0: {
                entryPoints: [publisherDescriptor],
                peerDescriptor: inspectedDescriptor
            },
            networkNode: {}
        })

        inspectorNode = new NetworkNode({
            layer0: {
                entryPoints: [publisherDescriptor],
                peerDescriptor: inspectorDescriptor
            },
            networkNode: {}
        })

        await publisherNode.start()
        await inspectedNode.start()
        await inspectorNode.start()    

        await Promise.all([
            publisherNode.stack.getStreamrNode()!.joinStream(streamPartId),
            inspectedNode.stack.getStreamrNode()!.joinStream(streamPartId),
            inspectorNode.stack.getStreamrNode()!.joinStream(streamPartId)
        ])

        await waitForCondition(() => 
            publisherNode.getNeighbors().length === 2 
            && inspectedNode.getNeighbors().length === 2 
            && inspectorNode.getNeighbors().length === 2
        )
    }, 30000)

    afterEach(async () => {
        await Promise.all([
            publisherNode.stop(),
            inspectedNode.stop(),
            inspectorNode.stop()
        ])
    })

    it('should inspect succesfully', async () => {
        setTimeout(async () => {
            await publisherNode.publish(message)
        }, 250)
        const success = await inspectorNode.inspect(inspectedDescriptor, streamPartId)
        expect(success).toBe(true)
    })

})<|MERGE_RESOLUTION|>--- conflicted
+++ resolved
@@ -1,11 +1,7 @@
 import { PeerDescriptor, NodeType, PeerID } from '@streamr/dht'
 import { NetworkNode } from '../../src/NetworkNode'
 import { MessageID, MessageRef, StreamMessage, StreamMessageType, toStreamID, toStreamPartID } from '@streamr/protocol'
-<<<<<<< HEAD
-import { toEthereumAddress, waitForCondition, hexToBinary } from '@streamr/utils'
-=======
-import { waitForCondition } from '@streamr/utils'
->>>>>>> e50677bc
+import { waitForCondition, hexToBinary } from '@streamr/utils'
 import { randomEthereumAddress } from '@streamr/test-utils'
 
 describe('inspect', () => {
