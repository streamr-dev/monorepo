--- conflicted
+++ resolved
@@ -46,22 +46,14 @@
     let proxiedNode: NetworkNode
 
     const hasConnectionFromProxy = (proxyNode: NetworkNode): boolean => {
-<<<<<<< HEAD
-        const delivery = proxyNode.stack.getDeliveryLayer()!.getStreamPartDelivery(STREAM_PART_ID)
-=======
-        const delivery = proxyNode.stack.getStreamrNode().getStreamPartDelivery(STREAM_PART_ID)
->>>>>>> e162c468
+        const delivery = proxyNode.stack.getDeliveryLayer().getStreamPartDelivery(STREAM_PART_ID)
         return (delivery !== undefined)
             ? ((delivery as { node: RandomGraphNode }).node).hasProxyConnection(proxiedNode.getNodeId())
             : false
     }
     
     const hasConnectionToProxy = (proxyNodeId: DhtAddress, direction: ProxyDirection): boolean => {
-<<<<<<< HEAD
-        const client = (proxiedNode.stack.getDeliveryLayer()!.getStreamPartDelivery(STREAM_PART_ID) as { client: ProxyClient }).client
-=======
-        const client = (proxiedNode.stack.getStreamrNode().getStreamPartDelivery(STREAM_PART_ID) as { client: ProxyClient }).client
->>>>>>> e162c468
+        const client = (proxiedNode.stack.getDeliveryLayer().getStreamPartDelivery(STREAM_PART_ID) as { client: ProxyClient }).client
         return client.hasConnection(proxyNodeId, direction)
     }
 
@@ -85,11 +77,7 @@
         })
         await proxyNode1.start()
         proxyNode1.setStreamPartEntryPoints(STREAM_PART_ID, [proxyNodeDescriptor1])
-<<<<<<< HEAD
-        proxyNode1.stack.getDeliveryLayer()!.joinStreamPart(STREAM_PART_ID)
-=======
-        proxyNode1.stack.getStreamrNode().joinStreamPart(STREAM_PART_ID)
->>>>>>> e162c468
+        proxyNode1.stack.getDeliveryLayer().joinStreamPart(STREAM_PART_ID)
         proxyNode2 = createNetworkNode({
             layer0: {
                 entryPoints: [proxyNodeDescriptor1],
@@ -102,11 +90,7 @@
         })
         await proxyNode2.start()
         proxyNode2.setStreamPartEntryPoints(STREAM_PART_ID, [proxyNodeDescriptor1])
-<<<<<<< HEAD
-        proxyNode2.stack.getDeliveryLayer()!.joinStreamPart(STREAM_PART_ID)
-=======
-        proxyNode2.stack.getStreamrNode().joinStreamPart(STREAM_PART_ID)
->>>>>>> e162c468
+        proxyNode2.stack.getDeliveryLayer().joinStreamPart(STREAM_PART_ID)
         proxiedNode = createNetworkNode({
             layer0: {
                 entryPoints: [proxyNode1.getPeerDescriptor()],
@@ -125,11 +109,7 @@
     it('happy path publishing', async () => {
         await proxiedNode.setProxies(STREAM_PART_ID, [proxyNode1.getPeerDescriptor()], ProxyDirection.PUBLISH, PROXIED_NODE_USER_ID, 1)
         await Promise.all([
-<<<<<<< HEAD
-            waitForEvent3(proxyNode1.stack.getDeliveryLayer()! as any, 'newMessage'),
-=======
-            waitForEvent3(proxyNode1.stack.getStreamrNode() as any, 'newMessage'),
->>>>>>> e162c468
+            waitForEvent3(proxyNode1.stack.getDeliveryLayer() as any, 'newMessage'),
             proxiedNode.broadcast(MESSAGE)
         ])
     })
@@ -137,11 +117,7 @@
     it('happy path subscribing', async () => {
         await proxiedNode.setProxies(STREAM_PART_ID, [proxyNode1.getPeerDescriptor()], ProxyDirection.SUBSCRIBE, PROXIED_NODE_USER_ID, 1)
         await Promise.all([
-<<<<<<< HEAD
-            waitForEvent3(proxiedNode.stack.getDeliveryLayer()! as any, 'newMessage'),
-=======
-            waitForEvent3(proxiedNode.stack.getStreamrNode() as any, 'newMessage'),
->>>>>>> e162c468
+            waitForEvent3(proxiedNode.stack.getDeliveryLayer() as any, 'newMessage'),
             proxyNode1.broadcast(MESSAGE)
         ])
     })
@@ -220,11 +196,7 @@
         await proxyNode1.leave(STREAM_PART_ID)
         await waitForCondition(() => hasConnectionToProxy(proxyNode1.getNodeId(), ProxyDirection.SUBSCRIBE))
         expect(hasConnectionFromProxy(proxyNode1)).toBe(false)
-<<<<<<< HEAD
-        proxyNode1.stack.getDeliveryLayer()!.joinStreamPart(STREAM_PART_ID)
-=======
-        proxyNode1.stack.getStreamrNode().joinStreamPart(STREAM_PART_ID)
->>>>>>> e162c468
+        proxyNode1.stack.getDeliveryLayer().joinStreamPart(STREAM_PART_ID)
         await waitForCondition(() => hasConnectionToProxy(proxyNode1.getNodeId(), ProxyDirection.SUBSCRIBE), 25000)
         // TODO why wait is needed?
         await wait(100)
