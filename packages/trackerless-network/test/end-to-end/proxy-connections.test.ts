--- conflicted
+++ resolved
@@ -111,13 +111,8 @@
     })
 
     it('happy path subscribing', async () => {
-<<<<<<< HEAD
-        await proxiedNode.setProxies(streamPartId, [proxyNodeDescriptor1], ProxyDirection.SUBSCRIBE, PROXIED_NODE_USER_ID, 1)
-        proxiedNode.join(streamPartId)
-=======
         await proxiedNode.setProxies(STREAM_PART_ID, [proxyNode1.getPeerDescriptor()], ProxyDirection.SUBSCRIBE, PROXIED_NODE_USER_ID, 1)
-        proxiedNode.subscribe(STREAM_PART_ID)
->>>>>>> d5930318
+        proxiedNode.join(STREAM_PART_ID)
         await Promise.all([
             waitForEvent3(proxiedNode.stack.getStreamrNode()! as any, 'newMessage'),
             proxyNode1.publish(MESSAGE)
@@ -198,27 +193,13 @@
             ProxyDirection.SUBSCRIBE,
             PROXIED_NODE_USER_ID
         )
-<<<<<<< HEAD
-        expect(proxiedNode.hasStreamPart(streamPartId)).toBe(true)
-        proxyNode1.leave(streamPartId)
-        await waitForCondition(() => 
-            proxiedNode.hasProxyConnection(streamPartId, getNodeIdFromPeerDescriptor(proxyNodeDescriptor1), ProxyDirection.SUBSCRIBE))
-        expect(proxyNode1.hasProxyConnection(streamPartId, proxiedNodeId, ProxyDirection.SUBSCRIBE)).toBe(false)
-    
-        await proxyNode1.stack.getStreamrNode()!.joinStream(streamPartId)
-        await waitForCondition(() => 
-            proxiedNode.hasProxyConnection(streamPartId, getNodeIdFromPeerDescriptor(proxyNodeDescriptor1), ProxyDirection.SUBSCRIBE)
-        , 25000)
-        expect(proxyNode1.hasProxyConnection(streamPartId, proxiedNodeId, ProxyDirection.SUBSCRIBE)).toBe(true)
-=======
-        expect(proxiedNode.hasStreamPart(STREAM_PART_ID)).toBe(true)
-        proxyNode1.unsubscribe(STREAM_PART_ID)
+        expect(proxiedNode.hasStreamPart(STREAM_PART_ID)).toBe(true)
+        proxyNode1.leave(STREAM_PART_ID)
         await waitForCondition(() => hasConnectionToProxy(proxyNode1.getNodeId(), ProxyDirection.SUBSCRIBE))
         expect(hasConnectionFromProxy(proxyNode1)).toBe(false)
         await proxyNode1.stack.getStreamrNode()!.joinStream(STREAM_PART_ID)
         await waitForCondition(() => hasConnectionToProxy(proxyNode1.getNodeId(), ProxyDirection.SUBSCRIBE), 25000)
         expect(hasConnectionFromProxy(proxyNode1)).toBe(true)
->>>>>>> d5930318
     }, 30000)
 
     it('cannot join on proxy publish streams', async () => {
@@ -228,11 +209,7 @@
             ProxyDirection.PUBLISH,
             PROXIED_NODE_USER_ID
         )
-<<<<<<< HEAD
-        await expect(proxiedNode.join(streamPartId)).rejects.toThrow('Cannot join')
-=======
-        await expect(proxiedNode.subscribe(STREAM_PART_ID)).rejects.toThrow('Cannot subscribe')
->>>>>>> d5930318
+        await expect(proxiedNode.join(STREAM_PART_ID)).rejects.toThrow('Cannot join')
     })
 
     it('connect publish on proxy subscribe streams', async () => {
