--- conflicted
+++ resolved
@@ -32,13 +32,8 @@
 ): Promise<[ ILayer1, RandomGraphNode ]> => {
     const mockCm = new SimulatorTransport(ownPeerDescriptor, simulator)
     await mockCm.start()
-<<<<<<< HEAD
     const layer1 = new DhtNode({
-        transportLayer: mockCm,
-=======
-    const dhtNode = new DhtNode({
         transport: mockCm,
->>>>>>> 30af71e2
         peerDescriptor: ownPeerDescriptor,
         numberOfNodesPerKBucket: 4,
         entryPoints: [entryPointDescriptor]
