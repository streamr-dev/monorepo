import { ConnectionLocker, DhtNode, PeerDescriptor, PeerID, Simulator, SimulatorTransport, UUID } from '@streamr/dht'
import { RandomGraphNode } from '../../src/logic/RandomGraphNode'
import {
    ContentType,
    EncryptionType,
    MessageID,
    StreamMessage,
    StreamMessageType
} from '../../src/proto/packages/trackerless-network/protos/NetworkRpc'
import { RemoteRandomGraphNode } from '../../src/logic/RemoteRandomGraphNode'
import { createRandomGraphNode } from '../../src/logic/createRandomGraphNode'
import { RemoteHandshaker } from '../../src/logic/neighbor-discovery/RemoteHandshaker'
import { NetworkNode } from '../../src/NetworkNode'
<<<<<<< HEAD
import { hexToBinary, utf8ToBinary } from '@streamr/utils'
=======
import { hexToBinary, utf8ToBinary } from '../../src/logic/utils'
import { StreamPartID, StreamPartIDUtils } from '@streamr/protocol'
>>>>>>> 900ce044

export const mockConnectionLocker: ConnectionLocker = {
    lockConnection: () => {},
    unlockConnection: () => {},
    weakLockConnection: () => {},
    weakUnlockConnection: () => {}
}

export const createMockRandomGraphNodeAndDhtNode = (
    ownPeerDescriptor: PeerDescriptor,
    entryPointDescriptor: PeerDescriptor,
    randomGraphId: string,
    simulator: Simulator
): [ DhtNode, RandomGraphNode ] => {
    const mockCm = new SimulatorTransport(ownPeerDescriptor, simulator)
    const dhtNode = new DhtNode({
        transportLayer: mockCm,
        peerDescriptor: ownPeerDescriptor,
        numberOfNodesPerKBucket: 4,
        entryPoints: [entryPointDescriptor]
    })
    const randomGraphNode = createRandomGraphNode({
        randomGraphId,
        P2PTransport: mockCm,
        layer1: dhtNode,
        connectionLocker: mockCm,
        ownPeerDescriptor
    })
    return [dhtNode, randomGraphNode]
}

export const createStreamMessage = (
    content: string,
    streamPartId: StreamPartID,
    publisherId: Uint8Array,
    timestamp?: number,
    sequenceNumber?: number
): StreamMessage => {
    const messageId: MessageID = {
        streamId: StreamPartIDUtils.getStreamID(streamPartId),
        streamPartition: StreamPartIDUtils.getStreamPartition(streamPartId),
        sequenceNumber: sequenceNumber || 0,
        timestamp: timestamp || Date.now(),
        publisherId,
        messageChainId: 'messageChain0',
    }
    const msg: StreamMessage = {
        messageType: StreamMessageType.MESSAGE,
        encryptionType: EncryptionType.NONE,
        content: utf8ToBinary(content),
        contentType: ContentType.JSON,
        messageId,
        signature: hexToBinary('0x1234')
    }
    return msg
}

export const createMockRemotePeer = (peerDescriptor?: PeerDescriptor): RemoteRandomGraphNode => {
    const mockPeer: PeerDescriptor = {
        kademliaId: PeerID.fromString(new UUID().toString()).value,
        type: 0
    }
    return new RemoteRandomGraphNode(peerDescriptor || mockPeer, 'mock', {} as any)
}

export const createMockRemoteHandshaker = (): RemoteHandshaker => {
    const mockPeer: PeerDescriptor = {
        kademliaId: PeerID.fromString(new UUID().toString()).value,
        type: 0
    }
    return new RemoteHandshaker(mockPeer, 'mock', {
        handshake: async () => {},
        interleaveNotice: async () => {}
    } as any)
}

export const createNetworkNodeWithSimulator = (
    peerDescriptor: PeerDescriptor,
    simulator: Simulator,
    entryPoints: PeerDescriptor[]
): NetworkNode => {
    const transport = new SimulatorTransport(peerDescriptor, simulator)
    return new NetworkNode({
        layer0: {
            peerDescriptor,
            entryPoints,
            transportLayer: transport,
            maxConnections: 25,
            storeHighestTtl: 120000,
            storeMaxTtl: 120000
        },
        networkNode: {}
    })
}<|MERGE_RESOLUTION|>--- conflicted
+++ resolved
@@ -11,12 +11,8 @@
 import { createRandomGraphNode } from '../../src/logic/createRandomGraphNode'
 import { RemoteHandshaker } from '../../src/logic/neighbor-discovery/RemoteHandshaker'
 import { NetworkNode } from '../../src/NetworkNode'
-<<<<<<< HEAD
 import { hexToBinary, utf8ToBinary } from '@streamr/utils'
-=======
-import { hexToBinary, utf8ToBinary } from '../../src/logic/utils'
 import { StreamPartID, StreamPartIDUtils } from '@streamr/protocol'
->>>>>>> 900ce044
 
 export const mockConnectionLocker: ConnectionLocker = {
     lockConnection: () => {},
