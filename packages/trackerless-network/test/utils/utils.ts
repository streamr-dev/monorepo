import { randomBytes } from 'crypto'
import { ConnectionLocker, DhtNode, NodeType, PeerDescriptor, Simulator, SimulatorTransport } from '@streamr/dht'
import { RandomGraphNode } from '../../src/logic/RandomGraphNode'
import {
    ContentType,
    EncryptionType,
    MessageID,
    StreamMessage,
    StreamMessageType
} from '../../src/proto/packages/trackerless-network/protos/NetworkRpc'
import { DeliveryRpcRemote } from '../../src/logic/DeliveryRpcRemote'
import { createRandomGraphNode } from '../../src/logic/createRandomGraphNode'
import { HandshakeRpcRemote } from '../../src/logic/neighbor-discovery/HandshakeRpcRemote'
import { NetworkNode, createNetworkNode } from '../../src/NetworkNode'
import { EthereumAddress, hexToBinary, utf8ToBinary } from '@streamr/utils'
import { StreamPartID, StreamPartIDUtils } from '@streamr/protocol'
import { NodeID } from '../../src/identifiers'
import { Layer1Node } from '../../src/logic/Layer1Node'

export const mockConnectionLocker: ConnectionLocker = {
    lockConnection: () => {},
    unlockConnection: () => {},
    weakLockConnection: () => {},
    weakUnlockConnection: () => {}
}

export const createMockRandomGraphNodeAndDhtNode = async (
    ownPeerDescriptor: PeerDescriptor,
    entryPointDescriptor: PeerDescriptor,
    streamPartId: StreamPartID,
    simulator: Simulator
): Promise<[ Layer1Node, RandomGraphNode ]> => {
    const mockCm = new SimulatorTransport(ownPeerDescriptor, simulator)
    await mockCm.start()
<<<<<<< HEAD
    const layer1Node = new DhtNode({
        transportLayer: mockCm,
=======
    const layer1 = new DhtNode({
        transport: mockCm,
>>>>>>> c36ec360
        peerDescriptor: ownPeerDescriptor,
        numberOfNodesPerKBucket: 4,
        entryPoints: [entryPointDescriptor]
    })
    const randomGraphNode = createRandomGraphNode({
        streamPartId,
        P2PTransport: mockCm,
        layer1Node,
        connectionLocker: mockCm,
        ownPeerDescriptor
    })
    return [layer1Node, randomGraphNode]
}

export const createStreamMessage = (
    content: string,
    streamPartId: StreamPartID,
    publisherId: EthereumAddress,
    timestamp?: number,
    sequenceNumber?: number
): StreamMessage => {
    const messageId: MessageID = {
        streamId: StreamPartIDUtils.getStreamID(streamPartId),
        streamPartition: StreamPartIDUtils.getStreamPartition(streamPartId),
        sequenceNumber: sequenceNumber || 0,
        timestamp: timestamp || Date.now(),
        publisherId: hexToBinary(publisherId),
        messageChainId: 'messageChain0',
    }
    const msg: StreamMessage = {
        messageType: StreamMessageType.MESSAGE,
        encryptionType: EncryptionType.NONE,
        content: utf8ToBinary(content),
        contentType: ContentType.JSON,
        messageId,
        signature: hexToBinary('0x1234')
    }
    return msg
}

export const createRandomNodeId = (): NodeID => {
    return randomBytes(10).toString('hex') as NodeID
}

export const createMockPeerDescriptor = (opts?: Omit<Partial<PeerDescriptor>, 'kademliaId' | 'type'>): PeerDescriptor => {
    return {
        ...opts,
        kademliaId: hexToBinary(createRandomNodeId()),
        type: NodeType.NODEJS
    }
}

export const createMockDeliveryRpcRemote = (remotePeerDescriptor?: PeerDescriptor): DeliveryRpcRemote => {
    return new DeliveryRpcRemote(createMockPeerDescriptor(), remotePeerDescriptor || createMockPeerDescriptor(), 'mock', {} as any)
}

export const createMockHandshakeRpcRemote = (): HandshakeRpcRemote => {
    return new HandshakeRpcRemote(
        createMockPeerDescriptor(),
        createMockPeerDescriptor(), 
        'mock',
        {
            handshake: async () => {},
            interleaveNotice: async () => {}
        } as any
    )
}

export const createNetworkNodeWithSimulator = (
    peerDescriptor: PeerDescriptor,
    simulator: Simulator,
    entryPoints: PeerDescriptor[]
): NetworkNode => {
    const transport = new SimulatorTransport(peerDescriptor, simulator)
    return createNetworkNode({
        layer0: {
            peerDescriptor,
            entryPoints,
            transport,
            maxConnections: 25,
            storeHighestTtl: 120000,
            storeMaxTtl: 120000
        }
    })
}<|MERGE_RESOLUTION|>--- conflicted
+++ resolved
@@ -32,13 +32,8 @@
 ): Promise<[ Layer1Node, RandomGraphNode ]> => {
     const mockCm = new SimulatorTransport(ownPeerDescriptor, simulator)
     await mockCm.start()
-<<<<<<< HEAD
     const layer1Node = new DhtNode({
-        transportLayer: mockCm,
-=======
-    const layer1 = new DhtNode({
         transport: mockCm,
->>>>>>> c36ec360
         peerDescriptor: ownPeerDescriptor,
         numberOfNodesPerKBucket: 4,
         entryPoints: [entryPointDescriptor]
