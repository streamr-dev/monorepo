<<<<<<< HEAD
import { PeerDescriptor } from '@streamr/dht'

export const mockLayer1 = {
    on: (): void => {},
    once: (): void => {},
    off: (): void => {},
    getNeighborList: (): any => { return { getClosestContacts: () => [] }},
    getKBucketPeers: (): PeerDescriptor[] => [],
=======
import { EventEmitter } from 'eventemitter3'
import { ILayer1 } from '../../../src/logic/ILayer1'
import { DhtPeer, PeerDescriptor, PeerID, PeerIDKey, SortedContactList, NodeType } from '@streamr/dht'
import { NodeID } from '../../../src/identifiers'
import { hexToBinary } from '@streamr/utils'
import { createRandomNodeId } from '../utils'

export class MockLayer1 extends EventEmitter implements ILayer1 {
    
    private readonly kbucketPeers: PeerDescriptor[] = []
    private readonly neighborList: SortedContactList<DhtPeer>

    constructor(nodeId: NodeID) {
        super()
        this.neighborList = new SortedContactList(PeerID.fromKey(nodeId as string as PeerIDKey), 10)
    }

    // eslint-disable-next-line class-methods-use-this
    removeContact(_peerDescriptor: PeerDescriptor, _removeFromOpenInternetPeers?: boolean): void {

    }

    getNeighborList(): SortedContactList<DhtPeer> {
        return this.neighborList
    }

    getKBucketPeers(): PeerDescriptor[] {
        return this.kbucketPeers
    }

    getBucketSize(): number {
        return this.kbucketPeers.length
    }

    addNewRandomPeerToKBucket(): void {
        this.kbucketPeers.push({
            kademliaId: hexToBinary(createRandomNodeId()),
            type: NodeType.NODEJS
        })
    }

    // eslint-disable-next-line class-methods-use-this
    async joinDht(_entryPoints: PeerDescriptor[], _doRandomJoin?: boolean): Promise<void> {}

    // eslint-disable-next-line class-methods-use-this
    async start(): Promise<void> {}

    // eslint-disable-next-line class-methods-use-this
    async stop(): Promise<void> {}    
>>>>>>> 9513e2bd
}<|MERGE_RESOLUTION|>--- conflicted
+++ resolved
@@ -1,13 +1,3 @@
-<<<<<<< HEAD
-import { PeerDescriptor } from '@streamr/dht'
-
-export const mockLayer1 = {
-    on: (): void => {},
-    once: (): void => {},
-    off: (): void => {},
-    getNeighborList: (): any => { return { getClosestContacts: () => [] }},
-    getKBucketPeers: (): PeerDescriptor[] => [],
-=======
 import { EventEmitter } from 'eventemitter3'
 import { ILayer1 } from '../../../src/logic/ILayer1'
 import { DhtPeer, PeerDescriptor, PeerID, PeerIDKey, SortedContactList, NodeType } from '@streamr/dht'
@@ -57,5 +47,4 @@
 
     // eslint-disable-next-line class-methods-use-this
     async stop(): Promise<void> {}    
->>>>>>> 9513e2bd
 }