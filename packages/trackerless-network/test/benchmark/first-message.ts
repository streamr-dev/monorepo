/* eslint-disable no-console */

import {
    DhtNode,
    getNodeIdFromPeerDescriptor,
    getRandomRegion,
    LatencyType,
    PeerDescriptor,
    Simulator
} from '@streamr/dht'
import {
    ContentType,
    EncryptionType,
    MessageID,
    SignatureType,
    StreamMessage,
    StreamMessageType,
    StreamPartID,
    StreamPartIDUtils,
    toStreamID,
    toStreamPartID
} from '@streamr/protocol'
import { hexToBinary, utf8ToBinary, waitForEvent3 } from '@streamr/utils'
import fs from 'fs'
import { NetworkNode } from '../../src/NetworkNode'
import { streamPartIdToDataKey } from '../../src/logic/EntryPointDiscovery'
import { createMockPeerDescriptor, createNetworkNodeWithSimulator } from '../utils/utils'
import { Layer1Node } from '../../src/logic/Layer1Node'
import { RandomGraphNode } from '../../src/logic/RandomGraphNode'

const numNodes = 10000

let nodes: NetworkNode[]
let simulator: Simulator
let layer0Ep: PeerDescriptor
const publishIntervals: NodeJS.Timeout[] = []
const streamParts: Map<StreamPartID, NetworkNode> = new Map()
let currentNode: NetworkNode
let publishInterval: NodeJS.Timeout | undefined
let i = 0

const prepareLayer0 = async () => {
    console.log('Preparing network')
    nodes = []
    simulator = new Simulator(LatencyType.REAL)
    const peerDescriptor = createMockPeerDescriptor({
        region: getRandomRegion()
    })
    layer0Ep = peerDescriptor
    const entryPoint = await createNetworkNodeWithSimulator(peerDescriptor, simulator, [peerDescriptor])
    await entryPoint.start()    
    nodes.push(entryPoint)

    console.log('Entrypoint ready')
}

const prepareStream = async (streamId: string) => {
    console.log('Preparing stream ')
    const peerDescriptor = createMockPeerDescriptor({
        region: getRandomRegion()
    })
    const streamPartId = toStreamPartID(toStreamID(streamId), 0)
    const streamPublisher = await createNetworkNodeWithSimulator(peerDescriptor, simulator, [layer0Ep])
    await streamPublisher.start()
    streamPublisher.join(streamPartId)
    nodes.push(streamPublisher)
    streamParts.set(streamPartId, streamPublisher)
}

const shutdownNetwork = async () => {
    publishIntervals.forEach((interval) => clearInterval(interval))
    await Promise.all([
        ...nodes.map((node) => node.stop())
    ])
    simulator.stop()
}

const measureJoiningTime = async () => {
    const peerDescriptor = createMockPeerDescriptor({
        region: getRandomRegion()
    })
    console.log('starting node with id ', getNodeIdFromPeerDescriptor(peerDescriptor))

    // start publishing ons stream
    const stream = Array.from(streamParts.keys())[Math.floor(Math.random() * streamParts.size)]
    console.log(stream)
    publishInterval = setInterval(() => {
        i += 1
        const streamMessage = new StreamMessage({
            messageId: new MessageID(
                StreamPartIDUtils.getStreamID(stream),
                0,
                i,
                Math.floor(Math.random() * 20000),
                '2222' as any,
                'msgChainId'
            ),
            content: utf8ToBinary(JSON.stringify({
                hello: 'world'
            })),
            messageType: StreamMessageType.MESSAGE,
            contentType: ContentType.JSON,
            encryptionType: EncryptionType.NONE,
            signature: hexToBinary('0x1234'),
            signatureType: SignatureType.SECP256K1,

        })
        streamParts.get(stream)!.broadcast(streamMessage)
    }, 1000)
    // get random node from network to use as entrypoint
    const randomNode = nodes[Math.floor(Math.random() * nodes.length)]
    const streamSubscriber = await createNetworkNodeWithSimulator(
        peerDescriptor,
        simulator,
        [randomNode.stack.getLayer0Node().getLocalPeerDescriptor()]
    )
    currentNode = streamSubscriber
    const start = performance.now()
    await streamSubscriber.start()

    await Promise.all([
        waitForEvent3(streamSubscriber.stack.getDeliveryLayer() as any, 'newMessage', 60000),
        streamSubscriber.join(stream)
    ])

    const end = performance.now()

    nodes.push(streamSubscriber)
    clearInterval(publishInterval)
    publishInterval = undefined
    return end - start
}

const run = async () => {
    await prepareLayer0()
    for (let i = 0; i < 20; i++) {
        await prepareStream(`stream-${i}`)
    }
    const logFile = fs.openSync('FirstMessageTime.log', 'w')
    
    fs.writeSync(logFile, 'Network size' + '\t' + 'Time to receive first message time (ms)' + '\n')
    for (let i = 0; i < numNodes; i++) {
        const time = await measureJoiningTime()
        console.log(`Time to receive first message for ${i + 1} nodes network: ${time}ms`)
        fs.writeSync(logFile, `${i + 1}` + '\t' + `${Math.round(time)}\n`)
    }
    fs.closeSync(logFile)
    await shutdownNetwork()
} 

// eslint-disable-next-line promise/catch-or-return, promise/always-return
run().then(() => {
    console.log('done')
}).catch((err) => {
    console.error(err)
<<<<<<< HEAD
    const deliveryLayer = currentNode.stack.getDeliveryLayer()
    const streamParts = deliveryLayer.getStreamParts()
    const foundData = nodes[0].stack.getLayer0Node().getDataFromDht(streamPartIdToDataKey(streamParts[0]))
=======
    const streamrNode = currentNode.stack.getStreamrNode()
    const streamParts = streamrNode.getStreamParts()
    const foundData = nodes[0].stack.getLayer0Node().fetchDataFromDht(streamPartIdToDataKey(streamParts[0]))
>>>>>>> e162c468
    console.log(foundData)
    const layer0Node = currentNode.stack.getLayer0Node() as DhtNode
    console.log(layer0Node.getNeighbors().length)
    console.log(layer0Node.getConnectionCount())
    const streamPartDelivery = deliveryLayer.getStreamPartDelivery(streamParts[0])! as { layer1Node: Layer1Node, node: RandomGraphNode }
    console.log(streamPartDelivery.layer1Node.getNeighbors())
    console.log(streamPartDelivery.node.getNeighbors())
    console.log(nodes[nodes.length - 1])
    if (publishInterval) {
        clearInterval(publishInterval)
    }
})<|MERGE_RESOLUTION|>--- conflicted
+++ resolved
@@ -153,15 +153,9 @@
     console.log('done')
 }).catch((err) => {
     console.error(err)
-<<<<<<< HEAD
     const deliveryLayer = currentNode.stack.getDeliveryLayer()
     const streamParts = deliveryLayer.getStreamParts()
-    const foundData = nodes[0].stack.getLayer0Node().getDataFromDht(streamPartIdToDataKey(streamParts[0]))
-=======
-    const streamrNode = currentNode.stack.getStreamrNode()
-    const streamParts = streamrNode.getStreamParts()
     const foundData = nodes[0].stack.getLayer0Node().fetchDataFromDht(streamPartIdToDataKey(streamParts[0]))
->>>>>>> e162c468
     console.log(foundData)
     const layer0Node = currentNode.stack.getLayer0Node() as DhtNode
     console.log(layer0Node.getNeighbors().length)
