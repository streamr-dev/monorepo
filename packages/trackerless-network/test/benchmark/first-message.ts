--- conflicted
+++ resolved
@@ -140,14 +140,9 @@
     console.log(foundData)
     console.log(currentNode.stack.getLayer0DhtNode().getPeers().length)
     console.log(currentNode.stack.getLayer0DhtNode().getNumberOfConnections())
-<<<<<<< HEAD
-    console.log(currentNode.stack.getStreamrNode().getStream(streamParts[0])!.layer1!.getPeers())
-    console.log(currentNode.stack.getStreamrNode().getStream(streamParts[0])!.layer2.getTargetNeighborIds())
-=======
     const stream = currentNode.stack.getStreamrNode().getStream(streamParts[0])! as { layer1: ILayer1, node: RandomGraphNode }
-    console.log(stream.layer1.getKBucketPeers())
+    console.log(stream.layer1.getPeers())
     console.log(stream.node.getTargetNeighborIds())
->>>>>>> 48909e5c
     console.log(nodes[nodes.length - 1])
     if (publishInterval) {
         clearInterval(publishInterval)
