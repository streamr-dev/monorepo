/* eslint-disable no-console */

import { LatencyType, Simulator, getRandomRegion } from '@streamr/dht'
import { MessageID, StreamMessage, StreamMessageType, StreamPartID, StreamPartIDUtils, toStreamID, toStreamPartID } from '@streamr/protocol'
import { hexToBinary, utf8ToBinary, waitForEvent3 } from '@streamr/utils'
import fs from 'fs'
import { PeerDescriptor } from '@streamr/dht'
import { NetworkNode } from '../../src/NetworkNode'
import { getNodeIdFromPeerDescriptor } from '../../src/identifiers'
import { streamPartIdToDataKey } from '../../src/logic/EntryPointDiscovery'
import { createMockPeerDescriptor, createNetworkNodeWithSimulator } from '../utils/utils'
import { ILayer1 } from '../../src/logic/ILayer1'
import { RandomGraphNode } from '../../src/logic/RandomGraphNode'

const numNodes = 10000

let nodes: NetworkNode[]
let simulator: Simulator
let layer0Ep: PeerDescriptor
const publishIntervals: NodeJS.Timeout[] = []
const streamParts: Map<StreamPartID, NetworkNode> = new Map()
let currentNode: NetworkNode
let publishInterval: NodeJS.Timeout | undefined
let i = 0

const prepareLayer0 = async () => {
    console.log('Preparing network')
    nodes = []
    simulator = new Simulator(LatencyType.REAL)
    const peerDescriptor = createMockPeerDescriptor({
        region: getRandomRegion()
    })
    layer0Ep = peerDescriptor
    const entryPoint = createNetworkNodeWithSimulator(peerDescriptor, simulator, [peerDescriptor])
    await entryPoint.start()    
    nodes.push(entryPoint)

    console.log('Entrypoint ready')
}

const prepareStream = async (streamId: string) => {
    console.log('Preparing stream ')
    const peerDescriptor = createMockPeerDescriptor({
        region: getRandomRegion()
    })
    const streamPartId = toStreamPartID(toStreamID(streamId), 0)
    const streamPublisher = createNetworkNodeWithSimulator(peerDescriptor, simulator, [layer0Ep])
    await streamPublisher.start()
    streamPublisher.join(streamPartId)
    nodes.push(streamPublisher)
    streamParts.set(streamPartId, streamPublisher)
}

const shutdownNetwork = async () => {
    publishIntervals.map((interval) => clearInterval(interval))
    await Promise.all([
        ...nodes.map((node) => node.stop())
    ])
    simulator.stop()
}

const measureJoiningTime = async () => {
    const peerDescriptor = createMockPeerDescriptor({
        region: getRandomRegion()
    })
    console.log('starting node with id ', getNodeIdFromPeerDescriptor(peerDescriptor))

    // start publishing ons stream
    const stream = Array.from(streamParts.keys())[Math.floor(Math.random() * streamParts.size)]
    console.log(stream)
    publishInterval = setInterval(() => {
        i += 1
        const streamMessage = new StreamMessage({
            messageId: new MessageID(
                StreamPartIDUtils.getStreamID(stream),
                0,
                i,
                Math.floor(Math.random() * 20000),
                'node' as any,
                'msgChainId'
            ),
            prevMsgRef: null,
            content: utf8ToBinary(JSON.stringify({
                hello: 'world'
            })),
            messageType: StreamMessageType.MESSAGE,
            signature: hexToBinary('0x1234'),
        })
        streamParts.get(stream)!.broadcast(streamMessage)
    }, 1000)
    // get random node from network to use as entrypoint
    const randomNode = nodes[Math.floor(Math.random() * nodes.length)]
    const streamSubscriber = createNetworkNodeWithSimulator(peerDescriptor, simulator, [randomNode.stack.getLayer0DhtNode().getPeerDescriptor()])
    currentNode = streamSubscriber
    const start = performance.now()
    await streamSubscriber.start()

    await Promise.all([
        waitForEvent3(streamSubscriber.stack.getStreamrNode() as any, 'newMessage', 60000),
        streamSubscriber.join(stream)
    ])

    const end = performance.now()

    nodes.push(streamSubscriber)
    clearInterval(publishInterval)
    publishInterval = undefined
    return end - start
}

const run = async () => {
    Simulator.useFakeTimers()
    await prepareLayer0()
    for (let i = 0; i < 20; i++) {
        await prepareStream(`stream-${i}`)
    }
    const logFile = fs.openSync('FirstMessageTime.log', 'w')
    
    fs.writeSync(logFile, 'Network size' + '\t' + 'Time to receive first message time (ms)' + '\n')
    for (let i = 0; i < numNodes; i++) {
        const time = await measureJoiningTime()
        console.log(`Time to receive first message for ${i + 1} nodes network: ${time}ms`)
        fs.writeSync(logFile, `${i + 1}` + '\t' + `${Math.round(time)}\n`)
    }
    fs.closeSync(logFile)
    await shutdownNetwork()
    Simulator.useFakeTimers(false)
} 

// eslint-disable-next-line promise/catch-or-return, promise/always-return
run().then(() => {
    console.log('done')
}).catch((err) => {
    console.error(err)
    const streamParts = currentNode.stack.getStreamrNode()!.getStreamParts()
    const foundData = nodes[0].stack.getLayer0DhtNode().getDataFromDht(streamPartIdToDataKey(streamParts[0]))
    console.log(foundData)
    console.log(currentNode.stack.getLayer0DhtNode().getPeers().length)
    console.log(currentNode.stack.getLayer0DhtNode().getNumberOfConnections())
<<<<<<< HEAD
    const stream = currentNode.stack.getStreamrNode().getStream(streamParts[0])! as { layer1: ILayer1, node: RandomGraphNode }
    console.log(stream.layer1.getPeers())
    console.log(stream.node.getTargetNeighborIds())
=======
    const streamPartDelivery = currentNode.stack.getStreamrNode().getStreamPartDelivery(streamParts[0])! as { layer1: ILayer1, node: RandomGraphNode }
    console.log(streamPartDelivery.layer1.getKBucketPeers())
    console.log(streamPartDelivery.node.getTargetNeighborIds())
>>>>>>> 30af71e2
    console.log(nodes[nodes.length - 1])
    if (publishInterval) {
        clearInterval(publishInterval)
    }
})<|MERGE_RESOLUTION|>--- conflicted
+++ resolved
@@ -137,15 +137,9 @@
     console.log(foundData)
     console.log(currentNode.stack.getLayer0DhtNode().getPeers().length)
     console.log(currentNode.stack.getLayer0DhtNode().getNumberOfConnections())
-<<<<<<< HEAD
-    const stream = currentNode.stack.getStreamrNode().getStream(streamParts[0])! as { layer1: ILayer1, node: RandomGraphNode }
-    console.log(stream.layer1.getPeers())
-    console.log(stream.node.getTargetNeighborIds())
-=======
     const streamPartDelivery = currentNode.stack.getStreamrNode().getStreamPartDelivery(streamParts[0])! as { layer1: ILayer1, node: RandomGraphNode }
-    console.log(streamPartDelivery.layer1.getKBucketPeers())
+    console.log(streamPartDelivery.layer1.getPeers())
     console.log(streamPartDelivery.node.getTargetNeighborIds())
->>>>>>> 30af71e2
     console.log(nodes[nodes.length - 1])
     if (publishInterval) {
         clearInterval(publishInterval)
