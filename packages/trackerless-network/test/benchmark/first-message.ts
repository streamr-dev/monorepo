--- conflicted
+++ resolved
@@ -159,13 +159,8 @@
     console.log(layer0Node.getNeighbors().length)
     console.log(layer0Node.getNumberOfConnections())
     const streamPartDelivery = streamrNode.getStreamPartDelivery(streamParts[0])! as { layer1Node: Layer1Node, node: RandomGraphNode }
-<<<<<<< HEAD
     console.log(streamPartDelivery.layer1Node.getNeighbors())
-    console.log(streamPartDelivery.node.getTargetNeighborIds())
-=======
-    console.log(streamPartDelivery.layer1Node.getAllNeighborPeerDescriptors())
     console.log(streamPartDelivery.node.getNeighborIds())
->>>>>>> 03096fee
     console.log(nodes[nodes.length - 1])
     if (publishInterval) {
         clearInterval(publishInterval)
