--- conflicted
+++ resolved
@@ -156,13 +156,8 @@
     const foundData = nodes[0].stack.getLayer0Node().getDataFromDht(streamPartIdToDataKey(streamParts[0]))
     console.log(foundData)
     const layer0Node = currentNode.stack.getLayer0Node() as DhtNode
-<<<<<<< HEAD
-    console.log(layer0Node.getAllNeighborPeerDescriptors().length)
+    console.log(layer0Node.getNeighbors().length)
     console.log(layer0Node.getConnectionCount())
-=======
-    console.log(layer0Node.getNeighbors().length)
-    console.log(layer0Node.getNumberOfConnections())
->>>>>>> ccd3176f
     const streamPartDelivery = streamrNode.getStreamPartDelivery(streamParts[0])! as { layer1Node: Layer1Node, node: RandomGraphNode }
     console.log(streamPartDelivery.layer1Node.getNeighbors())
     console.log(streamPartDelivery.node.getNeighborIds())
