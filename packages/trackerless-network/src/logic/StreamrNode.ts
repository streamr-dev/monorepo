import {
    ConnectionLocker,
    DhtNode,
    ITransport,
    PeerDescriptor
} from '@streamr/dht'
<<<<<<< HEAD
import { StreamMessage, StreamrNodeInfo } from '../proto/packages/trackerless-network/protos/NetworkRpc'
import { EventEmitter } from 'eventemitter3'
=======
import { StreamID, StreamPartID, StreamPartIDUtils, toStreamPartID } from '@streamr/protocol'
>>>>>>> 48f2cdcd
import {
    EthereumAddress,
    Logger,
    Metric,
    MetricsContext,
    MetricsDefinition,
    RateMetric
} from '@streamr/utils'
import { EventEmitter } from 'eventemitter3'
import { sampleSize } from 'lodash'
import { NodeID, getNodeIdFromPeerDescriptor } from '../identifiers'
import { ProxyDirection, StreamMessage } from '../proto/packages/trackerless-network/protos/NetworkRpc'
import { ILayer0 } from './ILayer0'
import { ILayer1 } from './ILayer1'
import { IStreamNode } from './IStreamNode'
import { RandomGraphNode } from './RandomGraphNode'
import { NETWORK_SPLIT_AVOIDANCE_LIMIT, StreamEntryPointDiscovery } from './StreamEntryPointDiscovery'
import { createRandomGraphNode } from './createRandomGraphNode'
import { ProxyStreamConnectionClient } from './proxy/ProxyStreamConnectionClient'

export enum StreamNodeType {
    RANDOM_GRAPH = 'random-graph',
    PROXY = 'proxy'
}

export interface StreamObject {
    layer1?: ILayer1
    layer2: IStreamNode
    type: StreamNodeType
}

export interface Events {
    newMessage: (msg: StreamMessage) => void
}

const logger = new Logger(module)

let cleanUp: () => Promise<void> = async () => { }

interface Metrics extends MetricsDefinition {
    broadcastMessagesPerSecond: Metric
    broadcastBytesPerSecond: Metric
}

export interface StreamrNodeConfig {
    metricsContext?: MetricsContext
    streamPartitionNumOfNeighbors?: number
    streamPartitionMinPropagationTargets?: number
    nodeName?: string
    firstConnectionTimeout?: number
    acceptProxyConnections?: boolean
}

export class StreamrNode extends EventEmitter<Events> {
    private P2PTransport?: ITransport
    private connectionLocker?: ConnectionLocker
    private layer0?: ILayer0
    private streamEntryPointDiscovery?: StreamEntryPointDiscovery
    private readonly metricsContext: MetricsContext
    private readonly metrics: Metrics
    public config: StreamrNodeConfig
    private readonly streams: Map<string, StreamObject>
    private readonly knownStreamEntryPoints: Map<string, PeerDescriptor[]> = new Map()
    private started = false
    private destroyed = false

    constructor(config: StreamrNodeConfig) {
        super()
        this.config = config
        this.streams = new Map()
        this.metricsContext = config.metricsContext ?? new MetricsContext()
        this.metrics = {
            broadcastMessagesPerSecond: new RateMetric(),
            broadcastBytesPerSecond: new RateMetric()
        }
        this.metricsContext.addMetrics('node', this.metrics)
    }

    async start(startedAndJoinedLayer0: ILayer0, transport: ITransport, connectionLocker: ConnectionLocker): Promise<void> {
        if (this.started || this.destroyed) {
            return
        }
        logger.info(`Starting new StreamrNode with id ${getNodeIdFromPeerDescriptor(startedAndJoinedLayer0.getPeerDescriptor())}`)
        this.started = true
        this.layer0 = startedAndJoinedLayer0
        this.P2PTransport = transport
        this.connectionLocker = connectionLocker
        this.streamEntryPointDiscovery = new StreamEntryPointDiscovery({
            ownPeerDescriptor: this.getPeerDescriptor(),
            streams: this.streams,
            getEntryPointData: (key) => this.layer0!.getDataFromDht(key),
            getEntryPointDataViaNode: (key, node) => this.layer0!.findDataViaPeer(key, node),
            storeEntryPointData: (key, data) => this.layer0!.storeDataToDht(key, data),
            deleteEntryPointData: (key) => this.layer0!.deleteDataFromDht(key)
        })
        cleanUp = () => this.destroy()
    }

    async destroy(): Promise<void> {
        if (!this.started || this.destroyed) {
            return
        }
        logger.trace('Destroying StreamrNode...')
        this.destroyed = true
        this.streams.forEach((stream) => {
            stream.layer2.stop()
            stream.layer1?.stop()
        })
        await this.streamEntryPointDiscovery!.destroy()
        this.streams.clear()
        this.removeAllListeners()
        await this.layer0!.stop()
        await this.P2PTransport!.stop()
        this.layer0 = undefined
        this.P2PTransport = undefined
        this.streamEntryPointDiscovery = undefined
        this.connectionLocker = undefined
    }

    broadcast(msg: StreamMessage): void {
        const streamPartId = toStreamPartID(msg.messageId!.streamId as StreamID, msg.messageId!.streamPartition)
        if (!this.streams.has(streamPartId)) {
            this.joinStream(streamPartId)
                .catch((err) => {
                    logger.warn(`Failed to broadcast to stream ${streamPartId} with error: ${err}`)
                })
        }
        this.streams.get(streamPartId)!.layer2.broadcast(msg)
        this.metrics.broadcastMessagesPerSecond.record(1)
        this.metrics.broadcastBytesPerSecond.record(msg.content.length)
    }

    leaveStream(streamPartId: StreamPartID): void {
        const stream = this.streams.get(streamPartId)
        if (stream) {
            stream.layer2.stop()
            stream.layer1?.stop()
            this.streams.delete(streamPartId)
        }
        this.streamEntryPointDiscovery!.removeSelfAsEntryPoint(streamPartId)
    }

    async joinStream(streamPartId: StreamPartID): Promise<void> {
        if (this.streams.has(streamPartId)) {
            return
        }
        logger.debug(`Joining stream ${streamPartId}`)
        const knownEntryPoints = this.knownStreamEntryPoints.get(streamPartId) ?? []
        let entryPoints = knownEntryPoints.concat(knownEntryPoints)
        const [layer1, layer2] = this.createStream(streamPartId, knownEntryPoints)
        await layer1.start()
        await layer2.start()
        const forwardingNode = this.layer0!.isJoinOngoing() ? this.layer0!.getKnownEntryPoints()[0] : undefined
        const discoveryResult = await this.streamEntryPointDiscovery!.discoverEntryPointsFromDht(
            streamPartId,
            knownEntryPoints.length,
            forwardingNode
        )
        entryPoints = knownEntryPoints.concat(discoveryResult.discoveredEntryPoints)
        await layer1.joinDht(sampleSize(entryPoints, NETWORK_SPLIT_AVOIDANCE_LIMIT), true, knownEntryPoints.length > 0)
        await this.streamEntryPointDiscovery!.storeSelfAsEntryPointIfNecessary(
            streamPartId,
            discoveryResult.entryPointsFromDht,
            entryPoints.length
        )
    }

    private createStream(streamPartId: StreamPartID, entryPoints: PeerDescriptor[]): [ILayer1, RandomGraphNode] {
        const layer1 = this.createLayer1Node(streamPartId, entryPoints)
        const layer2 = this.createRandomGraphNode(streamPartId, layer1)
        this.streams.set(streamPartId, {
            type: StreamNodeType.RANDOM_GRAPH,
            layer1,
            layer2
        })
        layer2.on('message', (message: StreamMessage) => {
            this.emit('newMessage', message)
        })
        return [layer1, layer2]
    }

    private createLayer1Node = (streamPartId: StreamPartID, entryPoints: PeerDescriptor[]): ILayer1 => {
        return new DhtNode({
            transportLayer: this.layer0!,
            serviceId: 'layer1::' + streamPartId,
            peerDescriptor: this.layer0!.getPeerDescriptor(),
            entryPoints,
            numberOfNodesPerKBucket: 4,
            rpcRequestTimeout: 5000,
            dhtJoinTimeout: 20000,
            nodeName: this.config.nodeName + ':layer1'
        })
    }

    private createRandomGraphNode = (streamPartId: StreamPartID, layer1: ILayer1) => {
        return createRandomGraphNode({
            randomGraphId: streamPartId,
            P2PTransport: this.P2PTransport!,
            layer1,
            connectionLocker: this.connectionLocker!,
            ownPeerDescriptor: this.layer0!.getPeerDescriptor(),
            minPropagationTargets: this.config.streamPartitionMinPropagationTargets,
            numOfTargetNeighbors: this.config.streamPartitionNumOfNeighbors,
            name: this.config.nodeName,
            acceptProxyConnections: this.config.acceptProxyConnections
        })
    }

    async setProxies(
        streamPartId: StreamPartID,
        nodes: PeerDescriptor[],
        direction: ProxyDirection,
        userId: EthereumAddress,
        connectionCount?: number
    ): Promise<void> {
        if (this.config.acceptProxyConnections) {
            throw new Error('cannot set proxies when acceptProxyConnections=true')
        }
        const enable = (nodes.length > 0) && ((connectionCount === undefined) || (connectionCount > 0))
        if (enable) {
            let proxyClient: ProxyStreamConnectionClient
            const alreadyProxied = this.isProxiedStreamPart(streamPartId)
            if (alreadyProxied) {
                proxyClient = this.streams.get(streamPartId)!.layer2 as ProxyStreamConnectionClient
            } else {
                proxyClient = this.createProxyStream(streamPartId, userId)
                await proxyClient.start()
            }
            await proxyClient.setProxies(streamPartId, nodes, direction, userId, connectionCount)
        } else {
            this.streams.get(streamPartId)?.layer2.stop()
            this.streams.delete(streamPartId)
        }
    }

    private createProxyStream(streamPartId: StreamPartID, userId: EthereumAddress): ProxyStreamConnectionClient {
        const layer2 = this.createProxyStreamConnectionClient(streamPartId, userId)
        this.streams.set(streamPartId, {
            type: StreamNodeType.PROXY,
            layer2
        })
        layer2.on('message', (message: StreamMessage) => {
            this.emit('newMessage', message)
        })
        return layer2
    }

    private createProxyStreamConnectionClient(streamPartId: StreamPartID, userId: EthereumAddress): ProxyStreamConnectionClient {
        return new ProxyStreamConnectionClient({
            P2PTransport: this.P2PTransport!,
            ownPeerDescriptor: this.layer0!.getPeerDescriptor(),
            streamPartId,
            connectionLocker: this.connectionLocker!,
            nodeName: this.config.nodeName,
            userId
        })
    }

    async inspect(peerDescriptor: PeerDescriptor, streamPartId: StreamPartID): Promise<boolean> {
        if (this.streams.get(streamPartId)?.type === StreamNodeType.RANDOM_GRAPH) {
            const streamNode = this.streams.get(streamPartId)!.layer2 as RandomGraphNode
            return streamNode.inspect(peerDescriptor)
        }
        return false
    }

    getInfo(streamPartsIds?: StreamPartID[]): StreamrNodeInfo {
        const filtered = streamPartsIds ? Array.from(this.streams.entries())
            .filter(([streamPartId]) => streamPartsIds!.includes(StreamPartIDUtils.parse(streamPartId)))
            : Array.from(this.streams.entries())
        return {
            streamPartitions: filtered.map(([streamPartId, stream]) => ({
                id: streamPartId,
                neighbors: stream.layer2.getTargetNeighborIds()
            }))
        }
    }

    setStreamPartEntryPoints(streamPartId: StreamPartID, entryPoints: PeerDescriptor[]): void {
        this.knownStreamEntryPoints.set(streamPartId, entryPoints)
    }

    isProxiedStreamPart(streamId: string, direction?: ProxyDirection): boolean {
        return this.streams.get(streamId)?.type === StreamNodeType.PROXY 
            && ((direction === undefined) || (this.streams.get(streamId)!.layer2 as ProxyStreamConnectionClient).getDirection() === direction)
    }

    getStream(streamPartId: StreamPartID): StreamObject | undefined {
        return this.streams.get(streamPartId)
    }

    hasStream(streamPartId: StreamPartID): boolean {
        return this.streams.has(streamPartId)
    }

    getPeerDescriptor(): PeerDescriptor {
        return this.layer0!.getPeerDescriptor()
    }

    getNodeId(): NodeID {
        return this.layer0!.getNodeId().toKey() as unknown as NodeID
    }

    getNeighbors(streamPartId: StreamPartID): NodeID[] {
        return this.streams.get(streamPartId)?.layer2.getTargetNeighborIds() ?? []
    }

    getStreamParts(): StreamPartID[] {
        return Array.from(this.streams.keys()).map((id) => StreamPartIDUtils.parse(id))
    }
}

[`exit`, `SIGINT`, `SIGUSR1`, `SIGUSR2`, `uncaughtException`, `unhandledRejection`, `SIGTERM`].forEach((term) => {
    process.on(term, async () => {
        await cleanUp()
        process.exit()
    })
})<|MERGE_RESOLUTION|>--- conflicted
+++ resolved
@@ -4,12 +4,7 @@
     ITransport,
     PeerDescriptor
 } from '@streamr/dht'
-<<<<<<< HEAD
-import { StreamMessage, StreamrNodeInfo } from '../proto/packages/trackerless-network/protos/NetworkRpc'
-import { EventEmitter } from 'eventemitter3'
-=======
 import { StreamID, StreamPartID, StreamPartIDUtils, toStreamPartID } from '@streamr/protocol'
->>>>>>> 48f2cdcd
 import {
     EthereumAddress,
     Logger,
@@ -21,7 +16,7 @@
 import { EventEmitter } from 'eventemitter3'
 import { sampleSize } from 'lodash'
 import { NodeID, getNodeIdFromPeerDescriptor } from '../identifiers'
-import { ProxyDirection, StreamMessage } from '../proto/packages/trackerless-network/protos/NetworkRpc'
+import { ProxyDirection, StreamMessage, StreamrNodeInfo } from '../proto/packages/trackerless-network/protos/NetworkRpc'
 import { ILayer0 } from './ILayer0'
 import { ILayer1 } from './ILayer1'
 import { IStreamNode } from './IStreamNode'
