import {
    ConnectionLocker,
    DhtNode,
    ITransport,
    PeerDescriptor
} from '@streamr/dht'
import { StreamID, StreamPartID, StreamPartIDUtils, toStreamPartID } from '@streamr/protocol'
import {
    EthereumAddress,
    Logger,
    Metric,
    MetricsContext,
    MetricsDefinition,
    RateMetric
} from '@streamr/utils'
import { EventEmitter } from 'eventemitter3'
import { sampleSize } from 'lodash'
import { NodeID, getNodeIdFromPeerDescriptor } from '../identifiers'
import { ProxyDirection, StreamMessage } from '../proto/packages/trackerless-network/protos/NetworkRpc'
import { ILayer0 } from './ILayer0'
import { ILayer1 } from './ILayer1'
import { RandomGraphNode } from './RandomGraphNode'
import { NETWORK_SPLIT_AVOIDANCE_LIMIT, StreamEntryPointDiscovery } from './StreamEntryPointDiscovery'
import { createRandomGraphNode } from './createRandomGraphNode'
import { ProxyStreamConnectionClient } from './proxy/ProxyStreamConnectionClient'

export type StreamObject = {  // TODO rename to StreamPartDelivery
    broadcast: (msg: StreamMessage) => void
    stop: () => void
} & ({ 
    proxied: false
    layer1: ILayer1
    node: RandomGraphNode
} | {
    proxied: true
    client: ProxyStreamConnectionClient
})

export interface Events {
    newMessage: (msg: StreamMessage) => void
}

const logger = new Logger(module)

let cleanUp: () => Promise<void> = async () => { }

interface Metrics extends MetricsDefinition {
    broadcastMessagesPerSecond: Metric
    broadcastBytesPerSecond: Metric
}

export interface StreamrNodeConfig {
    metricsContext?: MetricsContext
    streamPartitionNumOfNeighbors?: number
    streamPartitionMinPropagationTargets?: number
    nodeName?: string
    firstConnectionTimeout?: number
    acceptProxyConnections?: boolean
}

// TODO rename class?
export class StreamrNode extends EventEmitter<Events> {
    private P2PTransport?: ITransport
    private connectionLocker?: ConnectionLocker
    private layer0?: ILayer0
    private streamEntryPointDiscovery?: StreamEntryPointDiscovery
    private readonly metricsContext: MetricsContext
    private readonly metrics: Metrics
    public config: StreamrNodeConfig
    private readonly streams: Map<string, StreamObject>
    private readonly knownStreamEntryPoints: Map<string, PeerDescriptor[]> = new Map()
    private started = false
    private destroyed = false

    constructor(config: StreamrNodeConfig) {
        super()
        this.config = config
        this.streams = new Map()
        this.metricsContext = config.metricsContext ?? new MetricsContext()
        this.metrics = {
            broadcastMessagesPerSecond: new RateMetric(),
            broadcastBytesPerSecond: new RateMetric()
        }
        this.metricsContext.addMetrics('node', this.metrics)
    }

    async start(startedAndJoinedLayer0: ILayer0, transport: ITransport, connectionLocker: ConnectionLocker): Promise<void> {
        if (this.started || this.destroyed) {
            return
        }
        logger.info(`Starting new StreamrNode with id ${getNodeIdFromPeerDescriptor(startedAndJoinedLayer0.getPeerDescriptor())}`)
        this.started = true
        this.layer0 = startedAndJoinedLayer0
        this.P2PTransport = transport
        this.connectionLocker = connectionLocker
        this.streamEntryPointDiscovery = new StreamEntryPointDiscovery({
            ownPeerDescriptor: this.getPeerDescriptor(),
            streams: this.streams,
            getEntryPointData: (key) => this.layer0!.getDataFromDht(key),
            getEntryPointDataViaNode: (key, node) => this.layer0!.findDataViaPeer(key, node),
            storeEntryPointData: (key, data) => this.layer0!.storeDataToDht(key, data),
            deleteEntryPointData: (key) => this.layer0!.deleteDataFromDht(key)
        })
        cleanUp = () => this.destroy()
    }

    async destroy(): Promise<void> {
        if (!this.started || this.destroyed) {
            return
        }
        logger.trace('Destroying StreamrNode...')
        this.destroyed = true
        this.streams.forEach((stream) => stream.stop())
        await this.streamEntryPointDiscovery!.destroy()
        this.streams.clear()
        this.removeAllListeners()
        await this.layer0!.stop()
        await this.P2PTransport!.stop()
        this.layer0 = undefined
        this.P2PTransport = undefined
        this.streamEntryPointDiscovery = undefined
        this.connectionLocker = undefined
    }

    broadcast(msg: StreamMessage): void {
        const streamPartId = toStreamPartID(msg.messageId!.streamId as StreamID, msg.messageId!.streamPartition)
        this.joinStream(streamPartId)
        this.streams.get(streamPartId)!.broadcast(msg)
        this.metrics.broadcastMessagesPerSecond.record(1)
        this.metrics.broadcastBytesPerSecond.record(msg.content.length)
    }

    leaveStream(streamPartId: StreamPartID): void { // TODO rename to leaveStreamPart
        const stream = this.streams.get(streamPartId)
        if (stream) {
            stream.stop()
            this.streams.delete(streamPartId)
        }
        this.streamEntryPointDiscovery!.removeSelfAsEntryPoint(streamPartId)
    }

    joinStream(streamPartId: StreamPartID): void { // TODO rename to joinStreamPart
        logger.debug(`Join stream part ${streamPartId}`)
        let stream = this.streams.get(streamPartId)
        if (stream !== undefined) {
            return
        }
        const layer1 = this.createLayer1Node(streamPartId, this.knownStreamEntryPoints.get(streamPartId) ?? [])
        const node = this.createRandomGraphNode(streamPartId, layer1)
        stream = {
            proxied: false,
            layer1,
            node,
            broadcast: (msg: StreamMessage) => node.broadcast(msg),
            stop: () => {
                node.stop()
                layer1.stop()
            }
        }
        this.streams.set(streamPartId, stream)
        node.on('message', (message: StreamMessage) => {
            this.emit('newMessage', message)
        })
        setImmediate(async () => {
            try {
                await this.startLayersAndJoinDht(streamPartId)
            } catch (err) {
                logger.warn(`Failed to join to stream ${streamPartId} with error: ${err}`)
            }
        })
    }

    private async startLayersAndJoinDht(streamPartId: StreamPartID): Promise<void> {
        logger.debug(`Start layers and join DHT for stream part ${streamPartId}`)
<<<<<<< HEAD
        const stream = this.streams.get(streamPartId)
        if ((stream === undefined) || stream.proxied) {
            // leaveStream has been called (or leaveStream called, and then setProxied called)
=======
        const stream = this.streams.get(streamPartId)!
        if ((stream === undefined) || (stream.type !== StreamNodeType.RANDOM_GRAPH)) {
            // leaveStream has been called (or leaveStream called, and then setProxies called)
>>>>>>> 3e531d51
            return
        }
        await stream.layer1.start()
        await stream.node.start()
        let entryPoints = this.knownStreamEntryPoints.get(streamPartId) ?? []
        const forwardingNode = this.layer0!.isJoinOngoing() ? this.layer0!.getKnownEntryPoints()[0] : undefined
        const discoveryResult = await this.streamEntryPointDiscovery!.discoverEntryPointsFromDht(
            streamPartId,
            entryPoints.length,
            forwardingNode
        )
        entryPoints = entryPoints.concat(discoveryResult.discoveredEntryPoints)
        await stream.layer1.joinDht(sampleSize(entryPoints, NETWORK_SPLIT_AVOIDANCE_LIMIT))
        await this.streamEntryPointDiscovery!.storeSelfAsEntryPointIfNecessary(
            streamPartId,
            discoveryResult.entryPointsFromDht,
            entryPoints.length
        )
    }

    private createLayer1Node = (streamPartId: StreamPartID, entryPoints: PeerDescriptor[]): ILayer1 => {
        return new DhtNode({
            transportLayer: this.layer0!,
            serviceId: 'layer1::' + streamPartId,
            peerDescriptor: this.layer0!.getPeerDescriptor(),
            entryPoints,
            numberOfNodesPerKBucket: 4,
            rpcRequestTimeout: 5000,
            dhtJoinTimeout: 20000,
            nodeName: this.config.nodeName + ':layer1'
        })
    }

    private createRandomGraphNode = (streamPartId: StreamPartID, layer1: ILayer1) => {
        return createRandomGraphNode({
            randomGraphId: streamPartId,
            P2PTransport: this.P2PTransport!,
            layer1,
            connectionLocker: this.connectionLocker!,
            ownPeerDescriptor: this.layer0!.getPeerDescriptor(),
            minPropagationTargets: this.config.streamPartitionMinPropagationTargets,
            numOfTargetNeighbors: this.config.streamPartitionNumOfNeighbors,
            name: this.config.nodeName,
            acceptProxyConnections: this.config.acceptProxyConnections
        })
    }

    async setProxies(
        streamPartId: StreamPartID,
        nodes: PeerDescriptor[],
        direction: ProxyDirection,
        userId: EthereumAddress,
        connectionCount?: number
    ): Promise<void> {
        if (this.config.acceptProxyConnections) {
            throw new Error('cannot set proxies when acceptProxyConnections=true')
        }
        const enable = (nodes.length > 0) && ((connectionCount === undefined) || (connectionCount > 0))
        if (enable) {
            let proxyClient: ProxyStreamConnectionClient
            const alreadyProxied = this.isProxiedStreamPart(streamPartId)
            if (alreadyProxied) {
                proxyClient = (this.streams.get(streamPartId)! as { client: ProxyStreamConnectionClient }).client 
            } else {
                proxyClient = this.createProxyStream(streamPartId, userId)
                await proxyClient.start()
            }
            await proxyClient.setProxies(streamPartId, nodes, direction, userId, connectionCount)
        } else {
            this.streams.get(streamPartId)?.stop()
            this.streams.delete(streamPartId)
        }
    }

    private createProxyStream(streamPartId: StreamPartID, userId: EthereumAddress): ProxyStreamConnectionClient {
        const client = this.createProxyStreamConnectionClient(streamPartId, userId)
        this.streams.set(streamPartId, {
            proxied: true,
            client,
            broadcast: (msg: StreamMessage) => client.broadcast(msg),
            stop: () => client.stop()
        })
        client.on('message', (message: StreamMessage) => {
            this.emit('newMessage', message)
        })
        return client
    }

    private createProxyStreamConnectionClient(streamPartId: StreamPartID, userId: EthereumAddress): ProxyStreamConnectionClient {
        return new ProxyStreamConnectionClient({
            P2PTransport: this.P2PTransport!,
            ownPeerDescriptor: this.layer0!.getPeerDescriptor(),
            streamPartId,
            connectionLocker: this.connectionLocker!,
            nodeName: this.config.nodeName,
            userId
        })
    }

    async inspect(peerDescriptor: PeerDescriptor, streamPartId: StreamPartID): Promise<boolean> {
        const stream = this.streams.get(streamPartId)
        if ((stream !== undefined) && !stream.proxied) {
            return stream.node.inspect(peerDescriptor)
        }
        return false
    }

    setStreamPartEntryPoints(streamPartId: StreamPartID, entryPoints: PeerDescriptor[]): void {
        this.knownStreamEntryPoints.set(streamPartId, entryPoints)
    }

    isProxiedStreamPart(streamId: string, direction?: ProxyDirection): boolean {
        const stream = this.streams.get(streamId)
        return (stream !== undefined)
            && stream.proxied
            && ((direction === undefined) || (stream.client.getDirection() === direction))
    }

    getStream(streamPartId: StreamPartID): StreamObject | undefined {
        return this.streams.get(streamPartId)
    }

    hasStream(streamPartId: StreamPartID): boolean {
        return this.streams.has(streamPartId)
    }

    getPeerDescriptor(): PeerDescriptor {
        return this.layer0!.getPeerDescriptor()
    }

    getNodeId(): NodeID {
        return this.layer0!.getNodeId().toKey() as unknown as NodeID
    }

    getNeighbors(streamPartId: StreamPartID): NodeID[] {
        const stream = this.streams.get(streamPartId)
        return (stream !== undefined) && (stream.proxied === false)
            ? stream.node.getTargetNeighborIds()
            : []
    }

    getStreamParts(): StreamPartID[] {
        return Array.from(this.streams.keys()).map((id) => StreamPartIDUtils.parse(id))
    }
}

[`exit`, `SIGINT`, `SIGUSR1`, `SIGUSR2`, `uncaughtException`, `unhandledRejection`, `SIGTERM`].forEach((term) => {
    process.on(term, async () => {
        await cleanUp()
        process.exit()
    })
})<|MERGE_RESOLUTION|>--- conflicted
+++ resolved
@@ -172,15 +172,9 @@
 
     private async startLayersAndJoinDht(streamPartId: StreamPartID): Promise<void> {
         logger.debug(`Start layers and join DHT for stream part ${streamPartId}`)
-<<<<<<< HEAD
         const stream = this.streams.get(streamPartId)
         if ((stream === undefined) || stream.proxied) {
-            // leaveStream has been called (or leaveStream called, and then setProxied called)
-=======
-        const stream = this.streams.get(streamPartId)!
-        if ((stream === undefined) || (stream.type !== StreamNodeType.RANDOM_GRAPH)) {
             // leaveStream has been called (or leaveStream called, and then setProxies called)
->>>>>>> 3e531d51
             return
         }
         await stream.layer1.start()
