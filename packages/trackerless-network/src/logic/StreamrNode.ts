--- conflicted
+++ resolved
@@ -65,15 +65,9 @@
     private layer0?: ILayer0
     private readonly metricsContext: MetricsContext
     private readonly metrics: Metrics
-<<<<<<< HEAD
-    public config: StreamrNodeConfig
+    private readonly config: StreamrNodeConfig
     private readonly streamParts: Map<StreamPartID, StreamPartDelivery>
     private readonly knownStreamPartEntryPoints: Map<StreamPartID, PeerDescriptor[]> = new Map()
-=======
-    private readonly config: StreamrNodeConfig
-    private readonly streamParts: Map<string, StreamPartDelivery>
-    private readonly knownStreamPartEntryPoints: Map<string, PeerDescriptor[]> = new Map()
->>>>>>> e962a6cf
     private started = false
     private destroyed = false
 
@@ -245,8 +239,7 @@
             if (alreadyProxied) {
                 client = (this.streamParts.get(streamPartId)! as { client: ProxyClient }).client 
             } else {
-<<<<<<< HEAD
-                client = this.createProxyClient(streamPartId, userId)
+                client = this.createProxyClient(streamPartId)
                 this.streamParts.set(streamPartId, {
                     proxied: true,
                     client,
@@ -258,40 +251,15 @@
                 })
                 await client.start()
             }
-            await client.setProxies(streamPartId, nodes, direction, userId, connectionCount)
-=======
-                proxyClient = this.createProxyStream(streamPartId)
-                await proxyClient.start()
-            }
-            await proxyClient.setProxies(nodes, direction, userId, connectionCount)
->>>>>>> e962a6cf
+            await client.setProxies(nodes, direction, userId, connectionCount)
         } else {
             this.streamParts.get(streamPartId)?.stop()
             this.streamParts.delete(streamPartId)
         }
     }
 
-<<<<<<< HEAD
-    private createProxyClient(streamPartId: StreamPartID, userId: EthereumAddress): ProxyClient {
+    private createProxyClient(streamPartId: StreamPartID): ProxyClient {
         return new ProxyClient({
-=======
-    private createProxyStream(streamPartId: StreamPartID): ProxyStreamConnectionClient {
-        const client = this.createProxyStreamConnectionClient(streamPartId)
-        this.streamParts.set(streamPartId, {
-            proxied: true,
-            client,
-            broadcast: (msg: StreamMessage) => client.broadcast(msg),
-            stop: () => client.stop()
-        })
-        client.on('message', (message: StreamMessage) => {
-            this.emit('newMessage', message)
-        })
-        return client
-    }
-
-    private createProxyStreamConnectionClient(streamPartId: StreamPartID): ProxyStreamConnectionClient {
-        return new ProxyStreamConnectionClient({
->>>>>>> e962a6cf
             P2PTransport: this.P2PTransport!,
             ownPeerDescriptor: this.layer0!.getPeerDescriptor(),
             streamPartId,
