--- conflicted
+++ resolved
@@ -96,8 +96,6 @@
     acceptProxyConnections?: boolean
 }
 
-const NETWORK_SPLIT_AVOIDANCE_LIMIT = 4
-
 export class StreamrNode extends EventEmitter<Events> {
     private P2PTransport?: ITransport
     private connectionLocker?: ConnectionLocker
@@ -139,8 +137,7 @@
             getEntryPointData: (key) => this.layer0!.getDataFromDht(key),
             getEntryPointDataViaNode: (key, node) => this.layer0!.findDataViaPeer(key, node),
             storeEntryPointData: (key, data) => this.layer0!.storeDataToDht(key, data),
-            deleteEntryPointData: (key) => this.layer0!.deleteDataFromDht(key),
-            networkSplitAvoidanceLimit: NETWORK_SPLIT_AVOIDANCE_LIMIT
+            deleteEntryPointData: (key) => this.layer0!.deleteDataFromDht(key)
         })
         cleanUp = () => this.destroy()
     }
@@ -209,7 +206,6 @@
         }
         logger.debug(`Joining stream ${streamPartId}`)
         const knownEntryPoints = this.knownStreamEntryPoints.get(streamPartId) ?? []
-        const enableRejoins = knownEntryPoints.length > 0
         let entryPoints = knownEntryPoints.concat(knownEntryPoints)
         const [layer1, layer2] = this.createStream(streamPartId, knownEntryPoints)
         await layer1.start()
@@ -221,16 +217,9 @@
             forwardingNode
         )
         entryPoints = knownEntryPoints.concat(discoveryResult.discoveredEntryPoints)
-<<<<<<< HEAD
-        await layer1.joinDht(sampleSize(entryPoints, NETWORK_SPLIT_AVOIDANCE_LIMIT), false, enableRejoins)
-        await this.streamEntryPointDiscovery!.storeSelfAsEntryPointIfNecessary(
-            streamPartId,
-            layer1.getBucketSize() < NETWORK_SPLIT_AVOIDANCE_LIMIT,
-=======
         await layer1.joinDht(sampleSize(entryPoints, NETWORK_SPLIT_AVOIDANCE_LIMIT), true, knownEntryPoints.length > 0)
         await this.streamEntryPointDiscovery!.storeSelfAsEntryPointIfNecessary(
             streamPartId,
->>>>>>> 4e224eb9
             discoveryResult.entryPointsFromDht,
             entryPoints.length
         )
