--- conflicted
+++ resolved
@@ -6,8 +6,7 @@
     ConnectionLocker,
     DhtNode,
     ITransport,
-    keyFromPeerDescriptor,
-    PeerIDKey
+    keyFromPeerDescriptor
 } from '@streamr/dht'
 import { StreamMessage } from '../proto/packages/trackerless-network/protos/NetworkRpc'
 import { EventEmitter } from 'eventemitter3'
@@ -28,6 +27,7 @@
 import { ProxyDirection } from '../proto/packages/trackerless-network/protos/NetworkRpc'
 import { IStreamNode } from './IStreamNode'
 import { ProxyStreamConnectionClient } from './proxy/ProxyStreamConnectionClient'
+import { PeerIDKey } from '@streamr/dht/src/exports'
 
 enum NodeType {
     RANDOM_GRAPH = 'random-graph',
@@ -271,14 +271,9 @@
             return 0
         }
         await this.joinStream(streamPartId, knownEntryPointDescriptors)
-<<<<<<< HEAD
-        if (this.getStream(streamPartId)!.layer1.getBucketSize() > 0) {
-            const neighborCounter = new NeighborCounter(this.getStream(streamPartId)!.layer2, 1)
+        if (this.getStream(streamPartId)!.layer1!.getBucketSize() > 0) {
+            const neighborCounter = new NeighborCounter(this.getStream(streamPartId)!.layer2 as RandomGraphNode, 1)
             await neighborCounter.waitForTargetReached(timeout || 5001)
-=======
-        if (this.getStream(streamPartId)!.layer1!.getBucketSize() > 0) {
-            await waitForCondition(() => this.getStream(streamPartId)!.layer2.getTargetNeighborStringIds().length > 0, timeout)
->>>>>>> 31337ddf
         }
         this.publishToStream(streamPartId, knownEntryPointDescriptors, msg)
         return this.getStream(streamPartId)?.layer2.getTargetNeighborStringIds().length || 0
@@ -294,14 +289,9 @@
             return 0
         }
         await this.joinStream(streamPartId, knownEntryPointDescriptors)
-<<<<<<< HEAD
-        if (this.getStream(streamPartId)!.layer1.getBucketSize() > 0) {
-            const neighborCounter = new NeighborCounter(this.getStream(streamPartId)!.layer2, expectedNeighbors)
+        if (this.getStream(streamPartId)!.layer1!.getBucketSize() > 0) {
+            const neighborCounter = new NeighborCounter(this.getStream(streamPartId)!.layer2 as RandomGraphNode, expectedNeighbors)
             await neighborCounter.waitForTargetReached(timeout || 5002)
-=======
-        if (this.getStream(streamPartId)!.layer1!.getBucketSize() > 0) {
-            await waitForCondition(() => this.getStream(streamPartId)!.layer2.getTargetNeighborStringIds().length >= expectedNeighbors, timeout)
->>>>>>> 31337ddf
         }
         this.subscribeToStream(streamPartId, knownEntryPointDescriptors)
         return this.getStream(streamPartId)?.layer2.getTargetNeighborStringIds().length || 0
