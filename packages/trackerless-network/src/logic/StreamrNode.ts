--- conflicted
+++ resolved
@@ -30,11 +30,7 @@
     PROXY = 'proxy'
 }
 
-<<<<<<< HEAD
 export interface StreamPartDelivery { // TODO maybe have "proxied: boolean" instead of StreamNodeType
-=======
-export interface StreamObject { // TODO rename to StreamPartDelivery, maybe have "proxied: boolean" instead of StreamNodeType
->>>>>>> edb9cf5e
     layer1?: ILayer1
     layer2: IStreamNode
     type: StreamNodeType
@@ -131,24 +127,14 @@
 
     broadcast(msg: StreamMessage): void {
         const streamPartId = toStreamPartID(msg.messageId!.streamId as StreamID, msg.messageId!.streamPartition)
-<<<<<<< HEAD
         this.joinStreamPart(streamPartId)
         this.streamParts.get(streamPartId)!.layer2.broadcast(msg)
-=======
-        this.joinStream(streamPartId)
-        this.streams.get(streamPartId)!.layer2.broadcast(msg)
->>>>>>> edb9cf5e
         this.metrics.broadcastMessagesPerSecond.record(1)
         this.metrics.broadcastBytesPerSecond.record(msg.content.length)
     }
 
-<<<<<<< HEAD
     leaveStreamPart(streamPartId: StreamPartID): void {
         const stream = this.streamParts.get(streamPartId)
-=======
-    leaveStream(streamPartId: StreamPartID): void { // TODO rename to leaveStreamPart
-        const stream = this.streams.get(streamPartId)
->>>>>>> edb9cf5e
         if (stream) {
             stream.layer2.stop()
             stream.layer1?.stop()
@@ -157,7 +143,6 @@
         this.streamPartEntryPointDiscovery!.removeSelfAsEntryPoint(streamPartId)
     }
 
-<<<<<<< HEAD
     joinStreamPart(streamPartId: StreamPartID): void {
         logger.debug(`Join stream part ${streamPartId}`)
         let stream = this.streamParts.get(streamPartId)
@@ -188,50 +173,12 @@
         logger.debug(`Start layers and join DHT for stream part ${streamPartId}`)
         const stream = this.streamParts.get(streamPartId)!
         if ((stream === undefined) || (stream.type !== StreamNodeType.RANDOM_GRAPH)) {
-            // leaveStream has been called (or leaveStream called, and then setProxied called)
+            // leaveStream has been called (or leaveStream called, and then setProxies called)
             return
         }
         await stream.layer1!.start()
         await stream.layer2.start()
         let entryPoints = this.knownStreamPartEntryPoints.get(streamPartId) ?? []
-=======
-    joinStream(streamPartId: StreamPartID): void { // TODO rename to joinStreamPart
-        logger.debug(`Join stream part ${streamPartId}`)
-        let stream = this.streams.get(streamPartId)
-        if (stream !== undefined) {
-            return
-        }
-        const layer1 = this.createLayer1Node(streamPartId, this.knownStreamEntryPoints.get(streamPartId) ?? [])
-        const layer2 = this.createRandomGraphNode(streamPartId, layer1)
-        stream = {
-            type: StreamNodeType.RANDOM_GRAPH,
-            layer1,
-            layer2
-        }
-        this.streams.set(streamPartId, stream)
-        layer2.on('message', (message: StreamMessage) => {
-            this.emit('newMessage', message)
-        })
-        setImmediate(async () => {
-            try {
-                await this.startLayersAndJoinDht(streamPartId)
-            } catch (err) {
-                logger.warn(`Failed to join to stream ${streamPartId} with error: ${err}`)
-            }
-        })
-    }
-
-    private async startLayersAndJoinDht(streamPartId: StreamPartID): Promise<void> {
-        logger.debug(`Start layers and join DHT for stream part ${streamPartId}`)
-        const stream = this.streams.get(streamPartId)!
-        if ((stream === undefined) || (stream.type !== StreamNodeType.RANDOM_GRAPH)) {
-            // leaveStream has been called (or leaveStream called, and then setProxies called)
-            return
-        }
-        await stream.layer1!.start()
-        await stream.layer2.start()
-        let entryPoints = this.knownStreamEntryPoints.get(streamPartId) ?? []
->>>>>>> edb9cf5e
         const forwardingNode = this.layer0!.isJoinOngoing() ? this.layer0!.getKnownEntryPoints()[0] : undefined
         const discoveryResult = await this.streamPartEntryPointDiscovery!.discoverEntryPointsFromDht(
             streamPartId,
@@ -240,11 +187,7 @@
         )
         entryPoints = entryPoints.concat(discoveryResult.discoveredEntryPoints)
         await stream.layer1!.joinDht(sampleSize(entryPoints, NETWORK_SPLIT_AVOIDANCE_LIMIT))
-<<<<<<< HEAD
         await this.streamPartEntryPointDiscovery!.storeSelfAsEntryPointIfNecessary(
-=======
-        await this.streamEntryPointDiscovery!.storeSelfAsEntryPointIfNecessary(
->>>>>>> edb9cf5e
             streamPartId,
             discoveryResult.entryPointsFromDht,
             entryPoints.length
@@ -340,9 +283,9 @@
         this.knownStreamPartEntryPoints.set(streamPartId, entryPoints)
     }
 
-    isProxiedStreamPart(streamPartId: StreamPartID, direction?: ProxyDirection): boolean {
-        return this.streamParts.get(streamPartId)?.type === StreamNodeType.PROXY 
-            && ((direction === undefined) || (this.streamParts.get(streamPartId)!.layer2 as ProxyStreamConnectionClient).getDirection() === direction)
+    isProxiedStreamPart(streamId: string, direction?: ProxyDirection): boolean {
+        return this.streamParts.get(streamId)?.type === StreamNodeType.PROXY 
+            && ((direction === undefined) || (this.streamParts.get(streamId)!.layer2 as ProxyStreamConnectionClient).getDirection() === direction)
     }
 
     getStream(streamPartId: StreamPartID): StreamPartDelivery | undefined {
