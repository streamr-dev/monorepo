import { DataEntry, ITransport, PeerDescriptor } from '@streamr/dht'
import { Any } from '../proto/google/protobuf/any'

export interface ILayer0 extends ITransport {
    getPeerDescriptor(): PeerDescriptor
    getDataFromDht(key: Uint8Array): Promise<DataEntry[]>
    storeDataToDht(key: Uint8Array, data: Any): Promise<PeerDescriptor[]>
    deleteDataFromDht(key: Uint8Array): Promise<void>
    getKnownEntryPoints(): PeerDescriptor[]
<<<<<<< HEAD
=======
    waitForNetworkConnectivity(): Promise<void>
    isJoinOngoing(): boolean
>>>>>>> 068d1249
    stop(): Promise<void>
}<|MERGE_RESOLUTION|>--- conflicted
+++ resolved
@@ -7,10 +7,6 @@
     storeDataToDht(key: Uint8Array, data: Any): Promise<PeerDescriptor[]>
     deleteDataFromDht(key: Uint8Array): Promise<void>
     getKnownEntryPoints(): PeerDescriptor[]
-<<<<<<< HEAD
-=======
     waitForNetworkConnectivity(): Promise<void>
-    isJoinOngoing(): boolean
->>>>>>> 068d1249
     stop(): Promise<void>
 }