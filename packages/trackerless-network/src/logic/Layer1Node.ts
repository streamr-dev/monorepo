--- conflicted
+++ resolved
@@ -1,14 +1,9 @@
 import { DhtAddress, PeerDescriptor, RingContacts } from '@streamr/dht'
 
 export interface Layer1NodeEvents {
-<<<<<<< HEAD
+    manualRejoinRequired: () => void
     nearbyContactAdded: (peerDescriptor: PeerDescriptor) => void
     nearbyContactRemoved: (peerDescriptor: PeerDescriptor) => void
-=======
-    manualRejoinRequired: () => void
-    closestContactAdded: (peerDescriptor: PeerDescriptor) => void
-    closestContactRemoved: (peerDescriptor: PeerDescriptor) => void
->>>>>>> 20ed173f
     randomContactAdded: (peerDescriptor: PeerDescriptor) => void
     randomContactRemoved: (peerDescriptor: PeerDescriptor) => void
     ringContactAdded: (peerDescriptor: PeerDescriptor) => void
