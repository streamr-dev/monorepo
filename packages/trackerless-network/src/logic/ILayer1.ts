<<<<<<< HEAD
import { PeerDescriptor, SortedContactList, RemoteDhtNode } from '@streamr/dht'
=======
import { PeerDescriptor } from '@streamr/dht'
>>>>>>> 48909e5c

export interface ILayer1Events {
    newContact: (peerDescriptor: PeerDescriptor, closestPeers: PeerDescriptor[]) => void
    contactRemoved: (peerDescriptor: PeerDescriptor, closestPeers: PeerDescriptor[]) => void
    newRandomContact: (peerDescriptor: PeerDescriptor, randomPeers: PeerDescriptor[]) => void
    randomContactRemoved: (peerDescriptor: PeerDescriptor, randomPeers: PeerDescriptor[]) => void
}

export interface ILayer1 {
    on<T extends keyof ILayer1Events>(eventName: T, listener: (peerDescriptor: PeerDescriptor, peers: PeerDescriptor[]) => void): void
    once<T extends keyof ILayer1Events>(eventName: T, listener: (peerDescriptor: PeerDescriptor, peers: PeerDescriptor[]) => void): void
    off<T extends keyof ILayer1Events>(eventName: T, listener: (peerDescriptor: PeerDescriptor, peers: PeerDescriptor[]) => void): void
    removeContact: (peerDescriptor: PeerDescriptor, removeFromOpenInternetPeers?: boolean) => void
<<<<<<< HEAD
    getNeighborList: () => SortedContactList<RemoteDhtNode>
=======
    getClosestContacts: (maxCount?: number) => PeerDescriptor[]
>>>>>>> 48909e5c
    getKBucketPeers: () => PeerDescriptor[]
    getBucketSize: () => number
    joinDht: (entryPoints: PeerDescriptor[], doRandomJoin?: boolean, retry?: boolean) => Promise<void>
    start: () => Promise<void>
    stop: () => Promise<void>
}<|MERGE_RESOLUTION|>--- conflicted
+++ resolved
@@ -1,8 +1,4 @@
-<<<<<<< HEAD
-import { PeerDescriptor, SortedContactList, RemoteDhtNode } from '@streamr/dht'
-=======
 import { PeerDescriptor } from '@streamr/dht'
->>>>>>> 48909e5c
 
 export interface ILayer1Events {
     newContact: (peerDescriptor: PeerDescriptor, closestPeers: PeerDescriptor[]) => void
@@ -16,11 +12,7 @@
     once<T extends keyof ILayer1Events>(eventName: T, listener: (peerDescriptor: PeerDescriptor, peers: PeerDescriptor[]) => void): void
     off<T extends keyof ILayer1Events>(eventName: T, listener: (peerDescriptor: PeerDescriptor, peers: PeerDescriptor[]) => void): void
     removeContact: (peerDescriptor: PeerDescriptor, removeFromOpenInternetPeers?: boolean) => void
-<<<<<<< HEAD
-    getNeighborList: () => SortedContactList<RemoteDhtNode>
-=======
     getClosestContacts: (maxCount?: number) => PeerDescriptor[]
->>>>>>> 48909e5c
     getKBucketPeers: () => PeerDescriptor[]
     getBucketSize: () => number
     joinDht: (entryPoints: PeerDescriptor[], doRandomJoin?: boolean, retry?: boolean) => Promise<void>
