import { 
    InterleaveRequest,
    InterleaveResponse,
    StreamPartHandshakeRequest,
    StreamPartHandshakeResponse
} from '../../proto/packages/trackerless-network/protos/NetworkRpc'
import { ServerCallContext } from '@protobuf-ts/runtime-rpc'
import { NodeList } from '../NodeList'
import {
    DhtAddress,
    DhtAddressRaw,
    DhtCallContext,
    PeerDescriptor,
    getDhtAddressFromRaw,
    getNodeIdFromPeerDescriptor
} from '@streamr/dht'
import { IHandshakeRpc } from '../../proto/packages/trackerless-network/protos/NetworkRpc.server'
import { HandshakeRpcRemote } from './HandshakeRpcRemote'
import { DeliveryRpcRemote } from '../DeliveryRpcRemote'
import { Logger } from '@streamr/utils'
import { StreamPartID } from '@streamr/protocol'

interface HandshakeRpcLocalConfig {
    streamPartId: StreamPartID
    neighbors: NodeList
    ongoingHandshakes: Set<DhtAddress>
    ongoingInterleaves: Set<DhtAddress>
    maxNeighborCount: number
    createRpcRemote: (target: PeerDescriptor) => HandshakeRpcRemote
    createDeliveryRpcRemote: (peerDescriptor: PeerDescriptor) => DeliveryRpcRemote
    handshakeWithInterleaving: (target: PeerDescriptor, senderId: DhtAddress) => Promise<boolean>
}

const logger = new Logger(module)

export class HandshakeRpcLocal implements IHandshakeRpc {

    private readonly config: HandshakeRpcLocalConfig

    constructor(config: HandshakeRpcLocalConfig) {
        this.config = config
    }

    async handshake(request: StreamPartHandshakeRequest, context: ServerCallContext): Promise<StreamPartHandshakeResponse> {
        return this.handleRequest(request, context)
    }

    private handleRequest(request: StreamPartHandshakeRequest, context: ServerCallContext): StreamPartHandshakeResponse {
        const senderDescriptor = (context as DhtCallContext).incomingSourceDescriptor!
        const getInterleaveSourceIds = () => (request.interleaveSourceId !== undefined) ? [getDhtAddressFromRaw(request.interleaveSourceId)] : []
        const senderNodeId = getNodeIdFromPeerDescriptor(senderDescriptor)
        if (this.config.ongoingInterleaves.has(senderNodeId)) {
            return this.rejectHandshake(request)
        } else if (this.config.neighbors.has(senderNodeId)
            || this.config.ongoingHandshakes.has(senderNodeId)
        ) {
            return this.acceptHandshake(request, senderDescriptor)
        } else if (this.config.neighbors.size() + this.config.ongoingHandshakes.size < this.config.maxNeighborCount) {
            return this.acceptHandshake(request, senderDescriptor)
        } else if (this.config.neighbors.size(getInterleaveSourceIds()) - this.config.ongoingInterleaves.size >= 2) {
            // Do not accept the handshakes requests if the target neighbor count can potentially drop below 2 
            // due to interleaving. This ensures that a stable number of connections is kept during high churn.
            return this.acceptHandshakeWithInterleaving(request, senderDescriptor)
        } else {
            return this.rejectHandshake(request)
        }
    }

    private acceptHandshake(request: StreamPartHandshakeRequest, requester: PeerDescriptor) {
        const res: StreamPartHandshakeResponse = {
            requestId: request.requestId,
            accepted: true
        }
        this.config.neighbors.add(this.config.createDeliveryRpcRemote(requester))
<<<<<<< HEAD
        this.config.connectionLocker.weakLockConnection(getNodeIdFromPeerDescriptor(requester), this.config.streamPartId)
=======
>>>>>>> ec6c75cf
        return res
    }

    // eslint-disable-next-line class-methods-use-this
    private rejectHandshake(request: StreamPartHandshakeRequest) {
        const res: StreamPartHandshakeResponse = {
            requestId: request.requestId,
            accepted: false
        }
        return res
    }

    private acceptHandshakeWithInterleaving(request: StreamPartHandshakeRequest, requester: PeerDescriptor): StreamPartHandshakeResponse {
        const exclude: DhtAddress[] = []
        request.neighborIds.forEach((id: DhtAddressRaw) => exclude.push(getDhtAddressFromRaw(id)))
        this.config.ongoingInterleaves.forEach((id) => exclude.push(id))
        exclude.push(getNodeIdFromPeerDescriptor(requester))
        if (request.interleaveSourceId !== undefined) {
            exclude.push(getDhtAddressFromRaw(request.interleaveSourceId))
        }
        const last = this.config.neighbors.getLast(exclude)
        const lastPeerDescriptor = last ? last.getPeerDescriptor() : undefined
        if (last) {
            const nodeId = getNodeIdFromPeerDescriptor(last.getPeerDescriptor())
            const remote = this.config.createRpcRemote(last.getPeerDescriptor())
            this.config.ongoingInterleaves.add(nodeId)
            // Run this with then catch instead of setImmediate to avoid changes in state
            // eslint-disable-next-line promise/catch-or-return
            remote.interleaveRequest(requester).then((response) => {
                // If response is accepted, remove the last node from the target neighbors
                // and unlock the connection
                // If response is not accepted, keep the last node as a neighbor
                if (response.accepted) {
                    this.config.neighbors.remove(getNodeIdFromPeerDescriptor(lastPeerDescriptor!))
<<<<<<< HEAD
                    this.config.connectionLocker.weakUnlockConnection(getNodeIdFromPeerDescriptor(lastPeerDescriptor!), this.config.streamPartId)
=======
>>>>>>> ec6c75cf
                }
                return
            }).catch(() => {
                // no-op: InterleaveRequest cannot reject
            }).finally(() => {
                this.config.ongoingInterleaves.delete(nodeId)
            })
        }
        this.config.neighbors.add(this.config.createDeliveryRpcRemote(requester))
<<<<<<< HEAD
        this.config.connectionLocker.weakLockConnection(getNodeIdFromPeerDescriptor(requester), this.config.streamPartId)
=======
>>>>>>> ec6c75cf
        return {
            requestId: request.requestId,
            accepted: true,
            interleaveTargetDescriptor: lastPeerDescriptor
        }
    }

    async interleaveRequest(message: InterleaveRequest, context: ServerCallContext): Promise<InterleaveResponse> {
        const senderPeerDescriptor = (context as DhtCallContext).incomingSourceDescriptor!
        const senderId = getNodeIdFromPeerDescriptor(senderPeerDescriptor)
        try {
            await this.config.handshakeWithInterleaving(message.interleaveTargetDescriptor!, senderId)
            if (this.config.neighbors.has(senderId)) {
<<<<<<< HEAD
                this.config.connectionLocker.weakUnlockConnection(getNodeIdFromPeerDescriptor(senderPeerDescriptor), this.config.streamPartId)
=======
>>>>>>> ec6c75cf
                this.config.neighbors.remove(senderId)
            }
            return { accepted: true }
        } catch (err) {
            logger.debug(`interleaveRequest to ${getNodeIdFromPeerDescriptor(message.interleaveTargetDescriptor!)} failed: ${err}`)
            return { accepted: false }
        }
    }
}<|MERGE_RESOLUTION|>--- conflicted
+++ resolved
@@ -72,10 +72,6 @@
             accepted: true
         }
         this.config.neighbors.add(this.config.createDeliveryRpcRemote(requester))
-<<<<<<< HEAD
-        this.config.connectionLocker.weakLockConnection(getNodeIdFromPeerDescriptor(requester), this.config.streamPartId)
-=======
->>>>>>> ec6c75cf
         return res
     }
 
@@ -110,10 +106,6 @@
                 // If response is not accepted, keep the last node as a neighbor
                 if (response.accepted) {
                     this.config.neighbors.remove(getNodeIdFromPeerDescriptor(lastPeerDescriptor!))
-<<<<<<< HEAD
-                    this.config.connectionLocker.weakUnlockConnection(getNodeIdFromPeerDescriptor(lastPeerDescriptor!), this.config.streamPartId)
-=======
->>>>>>> ec6c75cf
                 }
                 return
             }).catch(() => {
@@ -123,10 +115,6 @@
             })
         }
         this.config.neighbors.add(this.config.createDeliveryRpcRemote(requester))
-<<<<<<< HEAD
-        this.config.connectionLocker.weakLockConnection(getNodeIdFromPeerDescriptor(requester), this.config.streamPartId)
-=======
->>>>>>> ec6c75cf
         return {
             requestId: request.requestId,
             accepted: true,
@@ -140,10 +128,6 @@
         try {
             await this.config.handshakeWithInterleaving(message.interleaveTargetDescriptor!, senderId)
             if (this.config.neighbors.has(senderId)) {
-<<<<<<< HEAD
-                this.config.connectionLocker.weakUnlockConnection(getNodeIdFromPeerDescriptor(senderPeerDescriptor), this.config.streamPartId)
-=======
->>>>>>> ec6c75cf
                 this.config.neighbors.remove(senderId)
             }
             return { accepted: true }
