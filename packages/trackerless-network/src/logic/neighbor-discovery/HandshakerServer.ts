--- conflicted
+++ resolved
@@ -11,12 +11,7 @@
 import { StreamPartID } from '@streamr/protocol'
 
 interface HandshakerServerConfig {
-<<<<<<< HEAD
-    randomGraphId: string
-=======
     streamPartId: StreamPartID
-    ownPeerDescriptor: PeerDescriptor
->>>>>>> 8fb8ec50
     targetNeighbors: NodeList
     connectionLocker: ConnectionLocker
     ongoingHandshakes: Set<NodeID>
