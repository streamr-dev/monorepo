import { ServerCallContext } from '@protobuf-ts/runtime-rpc'
import { DhtAddress, DhtCallContext, ListeningRpcCommunicator, PeerDescriptor, getNodeIdFromPeerDescriptor } from '@streamr/dht'
import { NeighborUpdate } from '../../proto/packages/trackerless-network/protos/NetworkRpc'
import { DeliveryRpcClient } from '../../proto/packages/trackerless-network/protos/NetworkRpc.client'
import { INeighborUpdateRpc } from '../../proto/packages/trackerless-network/protos/NetworkRpc.server'
import { NodeList } from '../NodeList'
import { DeliveryRpcRemote } from '../DeliveryRpcRemote'
import { NeighborFinder } from './NeighborFinder'
import { StreamPartID } from '@streamr/protocol'

interface NeighborUpdateRpcLocalConfig {
    localPeerDescriptor: PeerDescriptor
    streamPartId: StreamPartID
    neighbors: NodeList
    nearbyNodeView: NodeList
    neighborFinder: NeighborFinder
    rpcCommunicator: ListeningRpcCommunicator
    neighborTargetCount: number
    ongoingHandshakes: Set<DhtAddress>
}

export class NeighborUpdateRpcLocal implements INeighborUpdateRpc {

    private readonly config: NeighborUpdateRpcLocalConfig

    constructor(config: NeighborUpdateRpcLocalConfig) {
        this.config = config
    }

    private updateContacts(neighborDescriptors: PeerDescriptor[]): void {
        const ownNodeId = getNodeIdFromPeerDescriptor(this.config.localPeerDescriptor)
        const newPeerDescriptors = neighborDescriptors.filter((peerDescriptor) => {
            const nodeId = getNodeIdFromPeerDescriptor(peerDescriptor)
            return nodeId !== ownNodeId && !this.config.neighbors.getIds().includes(nodeId)
        })
        newPeerDescriptors.forEach((peerDescriptor) => this.config.nearbyNodeView.add(
            new DeliveryRpcRemote(
                this.config.localPeerDescriptor,
                peerDescriptor,
                this.config.rpcCommunicator,
                DeliveryRpcClient
            ))
        )
    }

    private createResponse(removeMe: boolean): NeighborUpdate {
        return {
            streamPartId: this.config.streamPartId,
            neighborDescriptors: this.config.neighbors.getAll().map((neighbor) => neighbor.getPeerDescriptor()),
            removeMe
        }
    }

    // INeighborUpdateRpc server method
    async neighborUpdate(message: NeighborUpdate, context: ServerCallContext): Promise<NeighborUpdate> {
        const senderPeerDescriptor = (context as DhtCallContext).incomingSourceDescriptor!
        const senderId = getNodeIdFromPeerDescriptor(senderPeerDescriptor)
        this.updateContacts(message.neighborDescriptors)
        if (!this.config.neighbors.has(senderId) && !this.config.ongoingHandshakes.has(senderId)) {
            return this.createResponse(true)
        } else {
            const isOverNeighborCount = this.config.neighbors.size() > this.config.neighborTargetCount
                // Motivation: We don't know the remote's neighborTargetCount setting here. We only ask to cut connections
                // if the remote has a "sufficient" number of neighbors, where "sufficient" means our neighborTargetCount
                // setting.
                && message.neighborDescriptors.length > this.config.neighborTargetCount
            if (!isOverNeighborCount) {
                this.config.neighborFinder.start()
            } else {
                this.config.neighbors.remove(senderId)
<<<<<<< HEAD
                this.config.connectionLocker.weakUnlockConnection(getNodeIdFromPeerDescriptor(senderPeerDescriptor), this.config.streamPartId)
=======
>>>>>>> ec6c75cf
            }
            return this.createResponse(isOverNeighborCount)
        }
    }
}<|MERGE_RESOLUTION|>--- conflicted
+++ resolved
@@ -68,10 +68,6 @@
                 this.config.neighborFinder.start()
             } else {
                 this.config.neighbors.remove(senderId)
-<<<<<<< HEAD
-                this.config.connectionLocker.weakUnlockConnection(getNodeIdFromPeerDescriptor(senderPeerDescriptor), this.config.streamPartId)
-=======
->>>>>>> ec6c75cf
             }
             return this.createResponse(isOverNeighborCount)
         }
