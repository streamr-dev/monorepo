import { ListeningRpcCommunicator } from '@streamr/dht'
import { NeighborUpdate } from '../../proto/packages/trackerless-network/protos/NetworkRpc'
import { INeighborUpdateRpc } from '../../proto/packages/trackerless-network/protos/NetworkRpc.server'
import { NodeList } from '../NodeList'
import { INeighborFinder } from './NeighborFinder'
import { ServerCallContext } from '@protobuf-ts/runtime-rpc'
import { toProtoRpcClient } from '@streamr/proto-rpc'
import { NetworkRpcClient } from '../../proto/packages/trackerless-network/protos/NetworkRpc.client'
import { RemoteRandomGraphNode } from '../RemoteRandomGraphNode'
import { getNodeIdFromPeerDescriptor, NodeID } from '../../identifiers'

interface NeighborUpdateManagerConfig {
    ownNodeId: NodeID
    randomGraphId: string
    targetNeighbors: NodeList
    nearbyContactPool: NodeList
    neighborFinder: INeighborFinder
    rpcCommunicator: ListeningRpcCommunicator
}

export class NeighborUpdateManagerServer implements INeighborUpdateRpc {

    private readonly config: NeighborUpdateManagerConfig

    constructor(config: NeighborUpdateManagerConfig) {
        this.config = config
    }

    // INetworkRpc server method
    async neighborUpdate(message: NeighborUpdate, _context: ServerCallContext): Promise<NeighborUpdate> {
<<<<<<< HEAD
        if (this.config.targetNeighbors.hasPeerWithStringId(message.senderId)) {
            const newPeers = message.neighborDescriptors
=======
        if (this.config.targetNeighbors!.hasNodeById(message.senderId as NodeID)) {
            const newPeerDescriptors = message.neighborDescriptors
>>>>>>> 5000c14f
                .filter((peerDescriptor) => {
                    const nodeId = getNodeIdFromPeerDescriptor(peerDescriptor)
                    return nodeId !== this.config.ownNodeId && !this.config.targetNeighbors.getIds().includes(nodeId)
                })
            newPeerDescriptors.forEach((peerDescriptor) => this.config.nearbyContactPool.add(
                new RemoteRandomGraphNode(
                    peerDescriptor,
                    this.config.randomGraphId,
                    toProtoRpcClient(new NetworkRpcClient(this.config.rpcCommunicator.getRpcClientTransport()))
                ))
            )
            this.config.neighborFinder.start()
            const response: NeighborUpdate = {
                senderId: this.config.ownNodeId,
                randomGraphId: this.config.randomGraphId,
                neighborDescriptors: this.config.targetNeighbors.getNodes().map((neighbor) => neighbor.getPeerDescriptor()),
                removeMe: false
            }
            return response
        } else {
            const response: NeighborUpdate = {
                senderId: this.config.ownNodeId,
                randomGraphId: this.config.randomGraphId,
                neighborDescriptors: this.config.targetNeighbors.getNodes().map((neighbor) => neighbor.getPeerDescriptor()),
                removeMe: true
            }
            return response
        }
    }
}<|MERGE_RESOLUTION|>--- conflicted
+++ resolved
@@ -28,13 +28,8 @@
 
     // INetworkRpc server method
     async neighborUpdate(message: NeighborUpdate, _context: ServerCallContext): Promise<NeighborUpdate> {
-<<<<<<< HEAD
-        if (this.config.targetNeighbors.hasPeerWithStringId(message.senderId)) {
-            const newPeers = message.neighborDescriptors
-=======
-        if (this.config.targetNeighbors!.hasNodeById(message.senderId as NodeID)) {
+        if (this.config.targetNeighbors.hasNodeById(message.senderId as NodeID)) {
             const newPeerDescriptors = message.neighborDescriptors
->>>>>>> 5000c14f
                 .filter((peerDescriptor) => {
                     const nodeId = getNodeIdFromPeerDescriptor(peerDescriptor)
                     return nodeId !== this.config.ownNodeId && !this.config.targetNeighbors.getIds().includes(nodeId)
