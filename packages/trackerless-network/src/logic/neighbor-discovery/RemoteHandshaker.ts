--- conflicted
+++ resolved
@@ -20,13 +20,8 @@
         interleaveSourceId?: NodeID
     ): Promise<HandshakeResponse> {
         const request: StreamPartHandshakeRequest = {
-<<<<<<< HEAD
             streamPartId: this.getServiceId(),
-            requestId: new UUID().toString(),
-=======
-            randomGraphId: this.getServiceId(),
             requestId: v4(),
->>>>>>> d5aaac29
             neighborIds: neighborIds.map((id) => hexToBinary(id)),
             concurrentHandshakeTargetId: (concurrentHandshakeTargetId !== undefined) ? hexToBinary(concurrentHandshakeTargetId) : undefined,
             interleaveSourceId: (interleaveSourceId !== undefined) ? hexToBinary(interleaveSourceId) : undefined
