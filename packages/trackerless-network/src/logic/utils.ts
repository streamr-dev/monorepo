--- conflicted
+++ resolved
@@ -47,13 +47,5 @@
 }
 
 const areEqualByteArrays = (arr1: Uint8Array, arr2: Uint8Array): boolean => {
-<<<<<<< HEAD
-    if (arr1.byteLength === arr2.byteLength) {
-        return arr1.every((value, index) => value === arr2[index])
-    } else {
-        return false
-    }
-=======
     return Buffer.compare(arr1, arr2) === 0
->>>>>>> 9a0c18b2
 }