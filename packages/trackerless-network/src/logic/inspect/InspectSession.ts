import { DhtAddress } from '@streamr/dht'
import { toUserId } from '@streamr/utils'
import { EventEmitter } from 'eventemitter3'
<<<<<<< HEAD
import { MessageID } from '../../proto/packages/trackerless-network/protos/NetworkRpc'
=======
import { MessageID } from '../../../generated/packages/trackerless-network/protos/NetworkRpc'
import { binaryToHex } from '@streamr/utils'
import { DhtAddress } from '@streamr/dht'
>>>>>>> 708dfe03

export interface Events {
    done: () => void
}

interface InspectSessionOptions {
    inspectedNode: DhtAddress
}

const createMessageKey = (messageId: MessageID): string => {
    return `${toUserId(messageId.publisherId)}:${messageId.messageChainId}:${messageId.timestamp}:${messageId.sequenceNumber}`
}

export class InspectSession extends EventEmitter<Events> {
    
    // Boolean indicates if the message has been received by the inspected node
    private readonly inspectionMessages: Map<string, boolean> = new Map()
    private readonly inspectedNode: DhtAddress

    constructor(options: InspectSessionOptions) {
        super()
        this.inspectedNode = options.inspectedNode
    }

    markMessage(remoteNodeId: DhtAddress, messageId: MessageID): void {
        const messageKey = createMessageKey(messageId)
        if (!this.inspectionMessages.has(messageKey)) {
            this.inspectionMessages.set(messageKey, remoteNodeId === this.inspectedNode)
        } else if (this.inspectionMessages.has(messageKey)
            && this.inspectionMessages.get(messageKey) === false
            && remoteNodeId === this.inspectedNode
        ) {
            this.emit('done')
        } else if (this.inspectionMessages.has(messageKey)
            && this.inspectionMessages.get(messageKey) === true) {
            this.emit('done')
        }
    }

    getInspectedMessageCount(): number {
        return this.inspectionMessages.size
    }

    onlyMarkedByInspectedNode(): boolean {
        return Array.from(this.inspectionMessages.values()).every((value) => value === true)
    }

    stop(): void {
        this.emit('done')
    }
}<|MERGE_RESOLUTION|>--- conflicted
+++ resolved
@@ -1,13 +1,7 @@
 import { DhtAddress } from '@streamr/dht'
 import { toUserId } from '@streamr/utils'
 import { EventEmitter } from 'eventemitter3'
-<<<<<<< HEAD
-import { MessageID } from '../../proto/packages/trackerless-network/protos/NetworkRpc'
-=======
 import { MessageID } from '../../../generated/packages/trackerless-network/protos/NetworkRpc'
-import { binaryToHex } from '@streamr/utils'
-import { DhtAddress } from '@streamr/dht'
->>>>>>> 708dfe03
 
 export interface Events {
     done: () => void
