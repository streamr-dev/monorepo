import { EventEmitter } from 'eventemitter3'
import { NodeID } from '../../identifiers'
import { MessageID } from '../../proto/packages/trackerless-network/protos/NetworkRpc'
<<<<<<< HEAD
import { PeerIDKey } from '@streamr/dht'
import { binaryToHex } from '@streamr/utils'
=======
import { binaryToHex } from '../utils'
>>>>>>> 5000c14f

export interface Events {
    done: () => void
}

interface InspectSessionConfig {
    inspectedNode: NodeID
}

const createMessageKey = (messageId: MessageID): string => {
    return `${binaryToHex(messageId.publisherId)}:${messageId.messageChainId}:${messageId.timestamp}:${messageId.sequenceNumber}`
}
export class InspectSession extends EventEmitter<Events> {
    
    // Boolean indicates if the message has been received by the inspected node
    private readonly inspectionMessages: Map<string, boolean> = new Map()
    private readonly inspectedNode: NodeID

    constructor(config: InspectSessionConfig) {
        super()
        this.inspectedNode = config.inspectedNode
    }

    markMessage(senderId: NodeID, messageId: MessageID): void {
        const messageKey = createMessageKey(messageId)
        if (!this.inspectionMessages.has(messageKey)) {
            this.inspectionMessages.set(messageKey, senderId === this.inspectedNode)
        } else if (this.inspectionMessages.has(messageKey)
            && this.inspectionMessages.get(messageKey) === false
            && senderId === this.inspectedNode
        ) {
            this.emit('done')
        } else if (this.inspectionMessages.has(messageKey)
            && this.inspectionMessages.get(messageKey) === true) {
            this.emit('done')
        }
    }

    getInspectedMessageCount(): number {
        return this.inspectionMessages.size
    }

    stop(): void {
        this.emit('done')
    }
}<|MERGE_RESOLUTION|>--- conflicted
+++ resolved
@@ -1,12 +1,7 @@
 import { EventEmitter } from 'eventemitter3'
 import { NodeID } from '../../identifiers'
 import { MessageID } from '../../proto/packages/trackerless-network/protos/NetworkRpc'
-<<<<<<< HEAD
-import { PeerIDKey } from '@streamr/dht'
 import { binaryToHex } from '@streamr/utils'
-=======
-import { binaryToHex } from '../utils'
->>>>>>> 5000c14f
 
 export interface Events {
     done: () => void
