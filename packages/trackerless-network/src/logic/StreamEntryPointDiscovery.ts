--- conflicted
+++ resolved
@@ -109,11 +109,7 @@
     }
 
     private async queryEntrypoints(key: Uint8Array): Promise<PeerDescriptor[]> {
-<<<<<<< HEAD
-        logger.trace(`Finding data from dht node ${this.config.ownPeerDescriptor!.nodeName}`)
-=======
-        logger.trace(`Finding data from dht peer ${this.config.ownPeerDescriptor.nodeName}`)
->>>>>>> 63d91ee1
+        logger.trace(`Finding data from dht node ${this.config.ownPeerDescriptor.nodeName}`)
         try {
             const results = await this.config.getEntryPointData(key)
             if (results.dataEntries) {
@@ -126,13 +122,8 @@
         }
     }
 
-<<<<<<< HEAD
     private async queryEntryPointsViaNode(key: Uint8Array, node: PeerDescriptor): Promise<PeerDescriptor[]> {
-        logger.trace(`Finding data via node ${this.config.ownPeerDescriptor!.nodeName}`)
-=======
-    private async queryEntryPointsViaPeer(key: Uint8Array, peer: PeerDescriptor): Promise<PeerDescriptor[]> {
-        logger.trace(`Finding data via peer ${this.config.ownPeerDescriptor.nodeName}`)
->>>>>>> 63d91ee1
+        logger.trace(`Finding data via node ${this.config.ownPeerDescriptor.nodeName}`)
         try {
             const results = await this.config.getEntryPointDataViaNode(key, node)
             if (results) {
