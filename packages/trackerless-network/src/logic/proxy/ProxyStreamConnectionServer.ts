--- conflicted
+++ resolved
@@ -77,11 +77,7 @@
 
     // IProxyConnectionRpc server method
     async requestConnection(request: ProxyConnectionRequest, context: ServerCallContext): Promise<ProxyConnectionResponse> {
-<<<<<<< HEAD
-        const senderPeerDescriptor = (context as DhtCallContext).sourceDescriptor!
-=======
         const senderPeerDescriptor = (context as DhtCallContext).incomingSourceDescriptor!
->>>>>>> 0f8efc30
         const senderId = getNodeIdFromPeerDescriptor(senderPeerDescriptor)
         this.connections.set(senderId, {
             direction: request.direction,
