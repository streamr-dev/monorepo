import { EventEmitter } from 'eventemitter3'
import {
    PeerDescriptor,
    ListeningRpcCommunicator,
    ITransport,
    ConnectionLocker,
    DhtAddress,
    getNodeIdFromPeerDescriptor,
    RingContacts
} from '@streamr/dht'
import {
    StreamMessage,
    LeaveStreamPartNotice,
    MessageRef,
    TemporaryConnectionRequest,
    TemporaryConnectionResponse,
    MessageID,
    CloseTemporaryConnection,
} from '../proto/packages/trackerless-network/protos/NetworkRpc'
import { NodeList } from './NodeList'
import { DeliveryRpcClient } from '../proto/packages/trackerless-network/protos/NetworkRpc.client'
import { DeliveryRpcRemote } from './DeliveryRpcRemote'
import { IDeliveryRpc } from '../proto/packages/trackerless-network/protos/NetworkRpc.server'
import { DuplicateMessageDetector } from './DuplicateMessageDetector'
import { Logger, addManagedEventListener } from '@streamr/utils'
import { Handshaker } from './neighbor-discovery/Handshaker'
import { Propagation } from './propagation/Propagation'
import { NeighborFinder } from './neighbor-discovery/NeighborFinder'
import { NeighborUpdateManager } from './neighbor-discovery/NeighborUpdateManager'
import { DeliveryRpcLocal } from './DeliveryRpcLocal'
import { ProxyConnectionRpcLocal } from './proxy/ProxyConnectionRpcLocal'
import { Inspector } from './inspect/Inspector'
import { TemporaryConnectionRpcLocal } from './temporary-connection/TemporaryConnectionRpcLocal'
import { markAndCheckDuplicate } from './utils'
import { Layer1Node } from './Layer1Node'
import { StreamPartID } from '@streamr/protocol'
import { uniqBy } from 'lodash'

export interface Events {
    message: (message: StreamMessage) => void
    neighborConnected: (nodeId: DhtAddress) => void
    entryPointLeaveDetected: () => void
}

export interface StrictRandomGraphNodeConfig {
    streamPartId: StreamPartID
    layer1Node: Layer1Node
    transport: ITransport
    connectionLocker: ConnectionLocker
    localPeerDescriptor: PeerDescriptor
    nodeViewSize: number
    nearbyNodeView: NodeList
    randomNodeView: NodeList
    leftNodeView: NodeList
    rightNodeView: NodeList
    neighbors: NodeList
    handshaker: Handshaker
    neighborFinder: NeighborFinder
    neighborUpdateManager: NeighborUpdateManager
    propagation: Propagation
    rpcCommunicator: ListeningRpcCommunicator
    neighborTargetCount: number
    inspector: Inspector
    temporaryConnectionRpcLocal: TemporaryConnectionRpcLocal
    isLocalNodeEntryPoint: () => boolean

    proxyConnectionRpcLocal?: ProxyConnectionRpcLocal
    rpcRequestTimeout?: number
}

const logger = new Logger(module)

export class RandomGraphNode extends EventEmitter<Events> {

    private started = false
    private readonly duplicateDetectors: Map<string, DuplicateMessageDetector>
    private config: StrictRandomGraphNodeConfig
    private readonly deliveryRpcLocal: IDeliveryRpc
    private abortController: AbortController = new AbortController()

    constructor(config: StrictRandomGraphNodeConfig) {
        super()
        this.config = config
        this.duplicateDetectors = new Map()
        this.deliveryRpcLocal = new DeliveryRpcLocal({
            localPeerDescriptor: this.config.localPeerDescriptor,
            streamPartId: this.config.streamPartId,
            rpcCommunicator: this.config.rpcCommunicator,
            markAndCheckDuplicate: (msg: MessageID, prev?: MessageRef) => markAndCheckDuplicate(this.duplicateDetectors, msg, prev),
            broadcast: (message: StreamMessage, previousNode?: DhtAddress) => this.broadcast(message, previousNode),
            onLeaveNotice: (sourceId: DhtAddress, sourceIsStreamEntryPoint: boolean) => {
                if (this.abortController.signal.aborted) {
                    return
                }
                const contact = this.config.nearbyNodeView.get(sourceId)
                || this.config.randomNodeView.get(sourceId)
                || this.config.neighbors.get(sourceId)
                || this.config.proxyConnectionRpcLocal?.getConnection(sourceId)?.remote
                // TODO: check integrity of notifier?
                if (contact) {
                    this.config.layer1Node.removeContact(sourceId)
                    this.config.neighbors.remove(sourceId)
                    this.config.nearbyNodeView.remove(sourceId)
                    this.config.randomNodeView.remove(sourceId)
                    this.config.leftNodeView.remove(sourceId)
                    this.config.rightNodeView.remove(sourceId)
                    this.config.neighborFinder.start([sourceId])
                    this.config.proxyConnectionRpcLocal?.removeConnection(sourceId)
                }
                if (sourceIsStreamEntryPoint) {
                    this.emit('entryPointLeaveDetected')
                }
            },
            markForInspection: (senderId: DhtAddress, messageId: MessageID) => this.config.inspector.markMessage(senderId, messageId)
        })
    }

    async start(): Promise<void> {
        this.started = true
        this.registerDefaultServerMethods()
        addManagedEventListener<any, any>(
            this.config.layer1Node as any,
            'contactAdded',
            (_peerDescriptor: PeerDescriptor, closestPeers: PeerDescriptor[]) => this.onContactAdded(closestPeers),
            this.abortController.signal
        )
        addManagedEventListener<any, any>(
            this.config.layer1Node as any,
            'contactRemoved',
            (_peerDescriptor: PeerDescriptor, closestPeers: PeerDescriptor[]) => this.onContactRemoved(closestPeers),
            this.abortController.signal
        )
        addManagedEventListener<any, any>(
            this.config.layer1Node as any,
            'randomContactAdded',
            (_peerDescriptor: PeerDescriptor, randomPeers: PeerDescriptor[]) => this.onRandomContactAdded(randomPeers),
            this.abortController.signal
        )
        addManagedEventListener<any, any>(
            this.config.layer1Node as any,
            'randomContactRemoved',
            (_peerDescriptor: PeerDescriptor, randomPeers: PeerDescriptor[]) => this.onRandomContactRemoved(randomPeers),
<<<<<<< HEAD
            this.abortController.signal
        )
        addManagedEventListener<any, any>(
            this.config.layer1Node as any,
            'ringContactAdded',
            (_: PeerDescriptor, peers: RingContacts) => {
                this.onRingContactEvent(peers)
            },
            this.abortController.signal
        )
        addManagedEventListener<any, any>(
            this.config.layer1Node as any,
            'ringContactRemoved',
            (_: PeerDescriptor, peers: RingContacts) => {
                this.onRingContactEvent(peers)
            },
            this.abortController.signal
        )
=======
            this.abortController.signal
        )
        addManagedEventListener<any, any>(
            this.config.layer1Node as any,
            'ringContactAdded',
            (_: PeerDescriptor, peers: RingContacts) => {
                this.onRingContactEvent(peers)
            },
            this.abortController.signal
        )
        addManagedEventListener<any, any>(
            this.config.layer1Node as any,
            'ringContactRemoved',
            (_: PeerDescriptor, peers: RingContacts) => {
                this.onRingContactEvent(peers)
            },
            this.abortController.signal
        )
>>>>>>> dc1c5548
        addManagedEventListener<any, any>(
            this.config.transport as any,
            'disconnected',
            (peerDescriptor: PeerDescriptor) => this.onNodeDisconnected(peerDescriptor),
            this.abortController.signal
        )
        addManagedEventListener(
            this.config.neighbors,
            'nodeAdded',
            (id, remote) => {
                this.config.propagation.onNeighborJoined(id)
<<<<<<< HEAD
                this.config.connectionLocker.weakLockConnection(remote.getPeerDescriptor(), this.config.streamPartId)
=======
                this.config.connectionLocker.weakLockConnection(
                    getNodeIdFromPeerDescriptor(remote.getPeerDescriptor()),
                    this.config.streamPartId
                )
>>>>>>> dc1c5548
                this.emit('neighborConnected', id)
            },
            this.abortController.signal
        )
        addManagedEventListener(
            this.config.neighbors,
            'nodeRemoved',
            (_id, remote) => {
<<<<<<< HEAD
                this.config.connectionLocker.weakUnlockConnection(remote.getPeerDescriptor(), this.config.streamPartId)
=======
                this.config.connectionLocker.weakUnlockConnection(
                    getNodeIdFromPeerDescriptor(remote.getPeerDescriptor()),
                    this.config.streamPartId
                )
>>>>>>> dc1c5548
            },
            this.abortController.signal
        )
        if (this.config.proxyConnectionRpcLocal !== undefined) {
            addManagedEventListener(
                this.config.proxyConnectionRpcLocal,
                'newConnection',
                (id: DhtAddress) => this.config.propagation.onNeighborJoined(id),
                this.abortController.signal
            )
        }
        const candidates = this.getNeighborCandidatesFromLayer1()
        if (candidates.length > 0) {
            this.onContactAdded(candidates)
        }
        this.config.neighborFinder.start()
        await this.config.neighborUpdateManager.start()
    }

    private registerDefaultServerMethods(): void {
        this.config.rpcCommunicator.registerRpcNotification(StreamMessage, 'sendStreamMessage',
            (msg: StreamMessage, context) => this.deliveryRpcLocal.sendStreamMessage(msg, context))
        this.config.rpcCommunicator.registerRpcNotification(LeaveStreamPartNotice, 'leaveStreamPartNotice',
            (req: LeaveStreamPartNotice, context) => this.deliveryRpcLocal.leaveStreamPartNotice(req, context))
        this.config.rpcCommunicator.registerRpcMethod(TemporaryConnectionRequest, TemporaryConnectionResponse, 'openConnection',
            (req: TemporaryConnectionRequest, context) => this.config.temporaryConnectionRpcLocal.openConnection(req, context))
        this.config.rpcCommunicator.registerRpcNotification(CloseTemporaryConnection, 'closeConnection',
            (req: TemporaryConnectionRequest, context) => this.config.temporaryConnectionRpcLocal.closeConnection(req, context))
    }

    private onRingContactEvent(ringPeers: RingContacts): void {
        logger.trace(`onRingContactAdded`)
        if (this.isStopped()) {
            return
        }
        this.config.leftNodeView.replaceAll(ringPeers.left.map((peer) => 
            new DeliveryRpcRemote(
                this.config.localPeerDescriptor,
                peer,
                this.config.rpcCommunicator,
                DeliveryRpcClient,
                this.config.rpcRequestTimeout
            )
        ))
        this.config.rightNodeView.replaceAll(ringPeers.right.map((peer) =>
            new DeliveryRpcRemote(
                this.config.localPeerDescriptor,
                peer,
                this.config.rpcCommunicator,
                DeliveryRpcClient,
                this.config.rpcRequestTimeout
            )
        ))
    }

    private onContactAdded(closestNodes: PeerDescriptor[]): void {
        logger.trace(`New nearby contact found`)
        if (this.isStopped()) {
            return
        }
        this.updateNearbyNodeView(closestNodes)
        if (this.config.neighbors.size() < this.config.neighborTargetCount) {
            this.config.neighborFinder.start()
        }
    }

    private onContactRemoved(closestNodes: PeerDescriptor[]): void {
        logger.trace(`Nearby contact removed`)
        if (this.isStopped()) {
            return
        }
        this.updateNearbyNodeView(closestNodes)
    }

    private updateNearbyNodeView(nodes: PeerDescriptor[]) {
        this.config.nearbyNodeView.replaceAll(Array.from(nodes).map((descriptor) =>
            new DeliveryRpcRemote(
                this.config.localPeerDescriptor,
                descriptor,
                this.config.rpcCommunicator,
                DeliveryRpcClient,
                this.config.rpcRequestTimeout
            )
        ))
        for (const descriptor of this.config.layer1Node.getNeighbors()) {
            if (this.config.nearbyNodeView.size() >= this.config.nodeViewSize) {
                break
            }
            this.config.nearbyNodeView.add(
                new DeliveryRpcRemote(
                    this.config.localPeerDescriptor,
                    descriptor,
                    this.config.rpcCommunicator,
                    DeliveryRpcClient,
                    this.config.rpcRequestTimeout

                )
            )
        }
    }

    private onRandomContactAdded(randomNodes: PeerDescriptor[]): void {
        if (this.isStopped()) {
            return
        }
        this.config.randomNodeView.replaceAll(randomNodes.map((descriptor) =>
            new DeliveryRpcRemote(
                this.config.localPeerDescriptor,
                descriptor,
                this.config.rpcCommunicator,
                DeliveryRpcClient,
                this.config.rpcRequestTimeout
            )
        ))
        if (this.config.neighbors.size() < this.config.neighborTargetCount) {
            this.config.neighborFinder.start()
        }
    }

    private onRandomContactRemoved(randomNodes: PeerDescriptor[]): void {
        logger.trace(`New nearby contact found`)
        if (this.isStopped()) {
            return
        }
        this.config.randomNodeView.replaceAll(randomNodes.map((descriptor) =>
            new DeliveryRpcRemote(
                this.config.localPeerDescriptor,
                descriptor,
                this.config.rpcCommunicator,
                DeliveryRpcClient,
                this.config.rpcRequestTimeout
            )
        ))
    }

    private onNodeDisconnected(peerDescriptor: PeerDescriptor): void {
        const nodeId = getNodeIdFromPeerDescriptor(peerDescriptor)
        if (this.config.neighbors.has(nodeId)) {
            this.config.neighbors.remove(nodeId)
            this.config.neighborFinder.start([nodeId])
            this.config.temporaryConnectionRpcLocal.removeNode(nodeId)
        }
    }

    private getNeighborCandidatesFromLayer1(): PeerDescriptor[] {
        const nodes: PeerDescriptor[] = []
        this.config.layer1Node.getClosestContacts(this.config.nodeViewSize).forEach((peer: PeerDescriptor) => {
            nodes.push(peer)
        })
        this.config.layer1Node.getNeighbors().forEach((peer: PeerDescriptor) => {
            nodes.push(peer)
        })
        return uniqBy(nodes, (p) => getNodeIdFromPeerDescriptor(p))
    }

    hasProxyConnection(nodeId: DhtAddress): boolean {
        if (this.config.proxyConnectionRpcLocal) {
            return this.config.proxyConnectionRpcLocal.hasConnection(nodeId)
        }
        return false
    }

    stop(): void {
        if (!this.started) {
            return
        }
        this.abortController.abort()
        this.config.proxyConnectionRpcLocal?.stop()
        this.config.neighbors.getAll().map((remote) => {
            remote.leaveStreamPartNotice(this.config.streamPartId, this.config.isLocalNodeEntryPoint())
            this.config.connectionLocker.weakUnlockConnection(
                getNodeIdFromPeerDescriptor(remote.getPeerDescriptor()),
                this.config.streamPartId
            )
        })
        this.config.rpcCommunicator.destroy()
        this.removeAllListeners()
        this.config.nearbyNodeView.stop()
        this.config.neighbors.stop()
        this.config.randomNodeView.stop()
        this.config.neighborFinder.stop()
        this.config.neighborUpdateManager.stop()
        this.config.inspector.stop()
    }

    broadcast(msg: StreamMessage, previousNode?: DhtAddress): void {
        if (!previousNode) {
            markAndCheckDuplicate(this.duplicateDetectors, msg.messageId!, msg.previousMessageRef)
        }
        this.emit('message', msg)
        const skipBackPropagation = previousNode !== undefined && !this.config.temporaryConnectionRpcLocal.hasNode(previousNode)
        this.config.propagation.feedUnseenMessage(msg, this.getPropagationTargets(msg), skipBackPropagation ? previousNode : null)
    }

    inspect(peerDescriptor: PeerDescriptor): Promise<boolean> {
        return this.config.inspector.inspect(peerDescriptor)
    }

    private getPropagationTargets(msg: StreamMessage): DhtAddress[] {
        let propagationTargets = this.config.neighbors.getIds()
        if (this.config.proxyConnectionRpcLocal) {
            propagationTargets = propagationTargets.concat(this.config.proxyConnectionRpcLocal.getPropagationTargets(msg))
        }
        propagationTargets = propagationTargets.concat(this.config.temporaryConnectionRpcLocal.getNodes().getIds())
        return propagationTargets
    }

    getOwnNodeId(): DhtAddress {
        return getNodeIdFromPeerDescriptor(this.config.localPeerDescriptor)
    }

    getOutgoingHandshakeCount(): number {
        return this.config.handshaker.getOngoingHandshakes().size
    }

    getNeighbors(): PeerDescriptor[] {
        if (!this.started && this.isStopped()) {
            return []
        }
        return this.config.neighbors.getAll().map((n) => n.getPeerDescriptor())
    }

    getNearbyNodeView(): NodeList {
        return this.config.nearbyNodeView
    }

    private isStopped() {
        return this.abortController.signal.aborted
    }
}<|MERGE_RESOLUTION|>--- conflicted
+++ resolved
@@ -140,7 +140,6 @@
             this.config.layer1Node as any,
             'randomContactRemoved',
             (_peerDescriptor: PeerDescriptor, randomPeers: PeerDescriptor[]) => this.onRandomContactRemoved(randomPeers),
-<<<<<<< HEAD
             this.abortController.signal
         )
         addManagedEventListener<any, any>(
@@ -159,26 +158,6 @@
             },
             this.abortController.signal
         )
-=======
-            this.abortController.signal
-        )
-        addManagedEventListener<any, any>(
-            this.config.layer1Node as any,
-            'ringContactAdded',
-            (_: PeerDescriptor, peers: RingContacts) => {
-                this.onRingContactEvent(peers)
-            },
-            this.abortController.signal
-        )
-        addManagedEventListener<any, any>(
-            this.config.layer1Node as any,
-            'ringContactRemoved',
-            (_: PeerDescriptor, peers: RingContacts) => {
-                this.onRingContactEvent(peers)
-            },
-            this.abortController.signal
-        )
->>>>>>> dc1c5548
         addManagedEventListener<any, any>(
             this.config.transport as any,
             'disconnected',
@@ -190,14 +169,10 @@
             'nodeAdded',
             (id, remote) => {
                 this.config.propagation.onNeighborJoined(id)
-<<<<<<< HEAD
-                this.config.connectionLocker.weakLockConnection(remote.getPeerDescriptor(), this.config.streamPartId)
-=======
                 this.config.connectionLocker.weakLockConnection(
                     getNodeIdFromPeerDescriptor(remote.getPeerDescriptor()),
                     this.config.streamPartId
                 )
->>>>>>> dc1c5548
                 this.emit('neighborConnected', id)
             },
             this.abortController.signal
@@ -206,14 +181,10 @@
             this.config.neighbors,
             'nodeRemoved',
             (_id, remote) => {
-<<<<<<< HEAD
-                this.config.connectionLocker.weakUnlockConnection(remote.getPeerDescriptor(), this.config.streamPartId)
-=======
                 this.config.connectionLocker.weakUnlockConnection(
                     getNodeIdFromPeerDescriptor(remote.getPeerDescriptor()),
                     this.config.streamPartId
                 )
->>>>>>> dc1c5548
             },
             this.abortController.signal
         )
