--- conflicted
+++ resolved
@@ -5,11 +5,7 @@
     HandshakeRequest,
     HandshakeResponse,
     InterleaveNotice,
-<<<<<<< HEAD
-    LeaveNoticeRequest,
-=======
     LeaveStreamNotice,
->>>>>>> 92c4ce90
     MessageRef,
     NeighborUpdate
 } from '../proto/packages/trackerless-network/protos/NetworkRpc'
@@ -310,11 +306,7 @@
         this.neighborUpdate = this.neighborUpdate.bind(this)
 
         this.rpcCommunicator!.registerRpcNotification(StreamMessage, 'sendData', this.sendData)
-<<<<<<< HEAD
-        this.rpcCommunicator!.registerRpcNotification(LeaveNoticeRequest, 'leaveNotice', this.leaveNotice)
-=======
         this.rpcCommunicator!.registerRpcNotification(LeaveStreamNotice, 'leaveStreamNotice', this.leaveStreamNotice)
->>>>>>> 92c4ce90
         this.rpcCommunicator!.registerRpcNotification(InterleaveNotice, 'interleaveNotice', this.interleaveNotice)
         this.rpcCommunicator!.registerRpcMethod(HandshakeRequest, HandshakeResponse, 'handshake', this.handshake)
         this.rpcCommunicator!.registerRpcMethod(NeighborUpdate, NeighborUpdate, 'neighborUpdate', this.neighborUpdate)
@@ -357,11 +349,7 @@
     }
 
     // INetworkRpc server method
-<<<<<<< HEAD
-    async leaveNotice(message: LeaveNoticeRequest, _context: ServerCallContext): Promise<Empty> {
-=======
     async leaveStreamNotice(message: LeaveStreamNotice, _context: ServerCallContext): Promise<Empty> {
->>>>>>> 92c4ce90
         if (message.randomGraphId === this.randomGraphId) {
             const contact = this.nearbyContactPool!.getNeighborWithId(message.senderId)
                 || this.randomContactPool!.getNeighborWithId(message.senderId)
