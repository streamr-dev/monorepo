--- conflicted
+++ resolved
@@ -36,7 +36,7 @@
 
 export interface Events {
     message: (message: StreamMessage) => void
-    NeighborConnected: (nodeId: DhtAddress) => void
+    neighborConnected: (nodeId: DhtAddress) => void
     entryPointLeaveDetected: () => void
 }
 
@@ -55,11 +55,7 @@
     neighborUpdateManager: NeighborUpdateManager
     propagation: Propagation
     rpcCommunicator: ListeningRpcCommunicator
-<<<<<<< HEAD
-    targetNeighborCount: number
-=======
-    numOfNeighbors: number
->>>>>>> ccd3176f
+    neighborCount: number
     inspector: Inspector
     temporaryConnectionRpcLocal: TemporaryConnectionRpcLocal
     isLocalNodeEntryPoint: () => boolean
@@ -151,7 +147,7 @@
             'nodeAdded',
             (id, _remote) => {
                 this.config.propagation.onNeighborJoined(id)
-                this.emit('NeighborConnected', id)
+                this.emit('neighborConnected', id)
             },
             this.abortController.signal
         )
@@ -186,11 +182,7 @@
             return
         }
         this.updateNearbyNodeView(closestNodes)
-<<<<<<< HEAD
-        if (this.config.targetNeighbors.size() < this.config.targetNeighborCount) {
-=======
-        if (this.config.neighbors.size() < this.config.numOfNeighbors) {
->>>>>>> ccd3176f
+        if (this.config.neighbors.size() < this.config.neighborCount) {
             this.config.neighborFinder.start()
         }
     }
@@ -243,11 +235,7 @@
                 this.config.rpcRequestTimeout
             )
         ))
-<<<<<<< HEAD
-        if (this.config.targetNeighbors.size() < this.config.targetNeighborCount) {
-=======
-        if (this.config.neighbors.size() < this.config.numOfNeighbors) {
->>>>>>> ccd3176f
+        if (this.config.neighbors.size() < this.config.neighborCount) {
             this.config.neighborFinder.start()
         }
     }
