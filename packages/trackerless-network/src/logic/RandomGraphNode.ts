--- conflicted
+++ resolved
@@ -47,11 +47,7 @@
     private readonly layer1: DhtNode
     private readonly nearbyContactPool: PeerList
     private readonly randomContactPool: PeerList
-<<<<<<< HEAD
     private readonly targetNeighbors: PeerList = new PeerList(this.N)
-=======
-    private readonly targetNeighbors: PeerList = new PeerList(4)
->>>>>>> 8a47f884
     private rpcCommunicator: ListeningRpcCommunicator | null = null
     private readonly P2PTransport: ITransport
     private readonly connectionLocker: ConnectionLocker
@@ -260,7 +256,6 @@
         return this.nearbyContactPool.getStringIds()
     }
 
-<<<<<<< HEAD
     getRandomContactPoolIds(): string[] {
         return this.randomContactPool.getStringIds()
     }
@@ -275,13 +270,6 @@
                 this.findNeighbors([PeerID.fromValue(peerDescriptor.peerId).toKey()]).catch(() => {})
             }
             logger.info("on Peer Disconnected " + this.nearbyContactPool.size() + ", " + this.randomContactPool.size())
-=======
-    private onPeerDisconnected(peerDescriptor: PeerDescriptor): void {
-        if (this.targetNeighbors.hasPeer(peerDescriptor)) {
-            this.targetNeighbors.remove(peerDescriptor)
-            this.connectionLocker.unlockConnection(peerDescriptor, this.randomGraphId)
-            logger.info("on Peer Disconnected")
->>>>>>> 8a47f884
         }
     }
 
