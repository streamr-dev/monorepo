import { EventEmitter } from 'eventemitter3'
import {
    PeerDescriptor,
    ListeningRpcCommunicator,
    ITransport,
    ConnectionLocker
} from '@streamr/dht'
import {
    StreamMessage,
    LeaveStreamPartNotice,
    MessageRef,
    TemporaryConnectionRequest,
    TemporaryConnectionResponse,
    MessageID,
} from '../proto/packages/trackerless-network/protos/NetworkRpc'
import { NodeList } from './NodeList'
import { DeliveryRpcClient } from '../proto/packages/trackerless-network/protos/NetworkRpc.client'
import { DeliveryRpcRemote } from './DeliveryRpcRemote'
import { IDeliveryRpc } from '../proto/packages/trackerless-network/protos/NetworkRpc.server'
import { DuplicateMessageDetector } from './DuplicateMessageDetector'
import { Logger, addManagedEventListener } from '@streamr/utils'
import { toProtoRpcClient } from '@streamr/proto-rpc'
import { IHandshaker } from './neighbor-discovery/Handshaker'
import { Propagation } from './propagation/Propagation'
import { INeighborFinder } from './neighbor-discovery/NeighborFinder'
import { INeighborUpdateManager } from './neighbor-discovery/NeighborUpdateManager'
import { DeliveryRpcLocal } from './DeliveryRpcLocal'
import { ProxyConnectionRpcLocal } from './proxy/ProxyConnectionRpcLocal'
import { IInspector } from './inspect/Inspector'
import { TemporaryConnectionRpcLocal } from './temporary-connection/TemporaryConnectionRpcLocal'
import { markAndCheckDuplicate } from './utils'
import { NodeID, getNodeIdFromPeerDescriptor } from '../identifiers'
import { Layer1Node } from './Layer1Node'
import { StreamPartID } from '@streamr/protocol'

export interface Events {
    message: (message: StreamMessage) => void
    targetNeighborConnected: (nodeId: NodeID) => void
}

export interface StrictRandomGraphNodeConfig {
    streamPartId: StreamPartID
<<<<<<< HEAD
    layer1Node: Layer1Node
    P2PTransport: ITransport
=======
    layer1: ILayer1
    transport: ITransport
>>>>>>> d30031ef
    connectionLocker: ConnectionLocker
    ownPeerDescriptor: PeerDescriptor
    nodeViewSize: number
    nearbyNodeView: NodeList
    randomNodeView: NodeList
    targetNeighbors: NodeList
    handshaker: IHandshaker
    neighborFinder: INeighborFinder
    neighborUpdateManager: INeighborUpdateManager
    propagation: Propagation
    rpcCommunicator: ListeningRpcCommunicator
    numOfTargetNeighbors: number
    inspector: IInspector
    temporaryConnectionRpcLocal: TemporaryConnectionRpcLocal
    proxyConnectionRpcLocal?: ProxyConnectionRpcLocal
}

const logger = new Logger(module)

export class RandomGraphNode extends EventEmitter<Events> {

    private started = false
    private readonly duplicateDetectors: Map<string, DuplicateMessageDetector>
    private config: StrictRandomGraphNodeConfig
    private readonly deliveryRpcLocal: IDeliveryRpc
    private abortController: AbortController = new AbortController()

    constructor(config: StrictRandomGraphNodeConfig) {
        super()
        this.config = config
        this.duplicateDetectors = new Map()
        this.deliveryRpcLocal = new DeliveryRpcLocal({
            ownPeerDescriptor: this.config.ownPeerDescriptor,
            streamPartId: this.config.streamPartId,
            rpcCommunicator: this.config.rpcCommunicator,
            markAndCheckDuplicate: (msg: MessageID, prev?: MessageRef) => markAndCheckDuplicate(this.duplicateDetectors, msg, prev),
            broadcast: (message: StreamMessage, previousNode?: NodeID) => this.broadcast(message, previousNode),
            onLeaveNotice: (senderId: NodeID) => {
                const contact = this.config.nearbyNodeView.get(senderId)
                || this.config.randomNodeView.get(senderId)
                || this.config.targetNeighbors.get(senderId)
                || this.config.proxyConnectionRpcLocal?.getConnection(senderId )?.remote
                // TODO: check integrity of notifier?
                if (contact) {
                    this.config.layer1Node.removeContact(contact.getPeerDescriptor(), true)
                    this.config.targetNeighbors.remove(contact.getPeerDescriptor())
                    this.config.nearbyNodeView.remove(contact.getPeerDescriptor())
                    this.config.connectionLocker.unlockConnection(contact.getPeerDescriptor(), this.config.streamPartId)
                    this.config.neighborFinder.start([senderId])
                    this.config.proxyConnectionRpcLocal?.removeConnection(senderId)
                }
            },
            markForInspection: (senderId: NodeID, messageId: MessageID) => this.config.inspector.markMessage(senderId, messageId)
        })
    }

    async start(): Promise<void> {
        this.started = true
        this.registerDefaultServerMethods()
        addManagedEventListener<any, any>(
            this.config.layer1Node as any,
            'newContact',
            (_peerDescriptor: PeerDescriptor, closestPeers: PeerDescriptor[]) => this.newContact(closestPeers),
            this.abortController.signal
        )
        addManagedEventListener<any, any>(
            this.config.layer1Node as any,
            'contactRemoved',
            (_peerDescriptor: PeerDescriptor, closestPeers: PeerDescriptor[]) => this.removedContact(closestPeers),
            this.abortController.signal
        )
        addManagedEventListener<any, any>(
            this.config.layer1Node as any,
            'newRandomContact',
            (_peerDescriptor: PeerDescriptor, randomPeers: PeerDescriptor[]) => this.newRandomContact(randomPeers),
            this.abortController.signal
        )   
        addManagedEventListener<any, any>(
            this.config.layer1Node as any,
            'randomContactRemoved',
            (_peerDescriptor: PeerDescriptor, randomPeers: PeerDescriptor[]) => this.removedRandomContact(randomPeers),
            this.abortController.signal
        )   
        addManagedEventListener<any, any>(
            this.config.transport as any,
            'disconnected',
            (peerDescriptor: PeerDescriptor) => this.onNodeDisconnected(peerDescriptor),
            this.abortController.signal
        )
        addManagedEventListener(
            this.config.targetNeighbors,
            'nodeAdded',
            (id, _remote) => {
                this.config.propagation.onNeighborJoined(id)
                this.emit('targetNeighborConnected', id)
            },
            this.abortController.signal
        )
        if (this.config.proxyConnectionRpcLocal !== undefined) {
            addManagedEventListener(
                this.config.proxyConnectionRpcLocal,
                'newConnection',
                (id: NodeID) => this.config.propagation.onNeighborJoined(id),
                this.abortController.signal
            )
        }
        const candidates = this.getNeighborCandidatesFromLayer1()
        if (candidates.length > 0) {
            this.newContact(candidates)
        }
        this.config.neighborFinder.start()
        await this.config.neighborUpdateManager.start()
    }

    private registerDefaultServerMethods(): void {
        this.config.rpcCommunicator.registerRpcNotification(StreamMessage, 'sendStreamMessage',
            (msg: StreamMessage, context) => this.deliveryRpcLocal.sendStreamMessage(msg, context))
        this.config.rpcCommunicator.registerRpcNotification(LeaveStreamPartNotice, 'leaveStreamPartNotice',
            (req: LeaveStreamPartNotice, context) => this.deliveryRpcLocal.leaveStreamPartNotice(req, context))
        this.config.rpcCommunicator.registerRpcMethod(TemporaryConnectionRequest, TemporaryConnectionResponse, 'openConnection',
            (req: TemporaryConnectionRequest, context) => this.config.temporaryConnectionRpcLocal.openConnection(req, context))
    }

    private newContact(closestNodes: PeerDescriptor[]): void {
        logger.trace(`New nearby contact found`)
        if (this.isStopped()) {
            return
        }
        this.updateNearbyNodeView(closestNodes)
        if (this.config.targetNeighbors.size() < this.config.numOfTargetNeighbors) {
            this.config.neighborFinder.start()
        }
    }

    private removedContact(closestNodes: PeerDescriptor[]): void {
        logger.trace(`Nearby contact removed`)
        if (this.isStopped()) {
            return
        }
        this.updateNearbyNodeView(closestNodes)
    }

    private updateNearbyNodeView(nodes: PeerDescriptor[]) {
        this.config.nearbyNodeView.replaceAll(Array.from(nodes).map((descriptor) =>
            new DeliveryRpcRemote(
                this.config.ownPeerDescriptor,
                descriptor,
                this.config.streamPartId,
                toProtoRpcClient(new DeliveryRpcClient(this.config.rpcCommunicator.getRpcClientTransport()))
            )
        ))
        for (const descriptor of this.config.layer1Node.getKBucketPeers()) {
            if (this.config.nearbyNodeView.size() >= this.config.nodeViewSize) {
                break
            }
            this.config.nearbyNodeView.add(
                new DeliveryRpcRemote(
                    this.config.ownPeerDescriptor,
                    descriptor,
                    this.config.streamPartId,
                    toProtoRpcClient(new DeliveryRpcClient(this.config.rpcCommunicator.getRpcClientTransport()))
                )
            )
        }
    }

    private newRandomContact(randomNodes: PeerDescriptor[]): void {
        if (this.isStopped()) {
            return
        }
        this.config.randomNodeView.replaceAll(randomNodes.map((descriptor) =>
            new DeliveryRpcRemote(
                this.config.ownPeerDescriptor,
                descriptor,
                this.config.streamPartId,
                toProtoRpcClient(new DeliveryRpcClient(this.config.rpcCommunicator.getRpcClientTransport()))
            )
        ))
        if (this.config.targetNeighbors.size() < this.config.numOfTargetNeighbors) {
            this.config.neighborFinder.start()
        }
    }

    private removedRandomContact(randomNodes: PeerDescriptor[]): void {
        logger.trace(`New nearby contact found`)
        if (this.isStopped()) {
            return
        }
        this.config.randomNodeView.replaceAll(randomNodes.map((descriptor) =>
            new DeliveryRpcRemote(
                this.config.ownPeerDescriptor,
                descriptor,
                this.config.streamPartId,
                toProtoRpcClient(new DeliveryRpcClient(this.config.rpcCommunicator.getRpcClientTransport()))
            )
        ))
    }

    private onNodeDisconnected(peerDescriptor: PeerDescriptor): void {
        if (this.config.targetNeighbors.hasNode(peerDescriptor)) {
            this.config.targetNeighbors.remove(peerDescriptor)
            this.config.connectionLocker.unlockConnection(peerDescriptor, this.config.streamPartId)
            this.config.neighborFinder.start([getNodeIdFromPeerDescriptor(peerDescriptor)])
            this.config.temporaryConnectionRpcLocal.removeNode(peerDescriptor)
        }
    }

    private getNeighborCandidatesFromLayer1(): PeerDescriptor[] {
        const uniqueNodes = new Set<PeerDescriptor>()
        this.config.layer1Node.getClosestContacts(this.config.nodeViewSize).forEach((peer: PeerDescriptor) => {
            uniqueNodes.add(peer)
        })
        this.config.layer1Node.getKBucketPeers().forEach((peer: PeerDescriptor) => {
            uniqueNodes.add(peer)
        })
        return Array.from(uniqueNodes)
    }

    hasProxyConnection(nodeId: NodeID): boolean {
        if (this.config.proxyConnectionRpcLocal) {
            return this.config.proxyConnectionRpcLocal.hasConnection(nodeId)
        }
        return false
    }

    stop(): void {
        if (!this.started) {
            return
        }
        this.abortController.abort()
        this.config.proxyConnectionRpcLocal?.stop()
        this.config.targetNeighbors.getAll().map((remote) => remote.leaveStreamPartNotice())
        this.config.rpcCommunicator.stop()
        this.removeAllListeners()
        this.config.nearbyNodeView.stop()
        this.config.targetNeighbors.stop()
        this.config.randomNodeView.stop()
        this.config.neighborFinder.stop()
        this.config.neighborUpdateManager.stop()
        this.config.inspector.stop()
    }

    broadcast(msg: StreamMessage, previousNode?: NodeID): void {
        if (!previousNode) {
            markAndCheckDuplicate(this.duplicateDetectors, msg.messageId!, msg.previousMessageRef)
        }
        this.emit('message', msg)
        this.config.propagation.feedUnseenMessage(msg, this.getPropagationTargets(msg), previousNode ?? null)
    }

    inspect(peerDescriptor: PeerDescriptor): Promise<boolean> {
        return this.config.inspector.inspect(peerDescriptor)
    }

    private getPropagationTargets(msg: StreamMessage): NodeID[] {
        let propagationTargets = this.config.targetNeighbors.getIds()
        if (this.config.proxyConnectionRpcLocal) {
            propagationTargets = propagationTargets.concat(this.config.proxyConnectionRpcLocal!.getPropagationTargets(msg))
        }
        propagationTargets = propagationTargets.filter((target) => !this.config.inspector.isInspected(target ))
        propagationTargets = propagationTargets.concat(this.config.temporaryConnectionRpcLocal.getNodes().getIds())
        return propagationTargets
    }

    getOwnNodeId(): NodeID {
        return getNodeIdFromPeerDescriptor(this.config.ownPeerDescriptor)
    }

    getNumberOfOutgoingHandshakes(): number {
        return this.config.handshaker.getOngoingHandshakes().size
    }

    getTargetNeighborIds(): NodeID[] {
        if (!this.started && this.isStopped()) {
            return []
        }
        return this.config.targetNeighbors.getIds()
    }

    getNearbyNodeView(): NodeList {
        return this.config.nearbyNodeView
    }

    private isStopped() {
        return this.abortController.signal.aborted
    }
}<|MERGE_RESOLUTION|>--- conflicted
+++ resolved
@@ -40,13 +40,8 @@
 
 export interface StrictRandomGraphNodeConfig {
     streamPartId: StreamPartID
-<<<<<<< HEAD
     layer1Node: Layer1Node
-    P2PTransport: ITransport
-=======
-    layer1: ILayer1
     transport: ITransport
->>>>>>> d30031ef
     connectionLocker: ConnectionLocker
     ownPeerDescriptor: PeerDescriptor
     nodeViewSize: number
