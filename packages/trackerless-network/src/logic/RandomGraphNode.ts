--- conflicted
+++ resolved
@@ -342,14 +342,8 @@
     async sendData(message: StreamMessage, _context: ServerCallContext): Promise<Empty> {
         if (this.markAndCheckDuplicate(message.messageRef!, message.previousMessageRef)) {
             const { previousPeer } = message
-<<<<<<< HEAD
-            message["previousPeer"] = PeerID.fromValue(this.layer1.getPeerDescriptor().peerId).toKey()
+            message["previousPeer"] = PeerID.fromValue(this.layer1.getPeerDescriptor().kademliaId).toKey()
             this.broadcast(message, previousPeer)
-=======
-            message["previousPeer"] = PeerID.fromValue(this.layer1.getPeerDescriptor().kademliaId).toKey()
-            this.emit(Event.MESSAGE, message)
-            setImmediate(() => this.broadcast(message, previousPeer))
->>>>>>> b07f5040
         }
         return Empty
     }
