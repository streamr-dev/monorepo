--- conflicted
+++ resolved
@@ -100,11 +100,7 @@
         this.layer1.on('randomContactRemoved', (peerDescriptor, randomPeers) => this.removedRandomContact(peerDescriptor, randomPeers))
         this.P2PTransport.on('disconnected', (peerDescriptor: PeerDescriptor) => this.onPeerDisconnected(peerDescriptor))
 
-<<<<<<< HEAD
-        this.targetNeighbors.on(PeerListEvent.PEER_ADDED, (id, remote) => {
-=======
         this.targetNeighbors.on(PeerListEvent.PEER_ADDED, (id, _remote) => {
->>>>>>> 5b3a6c75
             this.propagation.onNeighborJoined(id)
         })
 
@@ -159,15 +155,7 @@
             this.markAndCheckDuplicate(msg.messageRef!, msg.previousMessageRef)
         }
         this.emit(Event.MESSAGE, msg)
-<<<<<<< HEAD
-        this.targetNeighbors!.getStringIds().forEach((remote) => {
-            if (previousPeer !== remote) {
-                this.targetNeighbors!.getNeighborWithId(remote)!.sendData(this.layer1.getPeerDescriptor(), msg).catch((err) => logger.warn(err))
-            }
-        })
-=======
         this.propagation.feedUnseenMessage(msg, this.targetNeighbors!.getStringIds(), previousPeer || null)
->>>>>>> 5b3a6c75
     }
 
     private async findNeighbors(excluded: string[]): Promise<void> {
