--- conflicted
+++ resolved
@@ -54,11 +54,7 @@
     private readonly duplicateDetector: DuplicateMessageDetector
     private findNeighborsIntervalRef: NodeJS.Timeout | null = null
     private neighborUpdateIntervalRef: NodeJS.Timeout | null = null
-<<<<<<< HEAD
-    private ongoingFindNeighbors = false
-=======
     private handshaker?: Handshaker
->>>>>>> e0221d51
 
     constructor(params: RandomGraphNodeParams) {
         super()
@@ -142,14 +138,12 @@
     }
 
     private async findNeighbors(excluded: string[]): Promise<void> {
+        if (this.stopped) {
+            return
+        }
         logger.trace(`Finding new neighbors...`)
-<<<<<<< HEAD
-        const excludedIds = excluded ? excluded : []
-        this.ongoingFindNeighbors = true
-
-=======
+
         let newExcludes: string[]
->>>>>>> e0221d51
         // Handshake with two contacts if there is room
         if (this.targetNeighbors.size() < this.N - 2) {
             newExcludes = await this.handshaker!.findParallelTargetsAndHandshake(excluded)
@@ -165,8 +159,6 @@
                 this.findNeighbors(newExcludes).catch(() => {})
                 this.findNeighborsIntervalRef = null
             }, 250)
-        } else {
-            this.ongoingFindNeighbors = false
         }
     }
 
@@ -257,10 +249,13 @@
         if (this.targetNeighbors.hasPeer(peerDescriptor)) {
             this.targetNeighbors.remove(peerDescriptor)
             this.connectionLocker.unlockConnection(peerDescriptor, this.randomGraphId)
-            if (this.ongoingFindNeighbors === false) {
-                this.findNeighbors().catch(() => {})
-            }
-
+            this.findNeighborsIntervalRef = setTimeout(() => {
+                if (this.findNeighborsIntervalRef) {
+                    clearTimeout(this.findNeighborsIntervalRef)
+                }
+                this.findNeighbors([PeerID.fromValue(peerDescriptor.peerId).toKey()]).catch(() => {})
+                this.findNeighborsIntervalRef = null
+            }, 250)
             logger.info("on Peer Disconnected")
         }
     }
@@ -326,6 +321,8 @@
     async leaveNotice(message: LeaveNotice, _context: ServerCallContext): Promise<Empty> {
         if (message.randomGraphId === this.randomGraphId) {
             const contact = this.nearbyContactPool.getNeighborWithId(message.senderId)
+                || this.randomContactPool.getNeighborWithId(message.senderId)
+                || this.targetNeighbors.getNeighborWithId(message.senderId)
             // TODO: check integrity of notifier?
             if (contact) {
                 this.layer1!.removeContact(contact.getPeerDescriptor(), true)
