--- conflicted
+++ resolved
@@ -1,10 +1,6 @@
 import { EventEmitter } from 'eventemitter3'
 import {
     PeerDescriptor,
-<<<<<<< HEAD
-    RemoteDhtNode,
-=======
->>>>>>> 48909e5c
     ListeningRpcCommunicator,
     ITransport,
     ConnectionLocker
@@ -259,13 +255,8 @@
 
     private getNeighborCandidatesFromLayer1(): PeerDescriptor[] {
         const uniqueNodes = new Set<PeerDescriptor>()
-<<<<<<< HEAD
-        this.config.layer1.getNeighborList().getClosestContacts(this.config.nodeViewSize).forEach((contact: RemoteDhtNode) => {
-            uniqueNodes.add(contact.getPeerDescriptor())
-=======
         this.config.layer1.getClosestContacts(this.config.nodeViewSize).forEach((peer: PeerDescriptor) => {
             uniqueNodes.add(peer)
->>>>>>> 48909e5c
         })
         this.config.layer1.getKBucketPeers().forEach((peer: PeerDescriptor) => {
             uniqueNodes.add(peer)
