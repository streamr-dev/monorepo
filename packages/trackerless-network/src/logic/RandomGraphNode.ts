--- conflicted
+++ resolved
@@ -182,12 +182,7 @@
             return
         }
       
-<<<<<<< HEAD
-        this.config.nearbyNodeView.replaceAll(closestTen.map((descriptor) =>
-=======
-        const oldLength = this.config.nearbyContactPool.getIds().length
-        this.config.nearbyContactPool.replaceAll(closestNodes.map((descriptor) =>
->>>>>>> d2fac2e4
+        this.config.nearbyNodeView.replaceAll(closestNodes.map((descriptor) =>
             new RemoteRandomGraphNode(
                 descriptor,
                 this.config.randomGraphId,
@@ -205,11 +200,7 @@
         if (this.stopped) {
             return
         }
-<<<<<<< HEAD
-        this.config.nearbyNodeView.replaceAll(closestTen.map((descriptor) =>
-=======
-        this.config.nearbyContactPool.replaceAll(closestNodes.map((descriptor) =>
->>>>>>> d2fac2e4
+        this.config.nearbyNodeView.replaceAll(closestNodes.map((descriptor) =>
             new RemoteRandomGraphNode(
                 descriptor,
                 this.config.randomGraphId,
@@ -222,11 +213,7 @@
         if (this.stopped) {
             return
         }
-<<<<<<< HEAD
-        this.config.randomNodeView.replaceAll(randomPeers.map((descriptor) =>
-=======
-        this.config.randomContactPool.replaceAll(randomNodes.map((descriptor) =>
->>>>>>> d2fac2e4
+        this.config.randomNodeView.replaceAll(randomNodes.map((descriptor) =>
             new RemoteRandomGraphNode(
                 descriptor,
                 this.config.randomGraphId,
@@ -243,11 +230,7 @@
         if (this.stopped) {
             return
         }
-<<<<<<< HEAD
-        this.config.randomNodeView.replaceAll(randomPeers.map((descriptor) =>
-=======
-        this.config.randomContactPool.replaceAll(randomNodes.map((descriptor) =>
->>>>>>> d2fac2e4
+        this.config.randomNodeView.replaceAll(randomNodes.map((descriptor) =>
             new RemoteRandomGraphNode(
                 descriptor,
                 this.config.randomGraphId,
@@ -288,16 +271,7 @@
         this.config.targetNeighbors.getNodes().map((remote) => remote.leaveStreamNotice(this.config.ownPeerDescriptor))
         this.config.rpcCommunicator.stop()
         this.removeAllListeners()
-<<<<<<< HEAD
-        this.config.layer1.off('newContact', (peerDescriptor, closestTen) => this.newContact(peerDescriptor, closestTen))
-        this.config.layer1.off('contactRemoved', (peerDescriptor, closestTen) => this.removedContact(peerDescriptor, closestTen))
-        this.config.layer1.off('newRandomContact', (peerDescriptor, randomPeers) => this.newRandomContact(peerDescriptor, randomPeers))
-        this.config.layer1.off('randomContactRemoved', (peerDescriptor, randomPeers) => this.removedRandomContact(peerDescriptor, randomPeers))
-        this.config.P2PTransport.off('disconnected', (peerDescriptor: PeerDescriptor) => this.onNodeDisconnected(peerDescriptor))
         this.config.nearbyNodeView.stop()
-=======
-        this.config.nearbyContactPool.stop()
->>>>>>> d2fac2e4
         this.config.targetNeighbors.stop()
         this.config.randomNodeView.stop()
         this.config.neighborFinder.stop()
