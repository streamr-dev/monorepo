--- conflicted
+++ resolved
@@ -1,22 +1,13 @@
 import { GroupKeyRequest as OldGroupKeyRequest } from '@streamr/protocol'
 import { GroupKeyRequest } from '../../../proto/packages/trackerless-network/protos/NetworkRpc'
-<<<<<<< HEAD
 import { toEthereumAddress, binaryToHex, binaryToUtf8, hexToBinary, utf8ToBinary } from '@streamr/utils'
-=======
-import { toEthereumAddress } from '@streamr/utils'
-import { binaryToHex, binaryToUtf8, hexToBinary, utf8ToBinary } from '../../utils'
->>>>>>> 709edc45
 
 // eslint-disable-next-line @typescript-eslint/no-extraneous-class
 export class GroupKeyRequestTranslator {
 
     static toProtobuf(msg: OldGroupKeyRequest): GroupKeyRequest {
         const translated: GroupKeyRequest = {
-<<<<<<< HEAD
-            recipient: hexToBinary(msg.recipient),
-=======
             recipientId: hexToBinary(msg.recipient),
->>>>>>> 709edc45
             requestId: msg.requestId,
             rsaPublicKey: utf8ToBinary(msg.rsaPublicKey),
             groupKeyIds: msg.groupKeyIds
@@ -26,11 +17,7 @@
 
     static toClientProtocol(msg: GroupKeyRequest): OldGroupKeyRequest {
         const translated = new OldGroupKeyRequest({
-<<<<<<< HEAD
-            recipient: toEthereumAddress(binaryToHex(msg.recipient, true)),
-=======
             recipient: toEthereumAddress(binaryToHex(msg.recipientId, true)),
->>>>>>> 709edc45
             requestId: msg.requestId,
             rsaPublicKey: binaryToUtf8(msg.rsaPublicKey),
             groupKeyIds: msg.groupKeyIds
