--- conflicted
+++ resolved
@@ -135,13 +135,8 @@
         let newGroupKey: OldEncryptedGroupKey | undefined = undefined
         if (msg.newGroupKey) {
             newGroupKey = new OldEncryptedGroupKey(
-<<<<<<< HEAD
                 msg.newGroupKey!.id,
                 msg.newGroupKey!.data,
-=======
-                msg.newGroupKey.id,
-                binaryToHex(msg.newGroupKey.data),
->>>>>>> 6fb42cf4
             )
         }
         const translated = new OldStreamMessage<T>({
