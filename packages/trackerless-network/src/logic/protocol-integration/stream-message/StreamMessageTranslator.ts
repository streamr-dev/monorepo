import {
    MessageID as OldMessageID,
    StreamMessage as OldStreamMessage,
    StreamMessageType as OldStreamMessageType,
    MessageRef as OldMessageRef,
    EncryptedGroupKey as OldEncryptedGroupKey,
    GroupKeyRequest as OldGroupKeyRequest,
    GroupKeyResponse as OldGroupKeyResponse,
    StreamID,
    EncryptionType as OldEncryptionType,
    ContentType as OldContentType
} from '@streamr/protocol'
import {
    ContentType,
    GroupKey,
    EncryptionType,
    GroupKeyRequest,
    GroupKeyResponse,
    MessageRef,
    StreamMessage,
    StreamMessageType,
    MessageID
} from '../../../proto/packages/trackerless-network/protos/NetworkRpc'
import { toEthereumAddress, binaryToHex, binaryToUtf8, hexToBinary, utf8ToBinary } from '@streamr/utils'
import { GroupKeyRequestTranslator } from './GroupKeyRequestTranslator'
import { GroupKeyResponseTranslator } from './GroupKeyResponseTranslator'

const oldToNewEncryptionType = (type: OldEncryptionType): EncryptionType => {
    if (type === OldEncryptionType.AES) {
        return EncryptionType.AES
    }
    return EncryptionType.NONE
}

const newToOldEncryptionType = (type: EncryptionType): OldEncryptionType => {
    if (type === EncryptionType.AES) {
        return OldEncryptionType.AES
    }
    return OldEncryptionType.NONE
}

// eslint-disable-next-line @typescript-eslint/no-extraneous-class
export class StreamMessageTranslator {

    static toProtobuf(msg: OldStreamMessage): StreamMessage {
        let content: Uint8Array
        let messageType: StreamMessageType
        if (msg.messageType === OldStreamMessageType.MESSAGE) {
            content = utf8ToBinary(msg.serializedContent)
            messageType = StreamMessageType.MESSAGE
        } else if (msg.messageType === OldStreamMessageType.GROUP_KEY_REQUEST) {
            content = GroupKeyRequest.toBinary(
                GroupKeyRequestTranslator.toProtobuf(
                    OldGroupKeyRequest.deserialize(
                        msg.serializedContent,
                        OldStreamMessageType.GROUP_KEY_REQUEST) as OldGroupKeyRequest
                )
            )
            messageType = StreamMessageType.GROUP_KEY_REQUEST
        } else if (msg.messageType === OldStreamMessageType.GROUP_KEY_RESPONSE) {
            content = GroupKeyResponse.toBinary(
                GroupKeyResponseTranslator.toProtobuf(
                    OldGroupKeyResponse.deserialize(
                        msg.serializedContent,
                        OldStreamMessageType.GROUP_KEY_RESPONSE) as OldGroupKeyResponse
                )
            )
            messageType = StreamMessageType.GROUP_KEY_RESPONSE
        } else {
            throw new Error('invalid message type')
        }
        const messageId: MessageID = {
            timestamp: msg.getTimestamp(),
            sequenceNumber: msg.getSequenceNumber(),
            streamId: msg.getStreamId() as string,
            streamPartition: msg.getStreamPartition(),
            publisherId: hexToBinary(msg.getPublisherId())!,
            messageChainId: msg.getMsgChainId()
        }
        let previousMessageRef: MessageRef | undefined = undefined
        if (msg.getPreviousMessageRef()) {
            previousMessageRef = {
                timestamp: msg.getPreviousMessageRef()!.timestamp,
                sequenceNumber: msg.getPreviousMessageRef()!.sequenceNumber,
            }
        }
        let newGroupKey: GroupKey | undefined = undefined
        if (msg.getNewGroupKey()) {
            newGroupKey = {
                id: msg.getNewGroupKey()!.groupKeyId,
                data: hexToBinary(msg.getNewGroupKey()!.encryptedGroupKeyHex)!
            }
        }
        const translated: StreamMessage = {
            messageId,
            previousMessageRef,
            content,
            messageType,
            contentType: ContentType.JSON,
            encryptionType: oldToNewEncryptionType(msg.encryptionType),
            groupKeyId: msg.groupKeyId ?? undefined,
            newGroupKey,
<<<<<<< HEAD
            signature: msg.signature
=======
            signature: hexToBinary(msg.signature)!
>>>>>>> b8ae4e0a

        }
        return translated
    }

    static toClientProtocol<T>(msg: StreamMessage): OldStreamMessage<T> {
        let content: string
        let messageType: OldStreamMessageType
        if (msg.messageType === StreamMessageType.MESSAGE) {
            messageType = OldStreamMessageType.MESSAGE
            content = binaryToUtf8(msg.content)
        } else if (msg.messageType === StreamMessageType.GROUP_KEY_REQUEST) {
            messageType = OldStreamMessageType.GROUP_KEY_REQUEST
            content = GroupKeyRequestTranslator.toClientProtocol(GroupKeyRequest.fromBinary(msg.content)).serialize()
        } else if (msg.messageType === StreamMessageType.GROUP_KEY_RESPONSE) {
            messageType = OldStreamMessageType.GROUP_KEY_RESPONSE
            content = GroupKeyResponseTranslator.toClientProtocol(GroupKeyResponse.fromBinary(msg.content)).serialize()
        } else {
            throw new Error('invalid message type')
        }
        const messageId = new OldMessageID(
            msg.messageId!.streamId as StreamID,
            msg.messageId!.streamPartition,
            Number(msg.messageId!.timestamp),
            msg.messageId!.sequenceNumber,
            toEthereumAddress(binaryToHex(msg.messageId!.publisherId, true)),
            msg.messageId!.messageChainId
        )
        let prevMsgRef: OldMessageRef | undefined = undefined
        if (msg.previousMessageRef) {
            prevMsgRef = new OldMessageRef(Number(msg.previousMessageRef!.timestamp), msg.previousMessageRef!.sequenceNumber)
        }
        let newGroupKey: OldEncryptedGroupKey | undefined = undefined
        if (msg.newGroupKey) {
            newGroupKey = new OldEncryptedGroupKey(
                msg.newGroupKey!.id,
                binaryToHex(msg.newGroupKey!.data),
            )
        }
        const translated = new OldStreamMessage<T>({
            messageId,
            prevMsgRef,
            content,
            messageType,
            contentType: OldContentType.JSON,
            encryptionType: newToOldEncryptionType(msg.encryptionType),
            groupKeyId: msg.groupKeyId,
            newGroupKey,
            signature: msg.signature
        })
        return translated
    }
}<|MERGE_RESOLUTION|>--- conflicted
+++ resolved
@@ -100,12 +100,7 @@
             encryptionType: oldToNewEncryptionType(msg.encryptionType),
             groupKeyId: msg.groupKeyId ?? undefined,
             newGroupKey,
-<<<<<<< HEAD
             signature: msg.signature
-=======
-            signature: hexToBinary(msg.signature)!
->>>>>>> b8ae4e0a
-
         }
         return translated
     }
