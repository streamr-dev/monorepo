--- conflicted
+++ resolved
@@ -93,30 +93,18 @@
     sendFindResponse(request: FindResponse, context: T): Promise<Empty>;
 }
 /**
-<<<<<<< HEAD
  * @generated from protobuf service dht.WebsocketConnectorRpc
  */
 export interface IWebsocketConnectorRpc<T = ServerCallContext> {
-=======
- * @generated from protobuf service dht.WebSocketConnectorRpc
- */
-export interface IWebSocketConnectorRpc<T = ServerCallContext> {
->>>>>>> 63676ceb
     /**
      * @generated from protobuf rpc: requestConnection(dht.WebsocketConnectionRequest) returns (dht.WebsocketConnectionResponse);
      */
     requestConnection(request: WebsocketConnectionRequest, context: T): Promise<WebsocketConnectionResponse>;
 }
 /**
-<<<<<<< HEAD
  * @generated from protobuf service dht.WebrtcConnectorRpc
  */
 export interface IWebrtcConnectorRpc<T = ServerCallContext> {
-=======
- * @generated from protobuf service dht.WebRtcConnectorRpc
- */
-export interface IWebRtcConnectorRpc<T = ServerCallContext> {
->>>>>>> 63676ceb
     /**
      * @generated from protobuf rpc: requestConnection(dht.WebrtcConnectionRequest) returns (google.protobuf.Empty);
      */
