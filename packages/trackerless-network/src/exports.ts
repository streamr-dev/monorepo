--- conflicted
+++ resolved
@@ -11,13 +11,8 @@
     MessageRef,
     ProxyDirection,
     SignatureType,
-<<<<<<< HEAD
     StreamMessage,
     StreamPartitionInfo,
     ContentDeliveryLayerNeighborInfo
-} from './proto/packages/trackerless-network/protos/NetworkRpc'
-=======
-    StreamMessage
 } from '../generated/packages/trackerless-network/protos/NetworkRpc'
->>>>>>> 1fed9b5e
 export { ExternalRpcClient, ExternalRpcClientClass } from './logic/ExternalNetworkRpc'