export { NetworkStack, NetworkOptions } from './NetworkStack'
export { NetworkNode, createNetworkNode } from './NetworkNode'
<<<<<<< HEAD
export { DeliveryLayerConfig } from './logic/DeliveryLayer'
export { NodeID } from './identifiers'
=======
export { StreamrNodeConfig } from './logic/StreamrNode'
>>>>>>> 24041634
export { ProxyDirection } from './proto/packages/trackerless-network/protos/NetworkRpc'<|MERGE_RESOLUTION|>--- conflicted
+++ resolved
@@ -1,9 +1,4 @@
 export { NetworkStack, NetworkOptions } from './NetworkStack'
 export { NetworkNode, createNetworkNode } from './NetworkNode'
-<<<<<<< HEAD
 export { DeliveryLayerConfig } from './logic/DeliveryLayer'
-export { NodeID } from './identifiers'
-=======
-export { StreamrNodeConfig } from './logic/StreamrNode'
->>>>>>> 24041634
 export { ProxyDirection } from './proto/packages/trackerless-network/protos/NetworkRpc'