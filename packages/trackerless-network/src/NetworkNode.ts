--- conflicted
+++ resolved
@@ -80,14 +80,7 @@
         this.stack.getStreamrNode()!.setStreamPartEntryPoints(streamPartId, contactPeerDescriptors)
     }
 
-<<<<<<< HEAD
     removeMessageListener(cb: (msg: StreamMessage) => void): void {
-        if (this.stopped) {
-            return
-        }
-=======
-    removeMessageListener<T>(cb: (msg: StreamMessage<T>) => void): void {
->>>>>>> 2bfe24af
         pull(this.messageListeners, cb)
     }
 
