--- conflicted
+++ resolved
@@ -1,12 +1,6 @@
 import { ConnectionManager, DhtNode, DhtNodeOptions, areEqualPeerDescriptors } from '@streamr/dht'
-<<<<<<< HEAD
 import { DeliveryLayer, DeliveryLayerConfig } from './logic/DeliveryLayer'
 import { Logger, MetricsContext, waitForCondition } from '@streamr/utils'
-import { EventEmitter } from 'eventemitter3'
-=======
-import { StreamrNode, StreamrNodeConfig } from './logic/StreamrNode'
-import { MetricsContext, waitForCondition } from '@streamr/utils'
->>>>>>> ab558590
 import { StreamID, StreamPartID, toStreamPartID } from '@streamr/protocol'
 import { ProxyDirection, StreamMessage, StreamMessageType } from './proto/packages/trackerless-network/protos/NetworkRpc'
 import { Layer0Node } from './logic/Layer0Node'
@@ -40,13 +34,9 @@
     })
 }
 
-<<<<<<< HEAD
 const logger = new Logger(module)
 
-export class NetworkStack extends EventEmitter<NetworkStackEvents> {
-=======
 export class NetworkStack {
->>>>>>> ab558590
 
     private layer0Node?: Layer0Node
     private deliveryLayer?: DeliveryLayer
