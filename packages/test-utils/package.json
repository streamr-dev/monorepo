{
  "name": "@streamr/test-utils",
  "version": "100.2.4",
  "description": "A collection of shared test utilities",
  "repository": {
    "type": "git",
    "url": "git+https://github.com/streamr-dev/network.git",
    "directory": "packages/test-utils"
  },
  "main": "./dist/src/index.js",
  "types": "./dist/src/index.d.ts",
  "scripts": {
    "build": "tsc --build tsconfig.node.json",
    "check": "tsc -p ./tsconfig.jest.json --noEmit",
    "clean": "jest --clearCache || true; rm -rf dist *.tsbuildinfo node_modules/.cache || true",
    "test": "jest",
    "eslint": "eslint --cache --cache-location=node_modules/.cache/.eslintcache/ '*/**/*.{js,ts}'"
  },
  "author": "Streamr Network AG <contact@streamr.network>",
  "license": "Apache-2.0",
  "dependencies": {
<<<<<<< HEAD
    "@streamr/utils": "100.2.3",
=======
    "@ethersproject/wallet": "^5.5.0",
    "@streamr/utils": "100.2.4",
>>>>>>> a1c4a9d1
    "cors": "^2.8.5",
    "ethers": "^6.12.0",
    "express": "^4.19.2"
  },
  "devDependencies": {
    "@types/cors": "^2.8.17",
    "@types/express": "^4.17.21"
  }
}<|MERGE_RESOLUTION|>--- conflicted
+++ resolved
@@ -19,12 +19,7 @@
   "author": "Streamr Network AG <contact@streamr.network>",
   "license": "Apache-2.0",
   "dependencies": {
-<<<<<<< HEAD
-    "@streamr/utils": "100.2.3",
-=======
-    "@ethersproject/wallet": "^5.5.0",
     "@streamr/utils": "100.2.4",
->>>>>>> a1c4a9d1
     "cors": "^2.8.5",
     "ethers": "^6.12.0",
     "express": "^4.19.2"
