--- conflicted
+++ resolved
@@ -1,14 +1,4 @@
-<<<<<<< HEAD
-import { Readable } from "stream"
-import { EventEmitter } from "events"
-import http from 'http'
-import express from 'express'
-import cors from 'cors'
-import crypto from 'crypto'
-import { Wallet } from 'ethers'
-=======
 import { Wallet } from '@ethersproject/wallet'
->>>>>>> 4094203f
 import { EthereumAddress, toEthereumAddress, waitForCondition, waitForEvent } from '@streamr/utils'
 import cors from 'cors'
 import crypto from 'crypto'
