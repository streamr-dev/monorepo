--- conflicted
+++ resolved
@@ -1,8 +1,4 @@
 import { MetricsContext, startTracker } from '../../src/composition'
-<<<<<<< HEAD
-import { startEndpoint } from '../../src/connection/WebSocketEndpoint'
-=======
->>>>>>> a336cc3d
 import { TrackerNode } from '../../src/protocol/TrackerNode'
 import { Tracker, Event as TrackerEvent } from '../../src/logic/Tracker'
 import { PeerInfo } from '../../src/connection/PeerInfo'
@@ -12,10 +8,7 @@
 import { NegotiatedProtocolVersions } from "../../src/connection/NegotiatedProtocolVersions"
 import { WebRtcEndpoint } from '../../src/connection/WebRtcEndpoint'
 import { NodeWebRtcConnectionFactory } from "../../src/connection/NodeWebRtcConnection"
-<<<<<<< HEAD
-=======
 import { ClientWsEndpoint } from '../../src/connection/ClientWsEndpoint'
->>>>>>> a336cc3d
 
 describe('WebRtcEndpoint', () => {
     let tracker: Tracker
@@ -35,18 +28,6 @@
                 id: 'tracker'
             })
 
-<<<<<<< HEAD
-            const ep1 = await startEndpoint('127.0.0.1', 28801, PeerInfo.newNode('node-1'), undefined, new MetricsContext(''))
-            const ep2 = await startEndpoint('127.0.0.1', 28802, PeerInfo.newNode('node-2'), undefined, new MetricsContext(''))
-            trackerNode1 = new TrackerNode(ep1)
-            trackerNode2 = new TrackerNode(ep2)
-            await Promise.all([
-                trackerNode1.connectToTracker(tracker.getAddress()),
-                waitForEvent(tracker, TrackerEvent.NODE_CONNECTED)
-            ])
-            await Promise.all([
-                trackerNode2.connectToTracker(tracker.getAddress()),
-=======
             const ep1 = await new ClientWsEndpoint(PeerInfo.newNode('node-1'))
             const ep2 = await new ClientWsEndpoint(PeerInfo.newNode('node-2'))
             trackerNode1 = new TrackerNode(ep1)
@@ -57,7 +38,6 @@
             ])
             await Promise.all([
                 trackerNode2.connectToTracker(tracker.getUrl()),
->>>>>>> a336cc3d
                 waitForEvent(tracker, TrackerEvent.NODE_CONNECTED)
             ])
 
@@ -95,8 +75,6 @@
             await runAndWaitForEvents([
                 () => {
                     endpoint1.connect('node-2', 'tracker', true)
-                },
-                () => {
                     endpoint2.connect('node-1', 'tracker', true)
                 }], [
                 [endpoint1, EndpointEvent.PEER_CONNECTED],
@@ -138,10 +116,7 @@
 
         })
 
-<<<<<<< HEAD
-        
-=======
->>>>>>> a336cc3d
+
         it('connection between nodes is established when both nodes invoke non-tracker-instructed connect()', async () => {
             const promise = Promise.all([
                 waitForEvent(endpoint1, EndpointEvent.PEER_CONNECTED),
@@ -233,7 +208,6 @@
                 return endpoint1.send('node-2', JSON.stringify({
                     hello: 'world'
                 }))
-<<<<<<< HEAD
             }
             const sendFrom2To1 = async () => {
                 return endpoint2.send('node-1', JSON.stringify({
@@ -248,22 +222,6 @@
                     wait(time + 5).then(sendFrom2To1)
                 ]))
             }
-=======
-            }
-            const sendFrom2To1 = async () => {
-                return endpoint2.send('node-1', JSON.stringify({
-                    hello: 'world'
-                }))
-            }
-            const sendTasks = []
-            for (let i = 0; i < 10; ++i) {
-                const time = 10 * i
-                sendTasks.push(Promise.all([
-                    wait(time).then(sendFrom1To2),
-                    wait(time + 5).then(sendFrom2To1)
-                ]))
-            }
->>>>>>> a336cc3d
 
             await waitForCondition(() => ep1NumOfReceivedMessages > 9)
             await waitForCondition(() => ep2NumOfReceivedMessages > 9)
@@ -424,7 +382,6 @@
                     ])
                 }
             }
-<<<<<<< HEAD
 
             await onReconnect
             await waitForCondition(() => (
@@ -472,55 +429,6 @@
                 ]))
             }
 
-=======
-
-            await onReconnect
-            await waitForCondition(() => (
-                ep2NumOfReceivedMessages === 6
-            ), 30000, 500, () => `ep2NumOfReceivedMessages = ${ep2NumOfReceivedMessages}`)
-            // all send tasks completed
-            await Promise.allSettled(sendTasks)
-            await Promise.all(sendTasks)
-            expect(sendTasks).toHaveLength(NUM_MESSAGES)
-        }, 60 * 1000)
-
-        it('connection between nodes is established when only one node invokes connect()', async () => {
-            await Promise.all([
-                waitForEvent(endpoint1, EndpointEvent.PEER_CONNECTED),
-                waitForEvent(endpoint2, EndpointEvent.PEER_CONNECTED),
-                endpoint1.connect('node-2', 'tracker')
-            ])
-
-            let ep1NumOfReceivedMessages = 0
-            let ep2NumOfReceivedMessages = 0
-
-            endpoint1.on(EndpointEvent.MESSAGE_RECEIVED, () => {
-                ep1NumOfReceivedMessages += 1
-            })
-            endpoint2.on(EndpointEvent.MESSAGE_RECEIVED, () => {
-                ep2NumOfReceivedMessages += 1
-            })
-
-            const sendFrom1To2 = async () => {
-                return endpoint1.send('node-2', JSON.stringify({
-                    hello: 'world'
-                }))
-            }
-            const sendFrom2To1 = async () => {
-                return endpoint2.send('node-1', JSON.stringify({
-                    hello: 'world'
-                }))
-            }
-            const sendTasks = []
-            for (let i = 0; i < 10; ++i) {
-                const time = 10 * i
-                sendTasks.push(Promise.all([
-                    wait(time).then(sendFrom1To2),
-                    wait(time + 5).then(sendFrom2To1)
-                ]))
-            }
-
->>>>>>> a336cc3d
             await waitForCondition(() => ep1NumOfReceivedMessages === 10)
             await waitForCondition(() => ep2NumOfReceivedMessages === 10)
             await Promise.all(sendTasks)
@@ -533,9 +441,6 @@
                 await endpoint1.send('node-2', payload)
             }).rejects.toThrow(/Dropping message due to size 2097152 exceeding the limit of \d+/)
         })
-<<<<<<< HEAD
-        
-=======
->>>>>>> a336cc3d
+
     })
 })