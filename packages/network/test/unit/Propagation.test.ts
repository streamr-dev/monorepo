--- conflicted
+++ resolved
@@ -1,19 +1,11 @@
-<<<<<<< HEAD
-import { MessageID, SPID, StreamMessage, StreamIDUtils } from 'streamr-client-protocol'
-=======
-import { MessageIDStrict, SPID, StreamMessage, toStreamID } from 'streamr-client-protocol'
->>>>>>> 212255cc
+import { MessageID, SPID, StreamMessage, toStreamID } from 'streamr-client-protocol'
 import { Propagation } from '../../src/logic/node/propagation/Propagation'
 import { NodeId } from '../../src/logic/node/Node'
 import { wait } from 'streamr-test-utils'
 
 function makeMsg(streamId: string, partition: number, ts: number, msgNo: number): StreamMessage {
     return new StreamMessage({
-<<<<<<< HEAD
-        messageId: new MessageID(StreamIDUtils.toStreamID(streamId), partition, ts, 0, 'publisher', 'msgChain'),
-=======
-        messageId: new MessageIDStrict(toStreamID(streamId), partition, ts, 0, 'publisher', 'msgChain'),
->>>>>>> 212255cc
+        messageId: new MessageID(toStreamID(streamId), partition, ts, 0, 'publisher', 'msgChain'),
         content: {
             msgNo
         }
