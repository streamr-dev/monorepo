--- conflicted
+++ resolved
@@ -1,10 +1,6 @@
 import { MessageLayer, ControlLayer, TrackerLayer } from 'streamr-client-protocol'
 import { waitForEvent } from 'streamr-test-utils'
 
-<<<<<<< HEAD
-import { startEndpoint } from '../../src/connection/WebSocketEndpoint'
-=======
->>>>>>> a336cc3d
 import { StreamIdAndPartition } from '../../src/identifiers'
 import { NodeToNode, Event as NodeToNodeEvent } from '../../src/protocol/NodeToNode'
 import { TrackerNode, Event as TrackerNodeEvent } from '../../src/protocol/TrackerNode'
@@ -14,13 +10,10 @@
 import { NegotiatedProtocolVersions } from "../../src/connection/NegotiatedProtocolVersions"
 import { MetricsContext } from "../../src/helpers/MetricsContext"
 import { startTracker, Tracker } from "../../src/composition"
-<<<<<<< HEAD
-=======
+import { WebRtcEndpoint } from '../../src/connection/WebRtcEndpoint'
+import { NodeWebRtcConnectionFactory } from "../../src/connection/NodeWebRtcConnection"
 import { ClientWsEndpoint } from '../../src/connection/ClientWsEndpoint'
 import { startServerWsEndpoint } from '../utils'
->>>>>>> a336cc3d
-import { WebRtcEndpoint } from '../../src/connection/WebRtcEndpoint'
-import { NodeWebRtcConnectionFactory } from "../../src/connection/NodeWebRtcConnection"
 
 const { StreamMessage, MessageID, MessageRef } = MessageLayer
 
@@ -42,15 +35,9 @@
 
         const peerInfo1 = PeerInfo.newNode('node1')
         const peerInfo2 = PeerInfo.newNode('node2')
-<<<<<<< HEAD
-        const wsEndpoint1 = await startEndpoint('127.0.0.1', 28513, peerInfo1)
-        const wsEndpoint2 = await startEndpoint('127.0.0.1', 28514, peerInfo2)
-        const wsEndpoint3 = await startEndpoint('127.0.0.1', 28516, PeerInfo.newTracker('trackerServer'))
-=======
         const wsEndpoint1 = new ClientWsEndpoint(peerInfo1)
         const wsEndpoint2 = new ClientWsEndpoint(peerInfo2)
         const wsEndpoint3 = await startServerWsEndpoint('127.0.0.1', 28516, PeerInfo.newTracker('trackerServer'))
->>>>>>> a336cc3d
         trackerNode = new TrackerNode(wsEndpoint1)
         trackerNode2 = new TrackerNode(wsEndpoint2)
 
