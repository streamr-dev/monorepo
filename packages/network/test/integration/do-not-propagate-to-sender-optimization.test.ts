--- conflicted
+++ resolved
@@ -6,12 +6,7 @@
     StreamMessage,
     StreamPartIDUtils,
     toStreamID
-<<<<<<< HEAD
 } from '@streamr/protocol'
-import { waitForCondition } from '@streamr/test-utils'
-=======
-} from 'streamr-client-protocol'
->>>>>>> d210559c
 
 import { createNetworkNode, NodeEvent } from '../../src/composition'
 import { waitForCondition, toEthereumAddress } from '@streamr/utils'
