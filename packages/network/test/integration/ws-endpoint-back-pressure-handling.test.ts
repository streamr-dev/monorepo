<<<<<<< HEAD
import { Event } from '../../src/connection/IWsEndpoint'
import { startEndpoint, WebSocketEndpoint } from '../../src/connection/WebSocketEndpoint'
=======
import { ServerWsEndpoint } from '../../src/connection/ServerWsEndpoint'
import { ClientWsEndpoint } from '../../src/connection/ClientWsEndpoint'
>>>>>>> a336cc3d
import { PeerInfo } from '../../src/connection/PeerInfo'
import { Event } from "../../src/connection/AbstractWsEndpoint"
import { startServerWsEndpoint } from '../utils'

describe('WsEndpoint: back pressure handling', () => {
<<<<<<< HEAD
    let ep1: WebSocketEndpoint
    let ep2: WebSocketEndpoint

    beforeEach(async () => {
        ep1 = await startEndpoint('127.0.0.1', 43974, PeerInfo.newNode('ep1'))
        ep2 = await startEndpoint('127.0.0.1', 43975, PeerInfo.newNode('ep2'))
        await ep1.connect('ws://127.0.0.1:43975')
=======
    let epClient: ClientWsEndpoint
    let epServer: ServerWsEndpoint

    beforeEach(async () => {
        epClient = new ClientWsEndpoint(PeerInfo.newNode('epClient'))
        epServer = await startServerWsEndpoint('127.0.0.1', 43975, PeerInfo.newTracker('epServer'))
        await epClient.connect('ws://127.0.0.1:43975')
>>>>>>> a336cc3d
    })

    afterEach(async () => {
        Promise.allSettled([
            epClient.stop(),
            epServer.stop()
        ])
    })

    it('emits HIGH_BACK_PRESSURE on high back pressure', (done) => {
        let hitHighBackPressure = false
<<<<<<< HEAD
        ep1.on(Event.HIGH_BACK_PRESSURE, (peerInfo: PeerInfo) => {
            hitHighBackPressure = true
            expect(peerInfo.peerId).toEqual('ep2')
=======
        epClient.on(Event.HIGH_BACK_PRESSURE, (peerInfo) => {
            hitHighBackPressure = true
            expect(peerInfo).toEqual(PeerInfo.newTracker('epServer'))
>>>>>>> a336cc3d
            done()
        })
        while (!hitHighBackPressure) {
            epClient.send('epServer', 'aaaaaaaaaaaaaaaaaaaaaaaaaaabbbbbbbbbbbbbbbbbbbbccccccccccccccccdddddddddddeeeeeeeeffffff')
        }
    })

    
    it('emits LOW_BACK_PRESSURE after high back pressure', (done) => {
        let hitHighBackPressure = false
        let sendInterval: ReturnType<typeof setInterval> | null = null
        epClient.on(Event.HIGH_BACK_PRESSURE, () => {
            hitHighBackPressure = true

            // drain doesn't seem to work, need to send _evaluateBackPressure
            sendInterval = setInterval(() => epClient.send('epServer', 'aaaa'), 30)

<<<<<<< HEAD
            ep1.on(Event.LOW_BACK_PRESSURE, (peerInfo: PeerInfo) => {
                expect(peerInfo.peerId).toEqual('ep2')
=======
            epClient.on(Event.LOW_BACK_PRESSURE, (peerInfo) => {
                expect(peerInfo).toEqual(PeerInfo.newTracker('epServer'))
>>>>>>> a336cc3d
                clearInterval(sendInterval!)
                done()
            })
        })
        while (!hitHighBackPressure) {
            epClient.send('epServer', 'aaaaaaaaaaaaaaaaaaaaaaaaaaabbbbbbbbbbbbbbbbbbbbccccccccccccccccdddddddddddeeeeeeeeffffff')
        }
    })
    
})<|MERGE_RESOLUTION|>--- conflicted
+++ resolved
@@ -1,24 +1,10 @@
-<<<<<<< HEAD
-import { Event } from '../../src/connection/IWsEndpoint'
-import { startEndpoint, WebSocketEndpoint } from '../../src/connection/WebSocketEndpoint'
-=======
 import { ServerWsEndpoint } from '../../src/connection/ServerWsEndpoint'
 import { ClientWsEndpoint } from '../../src/connection/ClientWsEndpoint'
->>>>>>> a336cc3d
 import { PeerInfo } from '../../src/connection/PeerInfo'
 import { Event } from "../../src/connection/AbstractWsEndpoint"
 import { startServerWsEndpoint } from '../utils'
 
 describe('WsEndpoint: back pressure handling', () => {
-<<<<<<< HEAD
-    let ep1: WebSocketEndpoint
-    let ep2: WebSocketEndpoint
-
-    beforeEach(async () => {
-        ep1 = await startEndpoint('127.0.0.1', 43974, PeerInfo.newNode('ep1'))
-        ep2 = await startEndpoint('127.0.0.1', 43975, PeerInfo.newNode('ep2'))
-        await ep1.connect('ws://127.0.0.1:43975')
-=======
     let epClient: ClientWsEndpoint
     let epServer: ServerWsEndpoint
 
@@ -26,7 +12,6 @@
         epClient = new ClientWsEndpoint(PeerInfo.newNode('epClient'))
         epServer = await startServerWsEndpoint('127.0.0.1', 43975, PeerInfo.newTracker('epServer'))
         await epClient.connect('ws://127.0.0.1:43975')
->>>>>>> a336cc3d
     })
 
     afterEach(async () => {
@@ -38,15 +23,9 @@
 
     it('emits HIGH_BACK_PRESSURE on high back pressure', (done) => {
         let hitHighBackPressure = false
-<<<<<<< HEAD
-        ep1.on(Event.HIGH_BACK_PRESSURE, (peerInfo: PeerInfo) => {
-            hitHighBackPressure = true
-            expect(peerInfo.peerId).toEqual('ep2')
-=======
-        epClient.on(Event.HIGH_BACK_PRESSURE, (peerInfo) => {
+        epClient.on(Event.HIGH_BACK_PRESSURE, (peerInfo: PeerInfo) => {
             hitHighBackPressure = true
             expect(peerInfo).toEqual(PeerInfo.newTracker('epServer'))
->>>>>>> a336cc3d
             done()
         })
         while (!hitHighBackPressure) {
@@ -54,7 +33,6 @@
         }
     })
 
-    
     it('emits LOW_BACK_PRESSURE after high back pressure', (done) => {
         let hitHighBackPressure = false
         let sendInterval: ReturnType<typeof setInterval> | null = null
@@ -64,13 +42,8 @@
             // drain doesn't seem to work, need to send _evaluateBackPressure
             sendInterval = setInterval(() => epClient.send('epServer', 'aaaa'), 30)
 
-<<<<<<< HEAD
-            ep1.on(Event.LOW_BACK_PRESSURE, (peerInfo: PeerInfo) => {
-                expect(peerInfo.peerId).toEqual('ep2')
-=======
             epClient.on(Event.LOW_BACK_PRESSURE, (peerInfo) => {
                 expect(peerInfo).toEqual(PeerInfo.newTracker('epServer'))
->>>>>>> a336cc3d
                 clearInterval(sendInterval!)
                 done()
             })
@@ -79,5 +52,4 @@
             epClient.send('epServer', 'aaaaaaaaaaaaaaaaaaaaaaaaaaabbbbbbbbbbbbbbbbbbbbccccccccccccccccdddddddddddeeeeeeeeffffff')
         }
     })
-    
 })