--- conflicted
+++ resolved
@@ -4,11 +4,7 @@
 import { RtcSignaller } from '../../src/logic/RtcSignaller'
 import { Tracker } from '../../src/logic/Tracker'
 import { startTracker } from '../../src/composition'
-<<<<<<< HEAD
-import { startEndpoint } from '../../src/connection/WebSocketEndpoint'
-=======
 import { ClientWsEndpoint } from '../../src/connection/ClientWsEndpoint'
->>>>>>> a336cc3d
 import { TrackerNode } from '../../src/protocol/TrackerNode'
 import { wait } from 'streamr-test-utils'
 import { NegotiatedProtocolVersions } from "../../src/connection/NegotiatedProtocolVersions"
@@ -33,13 +29,8 @@
         const peerInfo2 = PeerInfo.newNode('ep2')
 
         // Need to set up TrackerNodes and WsEndpoint(s) to exchange RelayMessage(s) via tracker
-<<<<<<< HEAD
-        const wsEp1 = await startEndpoint('127.0.0.1', 28711, peerInfo1, undefined, new MetricsContext(peerInfo1.peerId))
-        const wsEp2 = await startEndpoint('127.0.0.1', 28712, peerInfo2, undefined, new MetricsContext(peerInfo2.peerId))
-=======
         const wsEp1 = new ClientWsEndpoint(peerInfo1, new MetricsContext(peerInfo1.peerId))
         const wsEp2 = new ClientWsEndpoint(peerInfo2, new MetricsContext(peerInfo2.peerId))
->>>>>>> a336cc3d
         trackerNode1 = new TrackerNode(wsEp1)
         trackerNode2 = new TrackerNode(wsEp2)
         await trackerNode1.connectToTracker(tracker.getUrl())
