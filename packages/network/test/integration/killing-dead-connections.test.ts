--- conflicted
+++ resolved
@@ -1,12 +1,7 @@
 /* eslint-disable no-underscore-dangle */
-import { runAndWaitForEvents, waitForEvent } from 'streamr-test-utils'
+import { waitForEvent } from 'streamr-test-utils'
 
-<<<<<<< HEAD
-import { Event, DisconnectionReason, DisconnectionCode } from '../../src/connection/IWsEndpoint' 
-import { startEndpoint, WebSocketEndpoint } from '../../src/connection/WebSocketEndpoint'
-=======
 import { ServerWsEndpoint } from '../../src/connection/ServerWsEndpoint'
->>>>>>> a336cc3d
 import { PeerInfo } from '../../src/connection/PeerInfo'
 import { ClientWsEndpoint } from '../../src/connection/ClientWsEndpoint'
 import { Event } from "../../src/connection/AbstractWsEndpoint"
@@ -15,19 +10,6 @@
 const STATE_OPEN = 1
 
 describe('check and kill dead connections', () => {
-<<<<<<< HEAD
-    let node1: WebSocketEndpoint
-    let node2: WebSocketEndpoint
-
-    beforeEach(async () => {
-        node1 = await startEndpoint('127.0.0.1', 43971, PeerInfo.newNode('node1'))
-        node2 = await startEndpoint('127.0.0.1', 43972, PeerInfo.newNode('node2'))
-
-        await runAndWaitForEvents(
-            ()=> { node1.connect('ws://127.0.0.1:43972') },
-            [node1, Event.PEER_CONNECTED]
-        )
-=======
     let clientEndpoint: ClientWsEndpoint
     let serverEndpoint: ServerWsEndpoint
 
@@ -35,7 +17,6 @@
         clientEndpoint = new ClientWsEndpoint(PeerInfo.newNode('clientEndpoint'))
         serverEndpoint = await startServerWsEndpoint('127.0.0.1', 43972, PeerInfo.newTracker('serverEndpoint'))
         await clientEndpoint.connect('ws://127.0.0.1:43972')
->>>>>>> a336cc3d
     })
 
     afterEach(async () => {
@@ -45,52 +26,17 @@
         ])
     })
 
-<<<<<<< HEAD
-    it('if we find dead connection, we force close it', (done) => {
-        expect(node1.getPeers().size).toBe(1)
-
-        // get alive connection
-        const connection = node1.getPeers().get('ws://127.0.0.1:43972')
-        expect(connection!.getReadyState()).toEqual(STATE_OPEN)
-
-
-        node2.on(Event.PEER_DISCONNECTED, (peerInfo) => {
-            console.log('received peer disconnected')
-            expect(peerInfo).toEqual(PeerInfo.newNode('node1'))
-            done()
-        })
-
-        // @ts-expect-error private method
-        jest.spyOn(connection, 'emitClose').mockImplementation()
-=======
     it('if we find dead connection, we force close it', async () => {
         expect(clientEndpoint.getPeers().size).toBe(1)
 
         // get alive connection
         const connection = clientEndpoint.getPeers().get('serverEndpoint')
         expect(connection!.getReadyState()).toEqual(STATE_OPEN)
->>>>>>> a336cc3d
 
         // check connections
         jest.spyOn(connection!, 'ping').mockImplementation(() => {
-            connection!.close(DisconnectionCode.DEAD_CONNECTION, DisconnectionReason.DEAD_CONNECTION)
+            throw new Error('mock error message')
         })
-<<<<<<< HEAD
-       
-       
-        // @ts-expect-error private method
-        connection.ping()
-       
-        // @ts-expect-error private method
-        expect(connection.emitClose).toBeCalledTimes(1)
-        
-        // @ts-expect-error private method
-        expect(connection.emitClose).toBeCalledWith(
-             DisconnectionCode.DEAD_CONNECTION, DisconnectionReason.DEAD_CONNECTION)
-
-        expect(connection!.getReadyState()).toEqual(STATE_CLOSING)
-        
-=======
 
         const event = waitForEvent(clientEndpoint, Event.PEER_DISCONNECTED)
         // @ts-expect-error private method
@@ -99,6 +45,5 @@
 
         expect(peerInfo).toEqual(PeerInfo.newTracker('serverEndpoint'))
         expect(reason).toEqual('')
->>>>>>> a336cc3d
     })
 })