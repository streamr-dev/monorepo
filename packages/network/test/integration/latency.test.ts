import { Tracker } from '../../src/logic/Tracker'
import { NetworkNode } from '../../src/NetworkNode'
import { MessageLayer } from 'streamr-client-protocol'

<<<<<<< HEAD
import { MetricsContext, startNetworkNode, startTracker } from '../../src/composition'
import {wait} from "streamr-test-utils"
=======
import { MetricsContext, createNetworkNode, startTracker } from '../../src/composition'
>>>>>>> a336cc3d

const { StreamMessage, MessageID, MessageRef } = MessageLayer

describe('latency metrics', () => {
    let tracker: Tracker
    let metricsContext: MetricsContext
    let node: NetworkNode

    beforeEach(async () => {
        tracker = await startTracker({
            host: '127.0.0.1',
            port: 32910,
            id: 'tracker'
        })
        metricsContext = new MetricsContext('node1')
        node = createNetworkNode({
            id: 'node1',
            trackers: [tracker.getUrl()],
            metricsContext
        })
    })

    afterEach(async () => {
        await node.stop()
        await tracker.stop()
    })

    it('should fetch empty metrics', async () => {
        const { metrics } = await metricsContext.report()
        expect(metrics.node.latency).toEqual(0)
    })
    
    it('should send a single message to Node1 and collect latency', (done) => {
        node.addMessageListener(async () => {
            const { metrics } = await metricsContext.report()
            expect(metrics.node.latency).toBeGreaterThan(0)
            done()
        })

        node.publish(new StreamMessage({
            messageId: new MessageID(
                'stream-1',
                0,
                new Date().getTime() - 1,
                0,
                'publisherId',
                'msgChainId'
            ),
            prevMsgRef: new MessageRef(0, 0),
            content: {
                messageNo: 1
            },
        }))
    })
    
    it('should send a bunch of messages to Node1 and collect latency',(done) => {
        let receivedMessages = 0

        node.addMessageListener(async () => {
            receivedMessages += 1

            if (receivedMessages === 5) {
                const { metrics } = await metricsContext.report()
                expect(metrics.node.latency).toBeGreaterThan(0)
                done()
            }
        })

        for (let i = 1; i <= 5; i++) {
            node.publish(new StreamMessage({
                messageId: new MessageID('stream-1', 0, i, 0, 'publisherId', 'msgChainId'),
                prevMsgRef: i === 1 ? null : new MessageRef(i - 1, 0),
                content: {
                    messageNo: i
                },
            }))
        }
    })
})<|MERGE_RESOLUTION|>--- conflicted
+++ resolved
@@ -2,12 +2,7 @@
 import { NetworkNode } from '../../src/NetworkNode'
 import { MessageLayer } from 'streamr-client-protocol'
 
-<<<<<<< HEAD
-import { MetricsContext, startNetworkNode, startTracker } from '../../src/composition'
-import {wait} from "streamr-test-utils"
-=======
 import { MetricsContext, createNetworkNode, startTracker } from '../../src/composition'
->>>>>>> a336cc3d
 
 const { StreamMessage, MessageID, MessageRef } = MessageLayer
 
@@ -28,6 +23,7 @@
             trackers: [tracker.getUrl()],
             metricsContext
         })
+        node.start()
     })
 
     afterEach(async () => {
@@ -39,7 +35,7 @@
         const { metrics } = await metricsContext.report()
         expect(metrics.node.latency).toEqual(0)
     })
-    
+
     it('should send a single message to Node1 and collect latency', (done) => {
         node.addMessageListener(async () => {
             const { metrics } = await metricsContext.report()
@@ -62,7 +58,7 @@
             },
         }))
     })
-    
+
     it('should send a bunch of messages to Node1 and collect latency',(done) => {
         let receivedMessages = 0
 
