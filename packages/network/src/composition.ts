--- conflicted
+++ resolved
@@ -55,13 +55,9 @@
     newWebrtcConnectionTimeout?: number,
     webrtcDatachannelBufferThresholdLow?: number,
     webrtcDatachannelBufferThresholdHigh?: number,
-<<<<<<< HEAD
-    stunUrls?: string[]
+    stunUrls?: string[],
+    rttUpdateTimeout?: number,
     trackerConnectionMaintenanceInterval?: number
-=======
-    stunUrls?: string[],
-    rttUpdateTimeout?: number
->>>>>>> 9185f63d
 }
 
 export const startTracker = async ({
@@ -141,10 +137,7 @@
         },
         metricsContext,
         disconnectionWaitTime,
-<<<<<<< HEAD
+        rttUpdateTimeout,
         trackerConnectionMaintenanceInterval
-=======
-        rttUpdateTimeout
->>>>>>> 9185f63d
     })
 }