<<<<<<< HEAD
import { v4 as uuidv4 } from 'uuid'
import * as Protocol from 'streamr-client-protocol'
import { Metrics, MetricsContext } from './helpers/MetricsContext'
import { Location, TrackerInfo } from './identifiers'
import { PeerInfo } from './connection/PeerInfo'
import { HttpServerConfig, ServerWsEndpoint, startHttpServer } from './connection/ws/ServerWsEndpoint'
import { DEFAULT_MAX_NEIGHBOR_COUNT, TopologyStabilizationOptions, Tracker } from './logic/tracker/Tracker'
import { TrackerServer } from './protocol/TrackerServer'
import { trackerHttpEndpoints } from './logic/tracker/trackerHttpEndpoints'
import { NodeToTracker } from './protocol/NodeToTracker'
import { RtcSignaller } from './logic/node/RtcSignaller'
import { NodeToNode } from './protocol/NodeToNode'
import { NetworkNode } from './logic/node/NetworkNode'
import { Logger } from './helpers/Logger'
import { NameDirectory } from './NameDirectory'
import { NegotiatedProtocolVersions } from "./connection/NegotiatedProtocolVersions"
import NodeClientWsEndpoint from './connection/ws/NodeClientWsEndpoint'
import { WebRtcEndpoint } from './connection/WebRtcEndpoint'
import NodeWebRtcConnectionFactory from "./connection/NodeWebRtcConnection"
import { NodeId } from './logic/node/Node'

require('setimmediate')

export {
    Location,
    Metrics,
    MetricsContext,
    NetworkNode,
    Protocol,
    Tracker,
    Logger,
    NameDirectory
}

export interface AbstractNodeOptions {
    id?: NodeId
    name?: string
    location?: Location | null
    metricsContext?: MetricsContext
    trackerPingInterval?: number
}

export interface TrackerOptions extends AbstractNodeOptions {
    listen: HttpServerConfig
    attachHttpEndpoints?: boolean
    maxNeighborsPerNode?: number
    privateKeyFileName?: string
    certFileName?: string,
    topologyStabilization?: TopologyStabilizationOptions
}

export interface NetworkNodeOptions extends AbstractNodeOptions {
    trackers: TrackerInfo[],
    disconnectionWaitTime?: number,
    peerPingInterval?: number
    newWebrtcConnectionTimeout?: number,
    webrtcDatachannelBufferThresholdLow?: number,
    webrtcDatachannelBufferThresholdHigh?: number,
    webrtcDisallowPrivateAddresses?: boolean,
    stunUrls?: string[],
    rttUpdateTimeout?: number,
    trackerConnectionMaintenanceInterval?: number,
    acceptOneWayConnections?: boolean
}

export const startTracker = async ({
    listen,
    id = uuidv4(),
    name,
    location,
    attachHttpEndpoints = true,
    maxNeighborsPerNode = DEFAULT_MAX_NEIGHBOR_COUNT,
    metricsContext = new MetricsContext(id),
    trackerPingInterval,
    privateKeyFileName,
    certFileName,
    topologyStabilization
}: TrackerOptions): Promise<Tracker> => {
    const peerInfo = PeerInfo.newTracker(id, name, undefined, undefined, location)
    const httpServer = await startHttpServer(listen, privateKeyFileName, certFileName)
    const endpoint = new ServerWsEndpoint(listen, privateKeyFileName !== undefined, httpServer, peerInfo, metricsContext, trackerPingInterval)

    const tracker = new Tracker({
        peerInfo,
        protocols: {
            trackerServer: new TrackerServer(endpoint)
        },
        metricsContext,
        maxNeighborsPerNode,
        topologyStabilization
    })

    if (attachHttpEndpoints) {
        trackerHttpEndpoints(httpServer, tracker, metricsContext)
    }

    return tracker
}

export const createNetworkNode = ({
    id = uuidv4(),
    name,
    location,
    trackers,
    metricsContext = new MetricsContext(id),
    peerPingInterval,
    trackerPingInterval,
    disconnectionWaitTime,
    newWebrtcConnectionTimeout,
    rttUpdateTimeout,
    webrtcDatachannelBufferThresholdLow,
    webrtcDatachannelBufferThresholdHigh,
    webrtcDisallowPrivateAddresses = false,
    stunUrls = ['stun:stun.l.google.com:19302'],
    trackerConnectionMaintenanceInterval,
    acceptOneWayConnections
}: NetworkNodeOptions): NetworkNode => {
    const peerInfo = PeerInfo.newNode(id, name, undefined, undefined, location)
    const endpoint = new NodeClientWsEndpoint(peerInfo, metricsContext, trackerPingInterval)
    const nodeToTracker = new NodeToTracker(endpoint)

    const webRtcSignaller = new RtcSignaller(peerInfo, nodeToTracker)
    const negotiatedProtocolVersions = new NegotiatedProtocolVersions(peerInfo)
    const nodeToNode = new NodeToNode(new WebRtcEndpoint(
        peerInfo,
        stunUrls,
        webRtcSignaller,
        metricsContext,
        negotiatedProtocolVersions,
        NodeWebRtcConnectionFactory,
        newWebrtcConnectionTimeout,
        peerPingInterval,
        webrtcDatachannelBufferThresholdLow,
        webrtcDatachannelBufferThresholdHigh,
        webrtcDisallowPrivateAddresses,
    ))

    return new NetworkNode({
        peerInfo,
        trackers,
        protocols: {
            nodeToTracker,
            nodeToNode
        },
        metricsContext,
        disconnectionWaitTime,
        rttUpdateTimeout,
        trackerConnectionMaintenanceInterval,
        acceptOneWayConnections
    })
}
=======
import 'setimmediate'
export * as Protocol from 'streamr-client-protocol'
export { MetricsContext, Metrics } from './helpers/MetricsContext'
export { Location, AbstractNodeOptions } from './identifiers'
export { Tracker } from './logic/tracker/Tracker'
export { NetworkNode } from './logic/node/NetworkNode'
export { Logger } from './helpers/Logger'
export { NameDirectory } from './NameDirectory'
export { createNetworkNode, NetworkNodeOptions } from './createNetworkNode'
export { startTracker, TrackerOptions } from './startTracker'
>>>>>>> 193e6eac
<|MERGE_RESOLUTION|>--- conflicted
+++ resolved
@@ -1,156 +1,3 @@
-<<<<<<< HEAD
-import { v4 as uuidv4 } from 'uuid'
-import * as Protocol from 'streamr-client-protocol'
-import { Metrics, MetricsContext } from './helpers/MetricsContext'
-import { Location, TrackerInfo } from './identifiers'
-import { PeerInfo } from './connection/PeerInfo'
-import { HttpServerConfig, ServerWsEndpoint, startHttpServer } from './connection/ws/ServerWsEndpoint'
-import { DEFAULT_MAX_NEIGHBOR_COUNT, TopologyStabilizationOptions, Tracker } from './logic/tracker/Tracker'
-import { TrackerServer } from './protocol/TrackerServer'
-import { trackerHttpEndpoints } from './logic/tracker/trackerHttpEndpoints'
-import { NodeToTracker } from './protocol/NodeToTracker'
-import { RtcSignaller } from './logic/node/RtcSignaller'
-import { NodeToNode } from './protocol/NodeToNode'
-import { NetworkNode } from './logic/node/NetworkNode'
-import { Logger } from './helpers/Logger'
-import { NameDirectory } from './NameDirectory'
-import { NegotiatedProtocolVersions } from "./connection/NegotiatedProtocolVersions"
-import NodeClientWsEndpoint from './connection/ws/NodeClientWsEndpoint'
-import { WebRtcEndpoint } from './connection/WebRtcEndpoint'
-import NodeWebRtcConnectionFactory from "./connection/NodeWebRtcConnection"
-import { NodeId } from './logic/node/Node'
-
-require('setimmediate')
-
-export {
-    Location,
-    Metrics,
-    MetricsContext,
-    NetworkNode,
-    Protocol,
-    Tracker,
-    Logger,
-    NameDirectory
-}
-
-export interface AbstractNodeOptions {
-    id?: NodeId
-    name?: string
-    location?: Location | null
-    metricsContext?: MetricsContext
-    trackerPingInterval?: number
-}
-
-export interface TrackerOptions extends AbstractNodeOptions {
-    listen: HttpServerConfig
-    attachHttpEndpoints?: boolean
-    maxNeighborsPerNode?: number
-    privateKeyFileName?: string
-    certFileName?: string,
-    topologyStabilization?: TopologyStabilizationOptions
-}
-
-export interface NetworkNodeOptions extends AbstractNodeOptions {
-    trackers: TrackerInfo[],
-    disconnectionWaitTime?: number,
-    peerPingInterval?: number
-    newWebrtcConnectionTimeout?: number,
-    webrtcDatachannelBufferThresholdLow?: number,
-    webrtcDatachannelBufferThresholdHigh?: number,
-    webrtcDisallowPrivateAddresses?: boolean,
-    stunUrls?: string[],
-    rttUpdateTimeout?: number,
-    trackerConnectionMaintenanceInterval?: number,
-    acceptOneWayConnections?: boolean
-}
-
-export const startTracker = async ({
-    listen,
-    id = uuidv4(),
-    name,
-    location,
-    attachHttpEndpoints = true,
-    maxNeighborsPerNode = DEFAULT_MAX_NEIGHBOR_COUNT,
-    metricsContext = new MetricsContext(id),
-    trackerPingInterval,
-    privateKeyFileName,
-    certFileName,
-    topologyStabilization
-}: TrackerOptions): Promise<Tracker> => {
-    const peerInfo = PeerInfo.newTracker(id, name, undefined, undefined, location)
-    const httpServer = await startHttpServer(listen, privateKeyFileName, certFileName)
-    const endpoint = new ServerWsEndpoint(listen, privateKeyFileName !== undefined, httpServer, peerInfo, metricsContext, trackerPingInterval)
-
-    const tracker = new Tracker({
-        peerInfo,
-        protocols: {
-            trackerServer: new TrackerServer(endpoint)
-        },
-        metricsContext,
-        maxNeighborsPerNode,
-        topologyStabilization
-    })
-
-    if (attachHttpEndpoints) {
-        trackerHttpEndpoints(httpServer, tracker, metricsContext)
-    }
-
-    return tracker
-}
-
-export const createNetworkNode = ({
-    id = uuidv4(),
-    name,
-    location,
-    trackers,
-    metricsContext = new MetricsContext(id),
-    peerPingInterval,
-    trackerPingInterval,
-    disconnectionWaitTime,
-    newWebrtcConnectionTimeout,
-    rttUpdateTimeout,
-    webrtcDatachannelBufferThresholdLow,
-    webrtcDatachannelBufferThresholdHigh,
-    webrtcDisallowPrivateAddresses = false,
-    stunUrls = ['stun:stun.l.google.com:19302'],
-    trackerConnectionMaintenanceInterval,
-    acceptOneWayConnections
-}: NetworkNodeOptions): NetworkNode => {
-    const peerInfo = PeerInfo.newNode(id, name, undefined, undefined, location)
-    const endpoint = new NodeClientWsEndpoint(peerInfo, metricsContext, trackerPingInterval)
-    const nodeToTracker = new NodeToTracker(endpoint)
-
-    const webRtcSignaller = new RtcSignaller(peerInfo, nodeToTracker)
-    const negotiatedProtocolVersions = new NegotiatedProtocolVersions(peerInfo)
-    const nodeToNode = new NodeToNode(new WebRtcEndpoint(
-        peerInfo,
-        stunUrls,
-        webRtcSignaller,
-        metricsContext,
-        negotiatedProtocolVersions,
-        NodeWebRtcConnectionFactory,
-        newWebrtcConnectionTimeout,
-        peerPingInterval,
-        webrtcDatachannelBufferThresholdLow,
-        webrtcDatachannelBufferThresholdHigh,
-        webrtcDisallowPrivateAddresses,
-    ))
-
-    return new NetworkNode({
-        peerInfo,
-        trackers,
-        protocols: {
-            nodeToTracker,
-            nodeToNode
-        },
-        metricsContext,
-        disconnectionWaitTime,
-        rttUpdateTimeout,
-        trackerConnectionMaintenanceInterval,
-        acceptOneWayConnections
-    })
-}
-=======
 import 'setimmediate'
 export * as Protocol from 'streamr-client-protocol'
 export { MetricsContext, Metrics } from './helpers/MetricsContext'
@@ -160,5 +7,4 @@
 export { Logger } from './helpers/Logger'
 export { NameDirectory } from './NameDirectory'
 export { createNetworkNode, NetworkNodeOptions } from './createNetworkNode'
-export { startTracker, TrackerOptions } from './startTracker'
->>>>>>> 193e6eac
+export { startTracker, TrackerOptions } from './startTracker'