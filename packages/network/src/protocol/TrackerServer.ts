import { EventEmitter } from 'events'
import { v4 as uuidv4 } from 'uuid'
import { TrackerLayer, TrackerMessageType } from 'streamr-client-protocol'
import { Logger } from '../helpers/Logger'
import { decode } from '../helpers/MessageEncoder'
import { StreamIdAndPartition } from '../identifiers'
import { PeerId, PeerInfo } from '../connection/PeerInfo'
import { RtcSubTypes } from '../logic/RtcMessage'
import { NameDirectory } from '../NameDirectory'
import { ServerWsEndpoint } from "../connection/ws/ServerWsEndpoint"
import { Event as WsEndpointEvent } from "../connection/ws/AbstractWsEndpoint"
import { NodeId } from '../logic/Node'

export enum Event {
    NODE_CONNECTED = 'streamr:tracker:send-peers',
    NODE_DISCONNECTED = 'streamr:tracker:node-disconnected',
    NODE_STATUS_RECEIVED = 'streamr:tracker:peer-status',
    RELAY_MESSAGE_RECEIVED = 'streamr:tracker:relay-message-received'
}

const eventPerType: { [key: number]: string } = {}
eventPerType[TrackerLayer.TrackerMessage.TYPES.StatusMessage] = Event.NODE_STATUS_RECEIVED
eventPerType[TrackerLayer.TrackerMessage.TYPES.RelayMessage] = Event.RELAY_MESSAGE_RECEIVED

<<<<<<< HEAD
export interface NodeToTracker {
    on(event: Event.NODE_CONNECTED, listener: (nodeId: string) => void): this
    on(event: Event.NODE_DISCONNECTED, listener: (nodeId: string) => void): this
    on(event: Event.NODE_STATUS_RECEIVED, listener: (msg: TrackerLayer.StatusMessage, nodeId: string) => void): this
    on(event: Event.RELAY_MESSAGE_RECEIVED, listener: (msg: TrackerLayer.RelayMessage, nodeId: string) => void): this
=======
export interface TrackerNode {
    on(event: Event.NODE_CONNECTED, listener: (nodeId: NodeId) => void): this
    on(event: Event.NODE_DISCONNECTED, listener: (nodeId: NodeId) => void): this
    on(event: Event.NODE_STATUS_RECEIVED, listener: (msg: TrackerLayer.StatusMessage, nodeId: NodeId) => void): this
    on(event: Event.RELAY_MESSAGE_RECEIVED, listener: (msg: TrackerLayer.RelayMessage, nodeId: NodeId) => void): this
>>>>>>> 7a5e6b87
}

export class TrackerServer extends EventEmitter {
    private readonly endpoint: ServerWsEndpoint
    private readonly logger: Logger

    constructor(endpoint: ServerWsEndpoint) {
        super()
        this.endpoint = endpoint
        endpoint.on(WsEndpointEvent.PEER_CONNECTED, (peerInfo) => this.onPeerConnected(peerInfo))
        endpoint.on(WsEndpointEvent.PEER_DISCONNECTED, (peerInfo) => this.onPeerDisconnected(peerInfo))
        endpoint.on(WsEndpointEvent.MESSAGE_RECEIVED, (peerInfo, message) => this.onMessageReceived(peerInfo, message))
        this.logger = new Logger(module)
    }

    async sendInstruction(
        receiverNodeId: NodeId, 
        streamId: StreamIdAndPartition, 
        nodeIds: NodeId[], counter: number
    ): Promise<void> {
        await this.send(receiverNodeId, new TrackerLayer.InstructionMessage({
            requestId: uuidv4(),
            streamId: streamId.id,
            streamPartition: streamId.partition,
            nodeIds,
            counter
        }))
    }

    async sendRtcOffer(
        receiverNodeId: NodeId, 
        requestId: string, 
        originatorInfo: TrackerLayer.Originator,
        connectionId: string, 
        description: string
    ): Promise<void> {
        await this.send(receiverNodeId, new TrackerLayer.RelayMessage({
            requestId,
            originator: originatorInfo,
            targetNode: receiverNodeId,
            subType: RtcSubTypes.RTC_OFFER,
            data: {
                connectionId,
                description
            }
        }))
    }

    async sendRtcAnswer(
        receiverNodeId: NodeId, 
        requestId: string, 
        originatorInfo: TrackerLayer.Originator, 
        connectionId: string,
        description: string
    ): Promise<void> {
        await this.send(receiverNodeId, new TrackerLayer.RelayMessage({
            requestId,
            originator: originatorInfo,
            targetNode: receiverNodeId,
            subType: RtcSubTypes.RTC_ANSWER,
            data: {
                connectionId,
                description
            }
        }))
    }

    async sendRtcConnect(
        receiverNodeId: NodeId,
        requestId: string,
        originatorInfo: TrackerLayer.Originator
    ): Promise<void> {
        await this.send(receiverNodeId, new TrackerLayer.RelayMessage({
            requestId,
            originator: originatorInfo,
            targetNode: receiverNodeId,
            subType: RtcSubTypes.RTC_CONNECT,
            data: new Object()
        }))
    }

    async sendRtcIceCandidate(
        receiverNodeId: NodeId,
        requestId: string,
        originatorInfo: TrackerLayer.Originator,
        connectionId: string,
        candidate: string,
        mid: string
    ): Promise<void> {
        await this.send(receiverNodeId, new TrackerLayer.RelayMessage({
            requestId,
            originator: originatorInfo,
            targetNode: receiverNodeId,
            subType: RtcSubTypes.ICE_CANDIDATE,
            data: {
                connectionId,
                candidate,
                mid
            }
        }))
    }

    async sendUnknownPeerRtcError(receiverNodeId: NodeId, requestId: string, targetNode: NodeId): Promise<void> {
        await this.send(receiverNodeId, new TrackerLayer.ErrorMessage({
            requestId,
            errorCode: TrackerLayer.ErrorMessage.ERROR_CODES.RTC_UNKNOWN_PEER,
            targetNode
        }))
    }

    async send<T>(receiverNodeId: NodeId, message: T & TrackerLayer.TrackerMessage): Promise<void> {
        this.logger.debug(`Send ${TrackerMessageType[message.type]} to ${NameDirectory.getName(receiverNodeId)}`)
        await this.endpoint.send(receiverNodeId, message.serialize())
    }

    getNodeIds(): NodeId[] {
        return this.endpoint.getPeerInfos()
            .filter((peerInfo) => peerInfo.isNode())
            .map((peerInfo) => peerInfo.peerId)
    }

    getUrl(): string {
        return this.endpoint.getUrl()
    }

    resolveAddress(peerId: PeerId): string | undefined {
        return this.endpoint.resolveAddress(peerId)
    }

    stop(): Promise<void> {
        return this.endpoint.stop()
    }

    onPeerConnected(peerInfo: PeerInfo): void {
        if (peerInfo.isNode()) {
            this.emit(Event.NODE_CONNECTED, peerInfo.peerId)
        }
    }

    onPeerDisconnected(peerInfo: PeerInfo): void {
        if (peerInfo.isNode()) {
            this.emit(Event.NODE_DISCONNECTED, peerInfo.peerId)
        }
    }

    onMessageReceived(peerInfo: PeerInfo, rawMessage: string): void {
        if (peerInfo.isNode()) {
            const message = decode<string, TrackerLayer.TrackerMessage>(rawMessage, TrackerLayer.TrackerMessage.deserialize)
            if (message != null) {
                this.emit(eventPerType[message.type], message, peerInfo.peerId)
            } else {
                this.logger.warn('invalid message from %s: %s', peerInfo, rawMessage)
            }
        }
    }
}<|MERGE_RESOLUTION|>--- conflicted
+++ resolved
@@ -22,19 +22,11 @@
 eventPerType[TrackerLayer.TrackerMessage.TYPES.StatusMessage] = Event.NODE_STATUS_RECEIVED
 eventPerType[TrackerLayer.TrackerMessage.TYPES.RelayMessage] = Event.RELAY_MESSAGE_RECEIVED
 
-<<<<<<< HEAD
 export interface NodeToTracker {
-    on(event: Event.NODE_CONNECTED, listener: (nodeId: string) => void): this
-    on(event: Event.NODE_DISCONNECTED, listener: (nodeId: string) => void): this
-    on(event: Event.NODE_STATUS_RECEIVED, listener: (msg: TrackerLayer.StatusMessage, nodeId: string) => void): this
-    on(event: Event.RELAY_MESSAGE_RECEIVED, listener: (msg: TrackerLayer.RelayMessage, nodeId: string) => void): this
-=======
-export interface TrackerNode {
     on(event: Event.NODE_CONNECTED, listener: (nodeId: NodeId) => void): this
     on(event: Event.NODE_DISCONNECTED, listener: (nodeId: NodeId) => void): this
     on(event: Event.NODE_STATUS_RECEIVED, listener: (msg: TrackerLayer.StatusMessage, nodeId: NodeId) => void): this
     on(event: Event.RELAY_MESSAGE_RECEIVED, listener: (msg: TrackerLayer.RelayMessage, nodeId: NodeId) => void): this
->>>>>>> 7a5e6b87
 }
 
 export class TrackerServer extends EventEmitter {
