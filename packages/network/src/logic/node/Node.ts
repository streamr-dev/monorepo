import { EventEmitter } from 'events'
import { MessageLayer, StreamMessage } from 'streamr-client-protocol'
import { NodeToNode, Event as NodeToNodeEvent } from '../../protocol/NodeToNode'
import { NodeToTracker } from '../../protocol/NodeToTracker'
import { StreamIdAndPartition } from '../../identifiers'
import { Metrics, MetricsContext } from '../../helpers/MetricsContext'
import { promiseTimeout } from '../../helpers/PromiseTools'
import { StreamManager } from './StreamManager'
import { GapMisMatchError, InvalidNumberingError } from './DuplicateMessageDetector'
import { Logger } from '../../helpers/Logger'
import { PeerInfo } from '../../connection/PeerInfo'
import { NameDirectory } from '../../NameDirectory'
import { DisconnectionReason } from "../../connection/ws/AbstractWsEndpoint"
import { TrackerId } from '../tracker/Tracker'
import { TrackerManager, TrackerManagerOptions } from './TrackerManager'
import { Propagation } from './propagation/Propagation'

const logger = new Logger(module)

export type NodeId = string

export enum Event {
    NODE_CONNECTED = 'streamr:node:node-connected',
    NODE_DISCONNECTED = 'streamr:node:node-disconnected',
    MESSAGE_RECEIVED = 'streamr:node:message-received',
    UNSEEN_MESSAGE_RECEIVED = 'streamr:node:unseen-message-received',
    NODE_SUBSCRIBED = 'streamr:node:subscribed-successfully',
    NODE_UNSUBSCRIBED = 'streamr:node:node-unsubscribed'
}

export interface NodeOptions extends TrackerManagerOptions {
    protocols: {
        nodeToNode: NodeToNode
        nodeToTracker: NodeToTracker
    }
    peerInfo: PeerInfo
    metricsContext?: MetricsContext
    bufferTimeoutInMs?: number
    bufferMaxSize?: number
    disconnectionWaitTime?: number
    nodeConnectTimeout?: number
}

export interface Node {
    on(event: Event.NODE_CONNECTED, listener: (nodeId: NodeId) => void): this
    on(event: Event.NODE_DISCONNECTED, listener: (nodeId: NodeId) => void): this
<<<<<<< HEAD
    on(event: Event.MESSAGE_RECEIVED, listener: (msg: MessageLayer.StreamMessage, nodeId: NodeId) => void): this
    on(event: Event.UNSEEN_MESSAGE_RECEIVED, listener: (msg: MessageLayer.StreamMessage, nodeId: NodeId) => void): this
=======
    on<T>(event: Event.MESSAGE_RECEIVED, listener: (msg: MessageLayer.StreamMessage<T>, nodeId: NodeId) => void): this
    on<T>(event: Event.UNSEEN_MESSAGE_RECEIVED, listener: (msg: MessageLayer.StreamMessage<T>, nodeId: NodeId) => void): this
    on<T>(event: Event.MESSAGE_PROPAGATED, listener: (msg: MessageLayer.StreamMessage<T>) => void): this
    on<T>(event: Event.MESSAGE_PROPAGATION_FAILED, listener: (msg: MessageLayer.StreamMessage<T>, nodeId: NodeId, error: Error) => void): this
>>>>>>> 0bf98589
    on(event: Event.NODE_SUBSCRIBED, listener: (nodeId: NodeId, streamId: StreamIdAndPartition) => void): this
    on(event: Event.NODE_UNSUBSCRIBED, listener: (nodeId: NodeId, streamId: StreamIdAndPartition) => void): this
}

export class Node extends EventEmitter {
    /** @internal */
    public readonly peerInfo: PeerInfo
    protected readonly nodeToNode: NodeToNode
    private readonly bufferTimeoutInMs: number
    private readonly bufferMaxSize: number
    private readonly disconnectionWaitTime: number
    private readonly nodeConnectTimeout: number
    private readonly started: string

    private readonly disconnectionTimers: Record<NodeId,NodeJS.Timeout>
    protected readonly streams: StreamManager
    private readonly propagation: Propagation
    private readonly trackerManager: TrackerManager
    private readonly consecutiveDeliveryFailures: Record<NodeId,number> // id => counter
    private readonly metrics: Metrics
    private connectionCleanUpInterval: NodeJS.Timeout | null
    protected extraMetadata: Record<string, unknown> = {}

    constructor(opts: NodeOptions) {
        super()

        this.nodeToNode = opts.protocols.nodeToNode
        this.peerInfo = opts.peerInfo

        this.bufferTimeoutInMs = opts.bufferTimeoutInMs || 60 * 1000
        this.bufferMaxSize = opts.bufferMaxSize || 10000
        this.disconnectionWaitTime = opts.disconnectionWaitTime || 30 * 1000
        this.nodeConnectTimeout = opts.nodeConnectTimeout || 15000
        this.started = new Date().toLocaleString()

        const metricsContext = opts.metricsContext || new MetricsContext('')
        this.metrics = metricsContext.create('node')
            .addRecordedMetric('onDataReceived')
            .addRecordedMetric('onDataReceived:invalidNumbering')
            .addRecordedMetric('onDataReceived:gapMismatch')
            .addRecordedMetric('onDataReceived:ignoredDuplicate')
            .addRecordedMetric('propagateMessage')
            .addRecordedMetric('onSubscribeRequest')
            .addRecordedMetric('onUnsubscribeRequest')
            .addRecordedMetric('onNodeDisconnect')
            .addFixedMetric('latency')

        this.streams = new StreamManager()
        this.propagation = new Propagation({
            getNeighbors: this.streams.getOutboundNodesForStream.bind(this.streams),
            sendToNeighbor: async (neighborId: NodeId, streamMessage: StreamMessage) => {
                try {
                    await this.nodeToNode.sendData(neighborId, streamMessage)
                    this.consecutiveDeliveryFailures[neighborId] = 0
                } catch (e) {
                    const serializedMsgId = streamMessage.getMessageID().serialize()
                    logger.warn('failed to propagate %s (consecutiveFails=%d) to subscriber %s, reason: %s',
                        serializedMsgId,
                        this.consecutiveDeliveryFailures[neighborId] || 0,
                        neighborId,
                        e)

                    // TODO: this is hack to get around the issue where `StreamStateManager` believes that we are
                    //  connected to a neighbor whilst `WebRtcEndpoint` knows that we are not. In this situation, the
                    //  Node will continuously attempt to propagate messages to the neighbor but will not actually ever
                    //  (re-)attempt a connection unless as a side-effect of something else (e.g. subscribing to another
                    //  stream, and the neighbor in question happens to get assigned to us via the other stream.)
                    //
                    // This hack basically counts consecutive delivery failures, and upon hitting 100 such failures,
                    // decides to forcefully disconnect the neighbor.
                    //
                    // Ideally this hack would not be needed, but alas, it seems like with the current event-system,
                    // we don't end up with an up-to-date state in the logic layer. I believe something like the
                    // ConnectionManager-model could help us solve the issue for good.
                    if (this.consecutiveDeliveryFailures[neighborId] === undefined) {
                        this.consecutiveDeliveryFailures[neighborId] = 0
                    }
                    this.consecutiveDeliveryFailures[neighborId] += 1
                    if (this.consecutiveDeliveryFailures[neighborId] >= 100) {
                        logger.warn(`disconnecting from ${neighborId} due to 100 consecutive delivery failures`)
                        this.onNodeDisconnected(neighborId) // force disconnect
                        this.consecutiveDeliveryFailures[neighborId] = 0
                    }
                }
            },
            minPropagationTargets: 2
        })
        this.trackerManager = new TrackerManager(
            opts.protocols.nodeToTracker,
            opts,
            this.streams,
            this.metrics,
            (includeRtt) => ({
                started: this.started,
                location: this.peerInfo.location,
                extra: this.extraMetadata,
                rtts: includeRtt ? this.nodeToNode.getRtts() : null
            }),
            {
                subscribeToStreamIfHaveNotYet: this.subscribeToStreamIfHaveNotYet.bind(this),
                subscribeToStreamsOnNode: this.subscribeToStreamsOnNode.bind(this),
                unsubscribeFromStreamOnNode: this.unsubscribeFromStreamOnNode.bind(this)
            }
        )

        this.disconnectionTimers = {}
        this.consecutiveDeliveryFailures = {}
        this.connectionCleanUpInterval = null

        this.nodeToNode.on(NodeToNodeEvent.NODE_CONNECTED, (nodeId) => this.emit(Event.NODE_CONNECTED, nodeId))
        this.nodeToNode.on(NodeToNodeEvent.DATA_RECEIVED, (broadcastMessage, nodeId) => this.onDataReceived(broadcastMessage.streamMessage, nodeId))
        this.nodeToNode.on(NodeToNodeEvent.NODE_DISCONNECTED, (nodeId) => this.onNodeDisconnected(nodeId))
        let avgLatency = -1

        this.on(Event.UNSEEN_MESSAGE_RECEIVED, (message) => {
            const now = new Date().getTime()
            const currentLatency = now - message.messageId.timestamp

            if (avgLatency < 0) {
                avgLatency = currentLatency
            } else {
                avgLatency = 0.8 * avgLatency + 0.2 * currentLatency
            }

            this.metrics.set('latency', avgLatency)
        })
    }

    start(): void {
        logger.trace('started')
        this.trackerManager.start()
        clearInterval(this.connectionCleanUpInterval!)
        this.connectionCleanUpInterval = this.startConnectionCleanUpInterval(2 * 60 * 1000)
    }

    subscribeToStreamIfHaveNotYet(streamId: StreamIdAndPartition, sendStatus = true): void {
        if (!this.streams.isSetUp(streamId)) {
            logger.trace('add %s to streams', streamId)
            this.streams.setUpStream(streamId)
            this.trackerManager.onNewStream(streamId) // TODO: perhaps we should react based on event from StreamManager?
            if (sendStatus) {
                this.trackerManager.sendStreamStatus(streamId)
            }
        }
    }

    unsubscribeFromStream(streamId: StreamIdAndPartition, sendStatus = true): void {
        logger.trace('remove %s from streams', streamId)
        this.streams.removeStream(streamId)
        this.trackerManager.onUnsubscribeFromStream(streamId)
        if (sendStatus) {
            this.trackerManager.sendStreamStatus(streamId)
        }
    }

    subscribeToStreamsOnNode(
        nodeIds: NodeId[],
        streamId: StreamIdAndPartition,
        trackerId: TrackerId,
        reattempt: boolean
    ): Promise<PromiseSettledResult<NodeId>[]> {
        const subscribePromises = nodeIds.map(async (nodeId) => {
            await promiseTimeout(this.nodeConnectTimeout,
                this.nodeToNode.connectToNode(nodeId, trackerId, !reattempt))

            this.clearDisconnectionTimer(nodeId)
            this.subscribeToStreamOnNode(nodeId, streamId, false)
            return nodeId
        })
        return Promise.allSettled(subscribePromises)
    }

    onDataReceived(streamMessage: MessageLayer.StreamMessage, source: NodeId | null = null): void | never {
        this.metrics.record('onDataReceived', 1)
        const streamIdAndPartition = new StreamIdAndPartition(
            streamMessage.getStreamId(),
            streamMessage.getStreamPartition()
        )

        this.emit(Event.MESSAGE_RECEIVED, streamMessage, source)

        this.subscribeToStreamIfHaveNotYet(streamIdAndPartition)

        // Check duplicate
        let isUnseen
        try {
            isUnseen = this.streams.markNumbersAndCheckThatIsNotDuplicate(
                streamMessage.messageId,
                streamMessage.prevMsgRef
            )
        } catch (e) {
            if (e instanceof InvalidNumberingError) {
                logger.trace('received from %s data %j with invalid numbering', source, streamMessage.messageId)
                this.metrics.record('onDataReceived:invalidNumber', 1)
                return
            }
            if (e instanceof GapMisMatchError) {
                logger.warn('received from %s data %j with gap mismatch detected: %j',
                    source, streamMessage.messageId, e)
                this.metrics.record('onDataReceived:gapMismatch', 1)
                return
            }
            throw e
        }

        if (isUnseen) {
            logger.trace('received from %s data %j', source, streamMessage.messageId)
            this.emit(Event.UNSEEN_MESSAGE_RECEIVED, streamMessage, source)
            this.propagation.feedUnseenMessage(streamMessage, source)
        } else {
            logger.trace('ignoring duplicate data %j (from %s)', streamMessage.messageId, source)
            this.metrics.record('onDataReceived:ignoredDuplicate', 1)
        }
    }

    stop(): Promise<unknown> {
        if (this.connectionCleanUpInterval) {
            clearInterval(this.connectionCleanUpInterval)
            this.connectionCleanUpInterval = null
        }
        Object.values(this.disconnectionTimers).forEach((timeout) => clearTimeout(timeout))
        this.nodeToNode.stop()
        return Promise.all([this.trackerManager.stop()])
    }

    private subscribeToStreamOnNode(node: NodeId, streamId: StreamIdAndPartition, sendStatus = true): NodeId {
        this.streams.addInboundNode(streamId, node)
        this.streams.addOutboundNode(streamId, node)
        this.propagation.onNeighborJoined(node, streamId)
        if (sendStatus) {
            this.trackerManager.sendStreamStatus(streamId)
        }
        this.emit(Event.NODE_SUBSCRIBED, node, streamId)
        return node
    }

    protected isNodePresent(nodeId: NodeId): boolean {
        return this.streams.isNodePresent(nodeId)
    }

    private unsubscribeFromStreamOnNode(node: NodeId, streamId: StreamIdAndPartition, sendStatus = true): void {
        this.streams.removeNodeFromStream(streamId, node)
        logger.trace('node %s unsubscribed from stream %s', node, streamId)
        this.emit(Event.NODE_UNSUBSCRIBED, node, streamId)

        if (!this.streams.isNodePresent(node)) {
            this.clearDisconnectionTimer(node)
            this.disconnectionTimers[node] = setTimeout(() => {
                delete this.disconnectionTimers[node]
                if (!this.streams.isNodePresent(node)) {
                    logger.info('No shared streams with %s, disconnecting', NameDirectory.getName(node))
                    this.nodeToNode.disconnectFromNode(node, DisconnectionReason.NO_SHARED_STREAMS)
                }
            }, this.disconnectionWaitTime)
        }
        if (sendStatus) {
            this.trackerManager.sendStreamStatus(streamId)
        }
    }

    private onNodeDisconnected(node: NodeId): void {
        this.metrics.record('onNodeDisconnect', 1)
        const streams = this.streams.removeNodeFromAllStreams(node)
        logger.trace('removed all subscriptions of node %s', node)
        streams.forEach((s) => {
            this.trackerManager.sendStreamStatus(s)
        })
        this.emit(Event.NODE_DISCONNECTED, node)
    }

    private clearDisconnectionTimer(nodeId: NodeId): void {
        if (this.disconnectionTimers[nodeId] != null) {
            clearTimeout(this.disconnectionTimers[nodeId])
            delete this.disconnectionTimers[nodeId]
        }
    }

    private startConnectionCleanUpInterval(interval: number): NodeJS.Timeout {
        return setInterval(() => {
            const peerIds = this.nodeToNode.getAllConnectionNodeIds()
            const unusedConnections = peerIds.filter((peer) => !this.isNodePresent(peer))
            if (unusedConnections.length > 0) {
                logger.debug(`Disconnecting from ${unusedConnections.length} unused connections`)
                unusedConnections.forEach((peerId) => {
                    this.nodeToNode.disconnectFromNode(peerId, 'Unused connection')
                })
            }
        }, interval)
    }

    getStreams(): ReadonlyArray<string> {
        return this.streams.getStreamsAsKeys()
    }

    getNeighbors(): ReadonlyArray<NodeId> {
        return this.streams.getAllNodes()
    }

    getNodeId(): NodeId {
        return this.peerInfo.peerId
    }
}<|MERGE_RESOLUTION|>--- conflicted
+++ resolved
@@ -44,15 +44,8 @@
 export interface Node {
     on(event: Event.NODE_CONNECTED, listener: (nodeId: NodeId) => void): this
     on(event: Event.NODE_DISCONNECTED, listener: (nodeId: NodeId) => void): this
-<<<<<<< HEAD
-    on(event: Event.MESSAGE_RECEIVED, listener: (msg: MessageLayer.StreamMessage, nodeId: NodeId) => void): this
-    on(event: Event.UNSEEN_MESSAGE_RECEIVED, listener: (msg: MessageLayer.StreamMessage, nodeId: NodeId) => void): this
-=======
     on<T>(event: Event.MESSAGE_RECEIVED, listener: (msg: MessageLayer.StreamMessage<T>, nodeId: NodeId) => void): this
     on<T>(event: Event.UNSEEN_MESSAGE_RECEIVED, listener: (msg: MessageLayer.StreamMessage<T>, nodeId: NodeId) => void): this
-    on<T>(event: Event.MESSAGE_PROPAGATED, listener: (msg: MessageLayer.StreamMessage<T>) => void): this
-    on<T>(event: Event.MESSAGE_PROPAGATION_FAILED, listener: (msg: MessageLayer.StreamMessage<T>, nodeId: NodeId, error: Error) => void): this
->>>>>>> 0bf98589
     on(event: Event.NODE_SUBSCRIBED, listener: (nodeId: NodeId, streamId: StreamIdAndPartition) => void): this
     on(event: Event.NODE_UNSUBSCRIBED, listener: (nodeId: NodeId, streamId: StreamIdAndPartition) => void): this
 }
