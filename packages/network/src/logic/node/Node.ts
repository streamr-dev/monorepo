import { EventEmitter } from 'events'
import { MessageLayer, StreamMessage } from 'streamr-client-protocol'
import { NodeToNode, Event as NodeToNodeEvent } from '../../protocol/NodeToNode'
import { NodeToTracker } from '../../protocol/NodeToTracker'
import { StreamIdAndPartition } from '../../identifiers'
import { Metrics, MetricsContext } from '../../helpers/MetricsContext'
import { promiseTimeout } from '../../helpers/PromiseTools'
import { StreamManager } from './StreamManager'
import { GapMisMatchError, InvalidNumberingError } from './DuplicateMessageDetector'
import { Logger } from '../../helpers/Logger'
import { PeerInfo } from '../../connection/PeerInfo'
import { NameDirectory } from '../../NameDirectory'
import { DisconnectionReason } from "../../connection/ws/AbstractWsEndpoint"
import { DEFAULT_NODE_DEGREE, TrackerId } from '../tracker/Tracker'
import { TrackerManager, TrackerManagerOptions } from './TrackerManager'
import { Propagation } from './propagation/Propagation'

const logger = new Logger(module)

export type NodeId = string

export enum Event {
    NODE_CONNECTED = 'streamr:node:node-connected',
    NODE_DISCONNECTED = 'streamr:node:node-disconnected',
    MESSAGE_RECEIVED = 'streamr:node:message-received',
    UNSEEN_MESSAGE_RECEIVED = 'streamr:node:unseen-message-received',
    NODE_SUBSCRIBED = 'streamr:node:subscribed-successfully',
    NODE_UNSUBSCRIBED = 'streamr:node:node-unsubscribed'
}

export interface NodeOptions extends TrackerManagerOptions {
    protocols: {
        nodeToNode: NodeToNode
        nodeToTracker: NodeToTracker
    }
    peerInfo: PeerInfo
    metricsContext?: MetricsContext
    bufferTimeoutInMs?: number
    bufferMaxSize?: number
    disconnectionWaitTime?: number
    nodeConnectTimeout?: number
}

export interface Node {
    on(event: Event.NODE_CONNECTED, listener: (nodeId: NodeId) => void): this
    on(event: Event.NODE_DISCONNECTED, listener: (nodeId: NodeId) => void): this
    on<T>(event: Event.MESSAGE_RECEIVED, listener: (msg: MessageLayer.StreamMessage<T>, nodeId: NodeId) => void): this
    on<T>(event: Event.UNSEEN_MESSAGE_RECEIVED, listener: (msg: MessageLayer.StreamMessage<T>, nodeId: NodeId) => void): this
    on(event: Event.NODE_SUBSCRIBED, listener: (nodeId: NodeId, streamId: StreamIdAndPartition) => void): this
    on(event: Event.NODE_UNSUBSCRIBED, listener: (nodeId: NodeId, streamId: StreamIdAndPartition) => void): this
}

export class Node extends EventEmitter {
    /** @internal */
    public readonly peerInfo: PeerInfo
    protected readonly nodeToNode: NodeToNode
    private readonly bufferTimeoutInMs: number
    private readonly bufferMaxSize: number
    private readonly disconnectionWaitTime: number
    private readonly nodeConnectTimeout: number
    private readonly started: string

    private readonly disconnectionTimers: Record<NodeId,NodeJS.Timeout>
    protected readonly streams: StreamManager
    private readonly propagation: Propagation
    private readonly trackerManager: TrackerManager
    private readonly consecutiveDeliveryFailures: Record<NodeId,number> // id => counter
    private readonly metrics: Metrics
    private connectionCleanUpInterval: NodeJS.Timeout | null
    protected extraMetadata: Record<string, unknown> = {}

    constructor(opts: NodeOptions) {
        super()

        this.nodeToNode = opts.protocols.nodeToNode
        this.peerInfo = opts.peerInfo

        this.bufferTimeoutInMs = opts.bufferTimeoutInMs || 60 * 1000
        this.bufferMaxSize = opts.bufferMaxSize || 10000
        this.disconnectionWaitTime = opts.disconnectionWaitTime || 30 * 1000
        this.nodeConnectTimeout = opts.nodeConnectTimeout || 15000
        this.started = new Date().toLocaleString()

        const metricsContext = opts.metricsContext || new MetricsContext('')
        this.metrics = metricsContext.create('node')
            .addRecordedMetric('onDataReceived')
            .addRecordedMetric('onDataReceived:invalidNumbering')
            .addRecordedMetric('onDataReceived:gapMismatch')
            .addRecordedMetric('onDataReceived:ignoredDuplicate')
            .addRecordedMetric('propagateMessage')
            .addRecordedMetric('onSubscribeRequest')
            .addRecordedMetric('onUnsubscribeRequest')
            .addRecordedMetric('onNodeDisconnect')
            .addFixedMetric('latency')

        this.streams = new StreamManager()
        this.propagation = new Propagation({
            getNeighbors: this.streams.getOutboundNodesForStream.bind(this.streams),
            sendToNeighbor: async (neighborId: NodeId, streamMessage: StreamMessage) => {
                try {
                    await this.nodeToNode.sendData(neighborId, streamMessage)
                    this.consecutiveDeliveryFailures[neighborId] = 0
                } catch (e) {
                    const serializedMsgId = streamMessage.getMessageID().serialize()
                    logger.warn('failed to propagate %s (consecutiveFails=%d) to subscriber %s, reason: %s',
                        serializedMsgId,
                        this.consecutiveDeliveryFailures[neighborId] || 0,
                        neighborId,
                        e)

                    // TODO: this is hack to get around the issue where `StreamStateManager` believes that we are
                    //  connected to a neighbor whilst `WebRtcEndpoint` knows that we are not. In this situation, the
                    //  Node will continuously attempt to propagate messages to the neighbor but will not actually ever
                    //  (re-)attempt a connection unless as a side-effect of something else (e.g. subscribing to another
                    //  stream, and the neighbor in question happens to get assigned to us via the other stream.)
                    //
                    // This hack basically counts consecutive delivery failures, and upon hitting 100 such failures,
                    // decides to forcefully disconnect the neighbor.
                    //
                    // Ideally this hack would not be needed, but alas, it seems like with the current event-system,
                    // we don't end up with an up-to-date state in the logic layer. I believe something like the
                    // ConnectionManager-model could help us solve the issue for good.
                    if (this.consecutiveDeliveryFailures[neighborId] === undefined) {
                        this.consecutiveDeliveryFailures[neighborId] = 0
                    }
                    this.consecutiveDeliveryFailures[neighborId] += 1
                    if (this.consecutiveDeliveryFailures[neighborId] >= 100) {
                        logger.warn(`disconnecting from ${neighborId} due to 100 consecutive delivery failures`)
                        this.onNodeDisconnected(neighborId) // force disconnect
                        this.consecutiveDeliveryFailures[neighborId] = 0
                    }
                }
            },
            minPropagationTargets: Math.floor(DEFAULT_NODE_DEGREE / 2)
        })
        this.trackerManager = new TrackerManager(
            opts.protocols.nodeToTracker,
            opts,
            this.streams,
            this.metrics,
            (includeRtt) => ({
                started: this.started,
                location: this.peerInfo.location,
                extra: this.extraMetadata,
                rtts: includeRtt ? this.nodeToNode.getRtts() : null
            }),
            {
                subscribeToStreamIfHaveNotYet: this.subscribeToStreamIfHaveNotYet.bind(this),
                subscribeToStreamsOnNode: this.subscribeToStreamsOnNode.bind(this),
                unsubscribeFromStreamOnNode: this.unsubscribeFromStreamOnNode.bind(this)
            }
        )

        this.disconnectionTimers = {}
        this.consecutiveDeliveryFailures = {}
        this.connectionCleanUpInterval = null

        this.nodeToNode.on(NodeToNodeEvent.NODE_CONNECTED, (nodeId) => this.emit(Event.NODE_CONNECTED, nodeId))
        this.nodeToNode.on(NodeToNodeEvent.DATA_RECEIVED, (broadcastMessage, nodeId) => this.onDataReceived(broadcastMessage.streamMessage, nodeId))
        this.nodeToNode.on(NodeToNodeEvent.NODE_DISCONNECTED, (nodeId) => this.onNodeDisconnected(nodeId))
        let avgLatency = -1

        this.on(Event.UNSEEN_MESSAGE_RECEIVED, (message) => {
            const now = new Date().getTime()
            const currentLatency = now - message.messageId.timestamp

            if (avgLatency < 0) {
                avgLatency = currentLatency
            } else {
                avgLatency = 0.8 * avgLatency + 0.2 * currentLatency
            }

            this.metrics.set('latency', avgLatency)
        })
    }

    start(): void {
        logger.trace('started')
        this.trackerManager.start()
        clearInterval(this.connectionCleanUpInterval!)
        this.connectionCleanUpInterval = this.startConnectionCleanUpInterval(2 * 60 * 1000)
    }

    subscribeToStreamIfHaveNotYet(streamId: StreamIdAndPartition, sendStatus = true): void {
        if (!this.streams.isSetUp(streamId)) {
            logger.trace('add %s to streams', streamId)
            this.streams.setUpStream(streamId)
            this.trackerManager.onNewStream(streamId) // TODO: perhaps we should react based on event from StreamManager?
            if (sendStatus) {
                this.trackerManager.sendStreamStatus(streamId)
            }
        }
    }

    unsubscribeFromStream(streamId: StreamIdAndPartition, sendStatus = true): void {
        logger.trace('remove %s from streams', streamId)
        this.streams.removeStream(streamId)
        this.trackerManager.onUnsubscribeFromStream(streamId)
        if (sendStatus) {
            this.trackerManager.sendStreamStatus(streamId)
        }
    }

    subscribeToStreamsOnNode(
        nodeIds: NodeId[],
        streamId: StreamIdAndPartition,
        trackerId: TrackerId,
        reattempt: boolean
    ): Promise<PromiseSettledResult<NodeId>[]> {
        const subscribePromises = nodeIds.map(async (nodeId) => {
            await promiseTimeout(this.nodeConnectTimeout,
                this.nodeToNode.connectToNode(nodeId, trackerId, !reattempt))

            this.clearDisconnectionTimer(nodeId)
            this.subscribeToStreamOnNode(nodeId, streamId, false)
            return nodeId
        })
        return Promise.allSettled(subscribePromises)
    }

    onDataReceived(streamMessage: MessageLayer.StreamMessage, source: NodeId | null = null): void | never {
        this.metrics.record('onDataReceived', 1)
        const streamIdAndPartition = new StreamIdAndPartition(
            streamMessage.getStreamId(),
            streamMessage.getStreamPartition()
        )

        this.emit(Event.MESSAGE_RECEIVED, streamMessage, source)

        this.subscribeToStreamIfHaveNotYet(streamIdAndPartition)

        // Check duplicate
        let isUnseen
        try {
            isUnseen = this.streams.markNumbersAndCheckThatIsNotDuplicate(
                streamMessage.messageId,
                streamMessage.prevMsgRef
            )
        } catch (e) {
            if (e instanceof InvalidNumberingError) {
                logger.trace('received from %s data %j with invalid numbering', source, streamMessage.messageId)
                this.metrics.record('onDataReceived:invalidNumber', 1)
                return
            }
            if (e instanceof GapMisMatchError) {
                logger.warn('received from %s data %j with gap mismatch detected: %j',
                    source, streamMessage.messageId, e)
                this.metrics.record('onDataReceived:gapMismatch', 1)
                return
            }
            throw e
        }

        if (isUnseen) {
            logger.trace('received from %s data %j', source, streamMessage.messageId)
            this.emit(Event.UNSEEN_MESSAGE_RECEIVED, streamMessage, source)
            this.propagation.feedUnseenMessage(streamMessage, source)
        } else {
            logger.trace('ignoring duplicate data %j (from %s)', streamMessage.messageId, source)
            this.metrics.record('onDataReceived:ignoredDuplicate', 1)
        }
    }

<<<<<<< HEAD
    stop(): Promise<unknown> {
=======
    private propagateMessage(streamMessage: MessageLayer.StreamMessage, source: NodeId | null): void {
        this.metrics.record('propagateMessage', 1)
        const streamIdAndPartition = new StreamIdAndPartition(
            streamMessage.getStreamId(),
            streamMessage.getStreamPartition()
        )
        const subscribers = this.streams.getNeighborsForStream(streamIdAndPartition).filter((n) => n !== source)

        if (!subscribers.length) {
            logger.debug('put back to buffer because could not propagate to %d nodes or more: %j',
                MIN_NUM_OF_OUTBOUND_NODES_FOR_PROPAGATION, streamMessage.messageId)
            logger.trace('streams: %j', this.streams)
            this.seenButNotPropagatedSet.add(streamMessage)
            this.messageBuffer.put(streamIdAndPartition.key(), [streamMessage, source])
            return
        }
        subscribers.forEach(async (subscriber) => {
            try {
                await this.nodeToNode.sendData(subscriber, streamMessage)
                this.consecutiveDeliveryFailures[subscriber] = 0
            } catch (e) {
                const serializedMsgId = streamMessage.getMessageID().serialize()
                logger.warn('failed to propagate %s (consecutiveFails=%d) to subscriber %s, reason: %s',
                    serializedMsgId,
                    this.consecutiveDeliveryFailures[subscriber] || 0,
                    subscriber,
                    e)
                this.emit(Event.MESSAGE_PROPAGATION_FAILED, streamMessage.getMessageID(), subscriber, e)

                // TODO: this is hack to get around the issue where `StreamStateManager` believes that we are
                //  connected to a neighbor whilst `WebRtcEndpoint` knows that we are not. In this situation, the
                //  Node will continuously attempt to propagate messages to the neighbor but will not actually ever
                //  (re-)attempt a connection unless as a side-effect of something else (e.g. subscribing to another
                //  stream, and the neighbor in question happens to get assigned to us via the other stream.)
                //
                // This hack basically counts consecutive delivery failures, and upon hitting 100 such failures,
                // decides to forcefully disconnect the neighbor.
                //
                // Ideally this hack would not be needed, but alas, it seems like with the current event-system,
                // we don't end up with an up-to-date state in the logic layer. I believe something like the
                // ConnectionManager-model could help us solve the issue for good.
                if (this.consecutiveDeliveryFailures[subscriber] === undefined) {
                    this.consecutiveDeliveryFailures[subscriber] = 0
                }
                this.consecutiveDeliveryFailures[subscriber] += 1
                if (this.consecutiveDeliveryFailures[subscriber] >= 100) {
                    logger.warn(`disconnecting from ${subscriber} due to 100 consecutive delivery failures`)
                    this.onNodeDisconnected(subscriber) // force disconnect
                    this.consecutiveDeliveryFailures[subscriber] = 0
                }
            }
        })

        this.seenButNotPropagatedSet.delete(streamMessage)
        this.emit(Event.MESSAGE_PROPAGATED, streamMessage)
    }

    async stop(): Promise<void> {
        logger.trace('stopping')

        await this.trackerManager.stop()

        if (this.handleBufferedMessagesTimeoutRef) {
            clearTimeout(this.handleBufferedMessagesTimeoutRef)
            this.handleBufferedMessagesTimeoutRef = null
        }

>>>>>>> b9238a17
        if (this.connectionCleanUpInterval) {
            clearInterval(this.connectionCleanUpInterval)
            this.connectionCleanUpInterval = null
        }
        Object.values(this.disconnectionTimers).forEach((timeout) => clearTimeout(timeout))
        this.nodeToNode.stop()
        return Promise.all([this.trackerManager.stop()])
    }

    private subscribeToStreamOnNode(node: NodeId, streamId: StreamIdAndPartition, sendStatus = true): NodeId {
<<<<<<< HEAD
        this.streams.addInboundNode(streamId, node)
        this.streams.addOutboundNode(streamId, node)
        this.propagation.onNeighborJoined(node, streamId)
=======
        this.streams.addNeighbor(streamId, node)
        this.handleBufferedMessages(streamId)
>>>>>>> b9238a17
        if (sendStatus) {
            this.trackerManager.sendStreamStatus(streamId)
        }
        this.emit(Event.NODE_SUBSCRIBED, node, streamId)
        return node
    }

    protected isNodePresent(nodeId: NodeId): boolean {
        return this.streams.isNodePresent(nodeId)
    }

    private unsubscribeFromStreamOnNode(node: NodeId, streamId: StreamIdAndPartition, sendStatus = true): void {
        this.streams.removeNodeFromStream(streamId, node)
        logger.trace('node %s unsubscribed from stream %s', node, streamId)
        this.emit(Event.NODE_UNSUBSCRIBED, node, streamId)

        if (!this.streams.isNodePresent(node)) {
            this.clearDisconnectionTimer(node)
            this.disconnectionTimers[node] = setTimeout(() => {
                delete this.disconnectionTimers[node]
                if (!this.streams.isNodePresent(node)) {
                    logger.info('No shared streams with %s, disconnecting', NameDirectory.getName(node))
                    this.nodeToNode.disconnectFromNode(node, DisconnectionReason.NO_SHARED_STREAMS)
                }
            }, this.disconnectionWaitTime)
        }
        if (sendStatus) {
            this.trackerManager.sendStreamStatus(streamId)
        }
    }

    private onNodeDisconnected(node: NodeId): void {
        this.metrics.record('onNodeDisconnect', 1)
        const streams = this.streams.removeNodeFromAllStreams(node)
        logger.trace('removed all subscriptions of node %s', node)
        streams.forEach((s) => {
            this.trackerManager.sendStreamStatus(s)
        })
        this.emit(Event.NODE_DISCONNECTED, node)
    }

    private clearDisconnectionTimer(nodeId: NodeId): void {
        if (this.disconnectionTimers[nodeId] != null) {
            clearTimeout(this.disconnectionTimers[nodeId])
            delete this.disconnectionTimers[nodeId]
        }
    }

    private startConnectionCleanUpInterval(interval: number): NodeJS.Timeout {
        return setInterval(() => {
            const peerIds = this.nodeToNode.getAllConnectionNodeIds()
            const unusedConnections = peerIds.filter((peer) => !this.isNodePresent(peer))
            if (unusedConnections.length > 0) {
                logger.debug(`Disconnecting from ${unusedConnections.length} unused connections`)
                unusedConnections.forEach((peerId) => {
                    this.nodeToNode.disconnectFromNode(peerId, 'Unused connection')
                })
            }
        }, interval)
    }

    getStreams(): ReadonlyArray<string> {
        return this.streams.getStreamsAsKeys()
    }

    getNeighbors(): ReadonlyArray<NodeId> {
        return this.streams.getAllNodes()
    }

    getNodeId(): NodeId {
        return this.peerInfo.peerId
    }
}<|MERGE_RESOLUTION|>--- conflicted
+++ resolved
@@ -261,77 +261,7 @@
         }
     }
 
-<<<<<<< HEAD
     stop(): Promise<unknown> {
-=======
-    private propagateMessage(streamMessage: MessageLayer.StreamMessage, source: NodeId | null): void {
-        this.metrics.record('propagateMessage', 1)
-        const streamIdAndPartition = new StreamIdAndPartition(
-            streamMessage.getStreamId(),
-            streamMessage.getStreamPartition()
-        )
-        const subscribers = this.streams.getNeighborsForStream(streamIdAndPartition).filter((n) => n !== source)
-
-        if (!subscribers.length) {
-            logger.debug('put back to buffer because could not propagate to %d nodes or more: %j',
-                MIN_NUM_OF_OUTBOUND_NODES_FOR_PROPAGATION, streamMessage.messageId)
-            logger.trace('streams: %j', this.streams)
-            this.seenButNotPropagatedSet.add(streamMessage)
-            this.messageBuffer.put(streamIdAndPartition.key(), [streamMessage, source])
-            return
-        }
-        subscribers.forEach(async (subscriber) => {
-            try {
-                await this.nodeToNode.sendData(subscriber, streamMessage)
-                this.consecutiveDeliveryFailures[subscriber] = 0
-            } catch (e) {
-                const serializedMsgId = streamMessage.getMessageID().serialize()
-                logger.warn('failed to propagate %s (consecutiveFails=%d) to subscriber %s, reason: %s',
-                    serializedMsgId,
-                    this.consecutiveDeliveryFailures[subscriber] || 0,
-                    subscriber,
-                    e)
-                this.emit(Event.MESSAGE_PROPAGATION_FAILED, streamMessage.getMessageID(), subscriber, e)
-
-                // TODO: this is hack to get around the issue where `StreamStateManager` believes that we are
-                //  connected to a neighbor whilst `WebRtcEndpoint` knows that we are not. In this situation, the
-                //  Node will continuously attempt to propagate messages to the neighbor but will not actually ever
-                //  (re-)attempt a connection unless as a side-effect of something else (e.g. subscribing to another
-                //  stream, and the neighbor in question happens to get assigned to us via the other stream.)
-                //
-                // This hack basically counts consecutive delivery failures, and upon hitting 100 such failures,
-                // decides to forcefully disconnect the neighbor.
-                //
-                // Ideally this hack would not be needed, but alas, it seems like with the current event-system,
-                // we don't end up with an up-to-date state in the logic layer. I believe something like the
-                // ConnectionManager-model could help us solve the issue for good.
-                if (this.consecutiveDeliveryFailures[subscriber] === undefined) {
-                    this.consecutiveDeliveryFailures[subscriber] = 0
-                }
-                this.consecutiveDeliveryFailures[subscriber] += 1
-                if (this.consecutiveDeliveryFailures[subscriber] >= 100) {
-                    logger.warn(`disconnecting from ${subscriber} due to 100 consecutive delivery failures`)
-                    this.onNodeDisconnected(subscriber) // force disconnect
-                    this.consecutiveDeliveryFailures[subscriber] = 0
-                }
-            }
-        })
-
-        this.seenButNotPropagatedSet.delete(streamMessage)
-        this.emit(Event.MESSAGE_PROPAGATED, streamMessage)
-    }
-
-    async stop(): Promise<void> {
-        logger.trace('stopping')
-
-        await this.trackerManager.stop()
-
-        if (this.handleBufferedMessagesTimeoutRef) {
-            clearTimeout(this.handleBufferedMessagesTimeoutRef)
-            this.handleBufferedMessagesTimeoutRef = null
-        }
-
->>>>>>> b9238a17
         if (this.connectionCleanUpInterval) {
             clearInterval(this.connectionCleanUpInterval)
             this.connectionCleanUpInterval = null
@@ -342,14 +272,8 @@
     }
 
     private subscribeToStreamOnNode(node: NodeId, streamId: StreamIdAndPartition, sendStatus = true): NodeId {
-<<<<<<< HEAD
-        this.streams.addInboundNode(streamId, node)
-        this.streams.addOutboundNode(streamId, node)
+        this.streams.addNeighbor(streamId, node)
         this.propagation.onNeighborJoined(node, streamId)
-=======
-        this.streams.addNeighbor(streamId, node)
-        this.handleBufferedMessages(streamId)
->>>>>>> b9238a17
         if (sendStatus) {
             this.trackerManager.sendStreamStatus(streamId)
         }
