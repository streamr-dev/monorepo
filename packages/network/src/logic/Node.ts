import { EventEmitter } from 'events'
import {
    GroupKeyRequest,
    GroupKeyResponse,
    ProxyDirection,
    StreamMessage,
<<<<<<< HEAD
    ProxyDirection, Receipt
=======
    StreamMessageType,
    StreamPartID
>>>>>>> 0ef8bb79
} from 'streamr-client-protocol'
import { Event as NodeToNodeEvent, NodeToNode } from '../protocol/NodeToNode'
import { NodeToTracker } from '../protocol/NodeToTracker'
import { Metric, MetricsContext, MetricsDefinition, RateMetric } from '../helpers/Metric'
import { StreamPartManager } from './StreamPartManager'
import { GapMisMatchError, InvalidNumberingError } from './DuplicateMessageDetector'
import { Logger, withTimeout } from "@streamr/utils"
import { PeerInfo } from '../connection/PeerInfo'
import type { NodeId, TrackerId } from '../identifiers'
import { DEFAULT_MAX_NEIGHBOR_COUNT } from '../constants'
import { TrackerManager, TrackerManagerOptions } from './TrackerManager'
import { Propagation } from './propagation/Propagation'
import { DisconnectionManager } from './DisconnectionManager'
import { ProxyStreamConnectionManager } from './ProxyStreamConnectionManager'
import { ReceiptResponder } from './receipts/ReceiptResponder'
import { ReceiptRequester } from './receipts/ReceiptRequester'
import { Signers } from './receipts/SignatureFunctions'
import { ReceiptStore } from './receipts/ReceiptStore'
import { attachInspectResponder } from './receipts/attachInspectResponder'

export enum Event {
    NODE_CONNECTED = 'streamr:node:node-connected',
    NODE_DISCONNECTED = 'streamr:node:node-disconnected',
    MESSAGE_RECEIVED = 'streamr:node:message-received',
    UNSEEN_MESSAGE_RECEIVED = 'streamr:node:unseen-message-received',
    DUPLICATE_MESSAGE_RECEIVED = 'streamr:node:duplicate-message-received',
    NODE_SUBSCRIBED = 'streamr:node:subscribed-successfully',
    NODE_UNSUBSCRIBED = 'streamr:node:node-unsubscribed',
    PROXY_CONNECTION_ACCEPTED = 'streamr:node:proxy-connection-accepted',
    PROXY_CONNECTION_REJECTED = 'streamr:node:proxy-connection-rejected',
    ONE_WAY_CONNECTION_CLOSED = 'stream:node-one-way-connection-closed',
    JOIN_COMPLETED = 'stream:node-stream-join-operation-completed',
    JOIN_FAILED = 'stream:node-stream-join-operation-failed'
}

export interface NodeOptions extends TrackerManagerOptions {
    protocols: {
        nodeToNode: NodeToNode
        nodeToTracker: NodeToTracker
    }
    peerInfo: PeerInfo
    signers?: Signers
    metricsContext?: MetricsContext
    bufferTimeoutInMs?: number
    bufferMaxSize?: number
    disconnectionWaitTime?: number
    nodeConnectTimeout?: number
    acceptProxyConnections?: boolean
}

interface Metrics extends MetricsDefinition {
    publishMessagesPerSecond: Metric
    publishBytesPerSecond: Metric
}

export interface Node {
    on(event: Event.NODE_CONNECTED, listener: (nodeId: NodeId) => void): this
    on(event: Event.NODE_DISCONNECTED, listener: (nodeId: NodeId) => void): this
    on<T>(event: Event.MESSAGE_RECEIVED, listener: (msg: StreamMessage<T>, nodeId: NodeId | null) => void): this
    on<T>(event: Event.UNSEEN_MESSAGE_RECEIVED, listener: (msg: StreamMessage<T>, nodeId: NodeId | null) => void): this
    on<T>(event: Event.DUPLICATE_MESSAGE_RECEIVED, listener: (msg: StreamMessage<T>, nodeId: NodeId | null) => void): this
    on(event: Event.NODE_SUBSCRIBED, listener: (nodeId: NodeId, streamPartId: StreamPartID) => void): this
    on(event: Event.NODE_UNSUBSCRIBED, listener: (nodeId: NodeId, streamPartId: StreamPartID) => void): this
    on(event: Event.PROXY_CONNECTION_ACCEPTED, listener: (nodeId: NodeId, streamPartId: StreamPartID, direction: ProxyDirection) => void): this
    on(event: Event.PROXY_CONNECTION_REJECTED,
       listener: (nodeId: NodeId, streamPartId: StreamPartID, direction: ProxyDirection, reason?: string) => void): this
    on(event: Event.ONE_WAY_CONNECTION_CLOSED, listener: (nodeId: NodeId, streamPartId: StreamPartID) => void): this
    on(event: Event.JOIN_COMPLETED, listener: (streamPartId: StreamPartID, numOfNeighbors: number) => void): this
    on(event: Event.JOIN_FAILED, listener: (streamPartId: StreamPartID, error: string) => void): this
}

const logger = new Logger(module)

export class Node extends EventEmitter {
    public readonly peerInfo: PeerInfo
    protected readonly nodeToNode: NodeToNode
    private readonly nodeToTracker: NodeToTracker
    private readonly nodeConnectTimeout: number
    private readonly started: string

    protected readonly streamPartManager: StreamPartManager
    private readonly disconnectionManager: DisconnectionManager
    private readonly propagation: Propagation
    private readonly trackerManager: TrackerManager
    private readonly consecutiveDeliveryFailures: Record<NodeId, number> // id => counter
    private readonly metricsContext: MetricsContext
    private readonly metrics: Metrics
    protected extraMetadata: Record<string, unknown> = {}
    private readonly acceptProxyConnections: boolean
    private readonly proxyStreamConnectionManager: ProxyStreamConnectionManager
    private readonly receiptStore?: ReceiptStore
    private readonly receiptRequester?: ReceiptRequester
    private readonly receiptResponder?: ReceiptResponder

    constructor(opts: NodeOptions) {
        super()

        this.nodeToNode = opts.protocols.nodeToNode
        this.nodeToTracker = opts.protocols.nodeToTracker
        this.peerInfo = opts.peerInfo
        this.nodeConnectTimeout = opts.nodeConnectTimeout || 15000
        this.consecutiveDeliveryFailures = {}
        this.started = new Date().toLocaleString()
        this.acceptProxyConnections = opts.acceptProxyConnections || false

        this.metricsContext = opts.metricsContext || new MetricsContext()
        this.metrics = {
            publishMessagesPerSecond: new RateMetric(),
            publishBytesPerSecond: new RateMetric(),
        }
        this.metricsContext.addMetrics('node', this.metrics)

        if (opts.signers !== undefined) {
            this.receiptStore = new ReceiptStore(this.peerInfo.peerId)
            this.receiptRequester = new ReceiptRequester({
                myNodeId: this.peerInfo.peerId,
                nodeToNode: this.nodeToNode,
                receiptStore: this.receiptStore,
                signers: opts.signers
            })
            this.receiptResponder = new ReceiptResponder({
                myNodeId: this.peerInfo.peerId,
                nodeToNode: this.nodeToNode,
                receiptStore: this.receiptStore,
                signers: opts.signers
            })
            attachInspectResponder({
                myPeerInfo: this.peerInfo,
                receiptStore: this.receiptStore,
                nodeToTracker: this.nodeToTracker
            })
        }

        this.streamPartManager = new StreamPartManager()
        this.disconnectionManager = new DisconnectionManager({
            getAllNodes: this.nodeToNode.getAllConnectionNodeIds,
            hasSharedStreamParts: this.streamPartManager.isNodePresent.bind(this.streamPartManager),
            disconnect: this.nodeToNode.disconnectFromNode.bind(this.nodeToNode),
            disconnectionDelayInMs: opts.disconnectionWaitTime ?? 30 * 1000,
            cleanUpIntervalInMs: 2 * 60 * 1000
        })
        this.propagation = new Propagation({
            sendToNeighbor: async (neighborId: NodeId, streamMessage: StreamMessage) => {
                try {
                    await this.nodeToNode.sendData(neighborId, streamMessage)
                    this.consecutiveDeliveryFailures[neighborId] = 0
                } catch (e) {
                    const serializedMsgId = streamMessage.getMessageID().serialize()
                    logger.warn('failed to propagate %s (consecutiveFails=%d) to subscriber %s, reason: %s',
                        serializedMsgId,
                        this.consecutiveDeliveryFailures[neighborId] || 0,
                        neighborId,
                        e)

                    // TODO: this is hack to get around the issue where `StreamStateManager` believes that we are
                    //  connected to a neighbor whilst `WebRtcEndpoint` knows that we are not. In this situation, the
                    //  Node will continuously attempt to propagate messages to the neighbor but will not actually ever
                    //  (re-)attempt a connection unless as a side-effect of something else (e.g. subscribing to another
                    //  stream, and the neighbor in question happens to get assigned to us via the other stream.)
                    //
                    // This hack basically counts consecutive delivery failures, and upon hitting 100 such failures,
                    // decides to forcefully disconnect the neighbor.
                    //
                    // Ideally this hack would not be needed, but alas, it seems like with the current event-system,
                    // we don't end up with an up-to-date state in the logic layer. I believe something like the
                    // ConnectionManager-model could help us solve the issue for good.
                    if (this.consecutiveDeliveryFailures[neighborId] === undefined) {
                        this.consecutiveDeliveryFailures[neighborId] = 0
                    }
                    this.consecutiveDeliveryFailures[neighborId] += 1
                    if (this.consecutiveDeliveryFailures[neighborId] >= 100) {
                        logger.warn(`disconnecting from ${neighborId} due to 100 consecutive delivery failures`)
                        this.onNodeDisconnected(neighborId) // force disconnect
                        this.consecutiveDeliveryFailures[neighborId] = 0
                    }
                    throw e
                }
            },
            minPropagationTargets: Math.floor(DEFAULT_MAX_NEIGHBOR_COUNT / 2)
        })
        this.trackerManager = new TrackerManager(
            this.nodeToTracker,
            opts,
            this.streamPartManager,
            (includeRtt) => ({
                started: this.started,
                location: this.peerInfo.location,
                extra: this.extraMetadata,
                rtts: includeRtt ? this.nodeToNode.getRtts() : null,
                version: "brubeck-1.0"
            }),
            {
                subscribeToStreamPartIfHaveNotYet: this.subscribeToStreamIfHaveNotYet.bind(this),
                subscribeToStreamPartOnNodes: this.subscribeToStreamPartOnNodes.bind(this),
                unsubscribeFromStreamPartOnNode: this.unsubscribeFromStreamPartOnNode.bind(this),
                emitJoinCompleted: this.emitJoinCompleted.bind(this),
                emitJoinFailed: this.emitJoinFailed.bind(this)
            }
        )
        this.proxyStreamConnectionManager = new ProxyStreamConnectionManager({
            trackerManager: this.trackerManager,
            streamPartManager: this.streamPartManager,
            propagation: this.propagation,
            node: this,
            nodeToNode: this.nodeToNode,
            acceptProxyConnections: this.acceptProxyConnections,
            nodeConnectTimeout: this.nodeConnectTimeout
        })

        this.nodeToNode.on(NodeToNodeEvent.NODE_CONNECTED, (nodeId) => this.emit(Event.NODE_CONNECTED, nodeId))
        this.nodeToNode.on(NodeToNodeEvent.DATA_RECEIVED, (broadcastMessage, nodeId) => this.onDataReceived(broadcastMessage.streamMessage, nodeId))
        this.nodeToNode.on(NodeToNodeEvent.NODE_DISCONNECTED, (nodeId) => this.onNodeDisconnected(nodeId))
        this.nodeToNode.on(NodeToNodeEvent.PROXY_CONNECTION_REQUEST_RECEIVED, (message,  nodeId) => {
            this.proxyStreamConnectionManager.processProxyConnectionRequest(message, nodeId)
        })
        this.nodeToNode.on(NodeToNodeEvent.PROXY_CONNECTION_RESPONSE_RECEIVED, (message, nodeId) => {
            this.proxyStreamConnectionManager.processProxyConnectionResponse(message, nodeId)
        })

        this.nodeToNode.on(NodeToNodeEvent.LEAVE_REQUEST_RECEIVED, (message, nodeId) => {
            this.proxyStreamConnectionManager.processLeaveRequest(message, nodeId)
        })
    }

    start(): void {
        logger.trace('started')
        this.trackerManager.start()
    }

    subscribeToStreamIfHaveNotYet(streamPartId: StreamPartID, sendStatus = true): void {
        if (!this.streamPartManager.isSetUp(streamPartId)) {
            logger.trace('add %s to streams', streamPartId)
            this.streamPartManager.setUpStreamPart(streamPartId)
            this.trackerManager.onNewStreamPart(streamPartId) // TODO: perhaps we should react based on event from StreamManager?
            if (sendStatus) {
                this.trackerManager.sendStreamPartStatus(streamPartId)
            }
        } else if (this.streamPartManager.isSetUp(streamPartId) && this.streamPartManager.isBehindProxy(streamPartId)) {
            logger.trace(`Could not join stream ${streamPartId} as stream is set to be behind proxy`)
        }
    }

    unsubscribeFromStream(streamPartId: StreamPartID, sendStatus = true): void {
        logger.trace('remove %s from streams', streamPartId)
        this.streamPartManager.removeStreamPart(streamPartId)
        this.trackerManager.onUnsubscribeFromStreamPart(streamPartId)
        if (sendStatus) {
            this.trackerManager.sendStreamPartStatus(streamPartId)
        }
    }

    subscribeToStreamPartOnNodes(
        nodeIds: NodeId[],
        streamPartId: StreamPartID,
        trackerId: TrackerId,
        reattempt: boolean
    ): Promise<PromiseSettledResult<NodeId>[]> {
        const subscribePromises = nodeIds.map(async (nodeId) => {
            await withTimeout(this.nodeToNode.connectToNode(nodeId, trackerId, !reattempt), this.nodeConnectTimeout)
            this.disconnectionManager.cancelScheduledDisconnection(nodeId)
            this.subscribeToStreamPartOnNode(nodeId, streamPartId, false)
            return nodeId
        })
        return Promise.allSettled(subscribePromises)
    }

    async addProxyConnection(streamPartId: StreamPartID, contactNodeId: string, direction: ProxyDirection, userId: string): Promise<void> {
        let resolveHandler: any
        let rejectHandler: any
        await Promise.all([
            new Promise<void>((resolve, reject) => {
                resolveHandler = (node: string, stream: StreamPartID, eventDirection: ProxyDirection) => {
                    if (node === contactNodeId && stream === streamPartId && direction === eventDirection) {
                        resolve()
                    }
                }
                rejectHandler = (node: string, stream: StreamPartID, eventDirection: ProxyDirection, reason?: string) => {
                    if (node === contactNodeId && stream === streamPartId && direction === eventDirection) {
                        reject(new Error(
                            `Joining stream as proxy ${direction} failed on contact-node ${contactNodeId} for stream ${streamPartId}`
                            + ` reason: ${reason}`
                        ))
                    }
                }
                this.on(Event.PROXY_CONNECTION_ACCEPTED, resolveHandler)
                this.on(Event.PROXY_CONNECTION_REJECTED, rejectHandler)
            }),
            this.proxyStreamConnectionManager.openProxyConnection(streamPartId, contactNodeId, direction, userId)
        ]).finally(() => {
            this.off(Event.PROXY_CONNECTION_ACCEPTED, resolveHandler)
            this.off(Event.PROXY_CONNECTION_REJECTED, rejectHandler)
        })
    }

    async removeProxyConnection(streamPartId: StreamPartID, contactNodeId: string, direction: ProxyDirection): Promise<void> {
        await this.proxyStreamConnectionManager.closeProxyConnection(streamPartId, contactNodeId, direction)
    }

    // Null source is used when a message is published by the node itself
    onDataReceived(streamMessage: StreamMessage, source: NodeId | null = null): void | never {
        const streamPartId = streamMessage.getStreamPartID()
        // Check if the stream is set as one-directional and has inbound connection if message is content typed
        if (source
            && this.streamPartManager.isSetUp(streamPartId)
            && this.streamPartManager.isBehindProxy(streamPartId)
            && streamMessage.messageType === StreamMessageType.MESSAGE
            && !this.streamPartManager.hasInboundConnection(streamPartId, source)) {
            logger.warn(`Unexpected message received on outbound proxy stream from node ${source} on stream ${streamPartId}`)
            return
        }

        this.emit(Event.MESSAGE_RECEIVED, streamMessage, source)
        this.subscribeToStreamIfHaveNotYet(streamPartId)

        // Check duplicate
        let isUnseen
        try {
            isUnseen = this.streamPartManager.markNumbersAndCheckThatIsNotDuplicate(
                streamMessage.messageId,
                streamMessage.prevMsgRef
            )
        } catch (e) {
            if (e instanceof InvalidNumberingError) {
                logger.trace('received from %s data %j with invalid numbering', source, streamMessage.messageId)
                return
            }
            if (e instanceof GapMisMatchError) {
                logger.warn('received from %s data %j with gap mismatch detected: %j',
                    source, streamMessage.messageId, e)
                return
            }
            throw e
        }

        if (isUnseen) {
            logger.trace('received from %s data %j', source, streamMessage.messageId)
            const propagationTargets = this.getPropagationTargets(streamMessage)
            this.emit(Event.UNSEEN_MESSAGE_RECEIVED, streamMessage, source)
            this.propagation.feedUnseenMessage(streamMessage, propagationTargets, source)
            if (source === null) {
                this.metrics.publishMessagesPerSecond.record(1)
                this.metrics.publishBytesPerSecond.record(streamMessage.getSerializedContent().length)
            }
        } else {
            logger.trace('ignoring duplicate data %j (from %s)', streamMessage.messageId, source)
            this.emit(Event.DUPLICATE_MESSAGE_RECEIVED, streamMessage, source)
        }
    }

    stop(): Promise<unknown> {
        this.proxyStreamConnectionManager.stop()
        this.disconnectionManager.stop()
        this.receiptRequester?.stop()
        this.nodeToNode.stop()
        return this.trackerManager.stop()
    }

<<<<<<< HEAD
    protected inspect(nodeId: NodeId, inspectionTarget: NodeId): Promise<Receipt[]> {
        // eslint-disable-next-line no-async-promise-executor
        return withTimeout(new Promise(async (resolve) => {
            const sharedTrackerId = 'gdsgd'
            const requestId = await this.nodeToTracker.sendInspectRequestMessage(sharedTrackerId, nodeId, this.peerInfo, inspectionTarget)
            const results = new Array<Receipt>()
            this.nodeToTracker.registerRelayMessageHandler(requestId, (relayMessage, _source) => {
                // TODO: check source?
                if (relayMessage.isInspectResponsePartMessage()) {
                    if (relayMessage.data.done) {
                        resolve(results)
                        return true
                    } else {
                        results.push(relayMessage.data.receipt)
                    }
                }
                return false
            })
        }), 60 * 1000, 'sdgasdg')
=======
    private getPropagationTargets(streamMessage: StreamMessage): NodeId[] {
        const streamPartId = streamMessage.getStreamPartID()
        let propagationTargets: NodeId[] = []
        propagationTargets = propagationTargets.concat([...this.streamPartManager.getOutboundNodesForStreamPart(streamPartId)])

        if (this.acceptProxyConnections) {
            if (GroupKeyRequest.is(streamMessage) || GroupKeyResponse.is(streamMessage)) {
                const { recipient } = GroupKeyRequest.fromStreamMessage(streamMessage) as GroupKeyRequest | GroupKeyResponse
                propagationTargets = propagationTargets.concat(this.proxyStreamConnectionManager.getNodeIdsForUserId(streamPartId, recipient))
            }
        } else if (
            this.streamPartManager.isBehindProxy(streamMessage.getStreamPartID())
            && this.proxyStreamConnectionManager.isProxiedStreamPart(streamMessage.getStreamPartID(), ProxyDirection.SUBSCRIBE)
        ) {
            propagationTargets = propagationTargets.concat([...this.streamPartManager.getInboundNodesForStreamPart(streamPartId)])
        }
        return propagationTargets
>>>>>>> 0ef8bb79
    }

    private subscribeToStreamPartOnNode(node: NodeId, streamPartId: StreamPartID, sendStatus = true): NodeId {
        this.streamPartManager.addNeighbor(streamPartId, node)
        this.propagation.onNeighborJoined(node, streamPartId)
        if (sendStatus) {
            this.trackerManager.sendStreamPartStatus(streamPartId)
        }
        this.emit(Event.NODE_SUBSCRIBED, node, streamPartId)
        return node
    }

    private unsubscribeFromStreamPartOnNode(node: NodeId, streamPartId: StreamPartID, sendStatus = true): void {
        this.streamPartManager.removeNodeFromStreamPart(streamPartId, node)
        logger.trace('node %s unsubscribed from stream %s', node, streamPartId)
        this.emit(Event.NODE_UNSUBSCRIBED, node, streamPartId)
        this.disconnectionManager.scheduleDisconnectionIfNoSharedStreamParts(node)
        if (sendStatus) {
            this.trackerManager.sendStreamPartStatus(streamPartId)
        }
    }

    private onNodeDisconnected(node: NodeId): void {
        const [streams, proxiedStreams] = this.streamPartManager.removeNodeFromAllStreamParts(node)
        logger.trace('removed all subscriptions of node %s', node)
        streams.forEach((s) => {
            this.trackerManager.sendStreamPartStatus(s)
        })
        proxiedStreams.forEach((s) => {
            this.proxyStreamConnectionManager.reconnect(node, s)
        })
        this.emit(Event.NODE_DISCONNECTED, node)
    }

    getStreamParts(): Iterable<StreamPartID> {
        return this.streamPartManager.getStreamParts()
    }

    getNeighbors(): ReadonlyArray<NodeId> {
        return this.streamPartManager.getAllNodes()
    }

    getNodeId(): NodeId {
        return this.peerInfo.peerId
    }

    getMetricsContext(): MetricsContext {
        return this.metricsContext
    }

    async subscribeAndWaitForJoinOperation(streamPartId: StreamPartID, timeout = this.nodeConnectTimeout): Promise<number> {
        if (this.streamPartManager.isSetUp(streamPartId)) {
            return this.streamPartManager.getAllNodesForStreamPart(streamPartId).length
        }
        let resolveHandler: any
        let rejectHandler: any
        const res = await Promise.all([
            withTimeout(new Promise<number>((resolve, reject) => {
                resolveHandler = (stream: StreamPartID, numOfNeighbors: number) => {
                    if (stream === streamPartId) {
                        resolve(numOfNeighbors)
                    }
                }
                rejectHandler = (stream: StreamPartID, error: string) => {
                    if (stream === streamPartId) {
                        reject(new Error(error))
                    }
                }
                this.on(Event.JOIN_COMPLETED, resolveHandler)
                this.on(Event.JOIN_FAILED, rejectHandler)
            }), timeout),
            this.subscribeToStreamIfHaveNotYet(streamPartId)
        ]).finally(() => {
            this.off(Event.JOIN_COMPLETED, resolveHandler)
            this.off(Event.JOIN_FAILED, rejectHandler)
        })
        return res[0]
    }

    emitJoinCompleted(streamPartId: StreamPartID, numOfNeighbors: number): void {
        this.emit(Event.JOIN_COMPLETED, streamPartId, numOfNeighbors)
    }

    emitJoinFailed(streamPartId: StreamPartID, error: string): void {
        this.emit(Event.JOIN_FAILED, streamPartId, error)
    }

    isProxiedStreamPart(streamPartId: StreamPartID, direction: ProxyDirection): boolean {
        return this.streamPartManager.isBehindProxy(streamPartId) && this.proxyStreamConnectionManager.isProxiedStreamPart(streamPartId, direction)
    }
}<|MERGE_RESOLUTION|>--- conflicted
+++ resolved
@@ -4,12 +4,9 @@
     GroupKeyResponse,
     ProxyDirection,
     StreamMessage,
-<<<<<<< HEAD
-    ProxyDirection, Receipt
-=======
     StreamMessageType,
-    StreamPartID
->>>>>>> 0ef8bb79
+    StreamPartID,
+    Receipt
 } from 'streamr-client-protocol'
 import { Event as NodeToNodeEvent, NodeToNode } from '../protocol/NodeToNode'
 import { NodeToTracker } from '../protocol/NodeToTracker'
@@ -367,7 +364,25 @@
         return this.trackerManager.stop()
     }
 
-<<<<<<< HEAD
+    private getPropagationTargets(streamMessage: StreamMessage): NodeId[] {
+        const streamPartId = streamMessage.getStreamPartID()
+        let propagationTargets: NodeId[] = []
+        propagationTargets = propagationTargets.concat([...this.streamPartManager.getOutboundNodesForStreamPart(streamPartId)])
+
+        if (this.acceptProxyConnections) {
+            if (GroupKeyRequest.is(streamMessage) || GroupKeyResponse.is(streamMessage)) {
+                const { recipient } = GroupKeyRequest.fromStreamMessage(streamMessage) as GroupKeyRequest | GroupKeyResponse
+                propagationTargets = propagationTargets.concat(this.proxyStreamConnectionManager.getNodeIdsForUserId(streamPartId, recipient))
+            }
+        } else if (
+            this.streamPartManager.isBehindProxy(streamMessage.getStreamPartID())
+            && this.proxyStreamConnectionManager.isProxiedStreamPart(streamMessage.getStreamPartID(), ProxyDirection.SUBSCRIBE)
+        ) {
+            propagationTargets = propagationTargets.concat([...this.streamPartManager.getInboundNodesForStreamPart(streamPartId)])
+        }
+        return propagationTargets
+    }
+
     protected inspect(nodeId: NodeId, inspectionTarget: NodeId): Promise<Receipt[]> {
         // eslint-disable-next-line no-async-promise-executor
         return withTimeout(new Promise(async (resolve) => {
@@ -387,25 +402,6 @@
                 return false
             })
         }), 60 * 1000, 'sdgasdg')
-=======
-    private getPropagationTargets(streamMessage: StreamMessage): NodeId[] {
-        const streamPartId = streamMessage.getStreamPartID()
-        let propagationTargets: NodeId[] = []
-        propagationTargets = propagationTargets.concat([...this.streamPartManager.getOutboundNodesForStreamPart(streamPartId)])
-
-        if (this.acceptProxyConnections) {
-            if (GroupKeyRequest.is(streamMessage) || GroupKeyResponse.is(streamMessage)) {
-                const { recipient } = GroupKeyRequest.fromStreamMessage(streamMessage) as GroupKeyRequest | GroupKeyResponse
-                propagationTargets = propagationTargets.concat(this.proxyStreamConnectionManager.getNodeIdsForUserId(streamPartId, recipient))
-            }
-        } else if (
-            this.streamPartManager.isBehindProxy(streamMessage.getStreamPartID())
-            && this.proxyStreamConnectionManager.isProxiedStreamPart(streamMessage.getStreamPartID(), ProxyDirection.SUBSCRIBE)
-        ) {
-            propagationTargets = propagationTargets.concat([...this.streamPartManager.getInboundNodesForStreamPart(streamPartId)])
-        }
-        return propagationTargets
->>>>>>> 0ef8bb79
     }
 
     private subscribeToStreamPartOnNode(node: NodeId, streamPartId: StreamPartID, sendStatus = true): NodeId {
