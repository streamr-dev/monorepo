import { EventEmitter } from 'events'
import { MessageLayer, TrackerLayer, Utils } from 'streamr-client-protocol'
import { NodeToNode, Event as NodeToNodeEvent } from '../protocol/NodeToNode'
import { NodeToTracker, Event as NodeToTrackerEvent } from '../protocol/NodeToTracker'
import { MessageBuffer } from '../helpers/MessageBuffer'
import { SeenButNotPropagatedSet } from '../helpers/SeenButNotPropagatedSet'
import { Status, StreamIdAndPartition, TrackerInfo } from '../identifiers'
import { Metrics, MetricsContext } from '../helpers/MetricsContext'
import { promiseTimeout } from '../helpers/PromiseTools'
import { StreamManager } from './StreamManager'
import { InstructionThrottler } from './InstructionThrottler'
import { GapMisMatchError, InvalidNumberingError } from './DuplicateMessageDetector'
import { Logger } from '../helpers/Logger'
import { PeerInfo } from '../connection/PeerInfo'
import { InstructionRetryManager } from "./InstructionRetryManager"
import { NameDirectory } from '../NameDirectory'
import { DisconnectionReason } from "../connection/ws/AbstractWsEndpoint"
import { TrackerId } from './Tracker'

export type NodeId = string

export enum Event {
    NODE_CONNECTED = 'streamr:node:node-connected',
    NODE_DISCONNECTED = 'streamr:node:node-disconnected',
    MESSAGE_RECEIVED = 'streamr:node:message-received',
    UNSEEN_MESSAGE_RECEIVED = 'streamr:node:unseen-message-received',
    MESSAGE_PROPAGATED = 'streamr:node:message-propagated',
    MESSAGE_PROPAGATION_FAILED = 'streamr:node:message-propagation-failed',
    NODE_SUBSCRIBED = 'streamr:node:subscribed-successfully',
    NODE_UNSUBSCRIBED = 'streamr:node:node-unsubscribed'
}

export interface NodeOptions {
    protocols: {
        nodeToNode: NodeToNode
        nodeToTracker: NodeToTracker
    }
    peerInfo: PeerInfo
    trackers: Array<TrackerInfo>
    metricsContext?: MetricsContext
    connectToBootstrapTrackersInterval?: number
    bufferTimeoutInMs?: number
    bufferMaxSize?: number
    disconnectionWaitTime?: number
    nodeConnectTimeout?: number
    instructionRetryInterval?: number
    rttUpdateTimeout?: number
}

const MIN_NUM_OF_OUTBOUND_NODES_FOR_PROPAGATION = 1

export interface Node {
<<<<<<< HEAD
    on(event: Event.NODE_CONNECTED, listener: (nodeId: string) => void): this
    on(event: Event.NODE_DISCONNECTED, listener: (nodeId: string) => void): this
    on<T>(event: Event.MESSAGE_RECEIVED, listener: (msg: MessageLayer.StreamMessage<T>, nodeId: string) => void): this
    on<T>(event: Event.UNSEEN_MESSAGE_RECEIVED, listener: (msg: MessageLayer.StreamMessage<T>, nodeId: string) => void): this
    on<T>(event: Event.MESSAGE_PROPAGATED, listener: (msg: MessageLayer.StreamMessage<T>) => void): this
    on<T>(event: Event.MESSAGE_PROPAGATION_FAILED, listener: (msg: MessageLayer.StreamMessage<T>, nodeId: string, error: Error) => void): this
    on(event: Event.NODE_SUBSCRIBED, listener: (nodeId: string, streamId: StreamIdAndPartition) => void): this
    on(event: Event.NODE_UNSUBSCRIBED, listener: (nodeId: string, streamId: StreamIdAndPartition) => void): this
=======
    on(event: Event.NODE_CONNECTED, listener: (nodeId: NodeId) => void): this
    on(event: Event.NODE_DISCONNECTED, listener: (nodeId: NodeId) => void): this
    on(event: Event.MESSAGE_RECEIVED, listener: (msg: MessageLayer.StreamMessage, nodeId: NodeId) => void): this
    on(event: Event.UNSEEN_MESSAGE_RECEIVED, listener: (msg: MessageLayer.StreamMessage, nodeId: NodeId) => void): this
    on(event: Event.MESSAGE_PROPAGATED, listener: (msg: MessageLayer.StreamMessage) => void): this
    on(event: Event.MESSAGE_PROPAGATION_FAILED, listener: (msg: MessageLayer.StreamMessage, nodeId: NodeId, error: Error) => void): this
    on(event: Event.NODE_SUBSCRIBED, listener: (nodeId: NodeId, streamId: StreamIdAndPartition) => void): this
    on(event: Event.NODE_UNSUBSCRIBED, listener: (nodeId: NodeId, streamId: StreamIdAndPartition) => void): this
>>>>>>> 2f342c8b
}

export class Node extends EventEmitter {
    protected readonly nodeToNode: NodeToNode
    private readonly nodeToTracker: NodeToTracker
    private readonly peerInfo: PeerInfo
    private readonly connectToBootstrapTrackersInterval: number
    private readonly bufferTimeoutInMs: number
    private readonly bufferMaxSize: number
    private readonly disconnectionWaitTime: number
    private readonly nodeConnectTimeout: number
    private readonly instructionRetryInterval: number
    private readonly rttUpdateInterval: number
    private readonly started: string

    private readonly logger: Logger
    private readonly disconnectionTimers: Record<NodeId,NodeJS.Timeout>
    protected readonly streams: StreamManager
    private readonly messageBuffer: MessageBuffer<[MessageLayer.StreamMessage, string | null]>
    private readonly seenButNotPropagatedSet: SeenButNotPropagatedSet
    private readonly trackerRegistry: Utils.TrackerRegistry<TrackerInfo>
    private readonly trackerBook: { [key: string]: TrackerId } // address => id
    private readonly instructionThrottler: InstructionThrottler
    private readonly instructionRetryManager: InstructionRetryManager
    private readonly consecutiveDeliveryFailures: Record<NodeId,number> // id => counter
    private readonly rttUpdateTimeoutsOnTrackers: { [key: string]: NodeJS.Timeout } // trackerId => timeout
    private readonly metrics: Metrics
    private connectToBoostrapTrackersInterval?: NodeJS.Timeout | null
    private handleBufferedMessagesTimeoutRef?: NodeJS.Timeout | null
    protected extraMetadata: Record<string, unknown> = {}

    constructor(opts: NodeOptions) {
        super()

        if (!(opts.protocols.nodeToTracker instanceof NodeToTracker) || !(opts.protocols.nodeToNode instanceof NodeToNode)) {
            throw new Error('Provided protocols are not correct')
        }
        if (!opts.trackers) {
            throw new Error('No trackers given')
        }

        this.nodeToNode = opts.protocols.nodeToNode
        this.nodeToTracker = opts.protocols.nodeToTracker
        this.peerInfo = opts.peerInfo

        this.connectToBootstrapTrackersInterval = opts.connectToBootstrapTrackersInterval || 5000
        this.bufferTimeoutInMs = opts.bufferTimeoutInMs || 60 * 1000
        this.bufferMaxSize = opts.bufferMaxSize || 10000
        this.disconnectionWaitTime = opts.disconnectionWaitTime || 30 * 1000
        this.nodeConnectTimeout = opts.nodeConnectTimeout || 15000
        this.instructionRetryInterval = opts.instructionRetryInterval || 3 * 60 * 1000
        this.rttUpdateInterval = opts.rttUpdateTimeout || 15000
        this.started = new Date().toLocaleString()
        this.logger = new Logger(module)

        const metricsContext = opts.metricsContext || new MetricsContext('')

        this.disconnectionTimers = {}
        this.streams = new StreamManager()
        this.messageBuffer = new MessageBuffer(this.bufferTimeoutInMs, this.bufferMaxSize, (streamId) => {
            this.logger.trace(`failed to deliver buffered messages of stream ${streamId}`)
        })
        this.seenButNotPropagatedSet = new SeenButNotPropagatedSet()

        this.trackerRegistry = Utils.createTrackerRegistry<TrackerInfo>(opts.trackers)
        this.trackerBook = {}
        this.rttUpdateTimeoutsOnTrackers = {}
        this.instructionThrottler = new InstructionThrottler(this.handleTrackerInstruction.bind(this))
        this.instructionRetryManager = new InstructionRetryManager(
            this.handleTrackerInstruction.bind(this),
            this.instructionRetryInterval
        )
        this.consecutiveDeliveryFailures = {}

        this.nodeToTracker.on(NodeToTrackerEvent.CONNECTED_TO_TRACKER, (trackerId) => this.onConnectedToTracker(trackerId))
        this.nodeToTracker.on(NodeToTrackerEvent.TRACKER_INSTRUCTION_RECEIVED, (streamMessage, trackerId) => this.onTrackerInstructionReceived(trackerId, streamMessage))  // eslint-disable-line max-len
        this.nodeToTracker.on(NodeToTrackerEvent.TRACKER_DISCONNECTED, (trackerId) => this.onTrackerDisconnected(trackerId))
        this.nodeToNode.on(NodeToNodeEvent.NODE_CONNECTED, (nodeId) => this.emit(Event.NODE_CONNECTED, nodeId))
        this.nodeToNode.on(NodeToNodeEvent.DATA_RECEIVED, (broadcastMessage, nodeId) => this.onDataReceived(broadcastMessage.streamMessage, nodeId))
        this.nodeToNode.on(NodeToNodeEvent.NODE_DISCONNECTED, (nodeId) => this.onNodeDisconnected(nodeId))
        let avgLatency = -1

        this.on(Event.UNSEEN_MESSAGE_RECEIVED, (message) => {
            const now = new Date().getTime()
            const currentLatency = now - message.messageId.timestamp

            if (avgLatency < 0) {
                avgLatency = currentLatency
            } else {
                avgLatency = 0.8 * avgLatency + 0.2 * currentLatency
            }

            this.metrics.set('latency', avgLatency)
        })

        this.metrics = metricsContext.create('node')
            .addQueriedMetric('messageBufferSize', () => this.messageBuffer.size())
            .addQueriedMetric('seenButNotPropagatedSetSize', () => this.seenButNotPropagatedSet.size())
            .addRecordedMetric('unexpectedTrackerInstructions')
            .addRecordedMetric('trackerInstructions')
            .addRecordedMetric('onDataReceived')
            .addRecordedMetric('onDataReceived:invalidNumbering')
            .addRecordedMetric('onDataReceived:gapMismatch')
            .addRecordedMetric('onDataReceived:ignoredDuplicate')
            .addRecordedMetric('propagateMessage')
            .addRecordedMetric('onSubscribeRequest')
            .addRecordedMetric('onUnsubscribeRequest')
            .addRecordedMetric('onNodeDisconnect')
            .addFixedMetric('latency')
    }

    start(): void {
        this.logger.trace('started')
        this.connectToBootstrapTrackers()
        this.connectToBoostrapTrackersInterval = setInterval(
            this.connectToBootstrapTrackers.bind(this),
            this.connectToBootstrapTrackersInterval
        )
    }

<<<<<<< HEAD
    private onConnectedToTracker(tracker: string): void {
=======
    onConnectedToTracker(tracker: TrackerId): void {
>>>>>>> 2f342c8b
        this.logger.trace('connected to tracker %s', tracker)
        const serverUrl = this.nodeToTracker.getServerUrlByTrackerId(tracker)
        if (serverUrl !== undefined) {
            this.trackerBook[serverUrl] = tracker
            this.prepareAndSendMultipleStatuses(tracker)
        } else {
            this.logger.warn('onConnectedToTracker: unknown tracker %s', tracker)
        }
    }

    subscribeToStreamIfHaveNotYet(streamId: StreamIdAndPartition, sendStatus = true): void {
        if (!this.streams.isSetUp(streamId)) {
            this.logger.trace('add %s to streams', streamId)
            this.streams.setUpStream(streamId)
            if (sendStatus) {
                this.prepareAndSendStreamStatus(streamId)
            }
        }
    }

    unsubscribeFromStream(streamId: StreamIdAndPartition, sendStatus = true): void {
        this.logger.trace('remove %s from streams', streamId)
        this.streams.removeStream(streamId)
        this.instructionThrottler.removeStream(streamId.key())
        this.instructionRetryManager.removeStream(streamId.key())
        if (sendStatus) {
            this.prepareAndSendStreamStatus(streamId)
        }
    }

<<<<<<< HEAD
    private onTrackerInstructionReceived(trackerId: string, instructionMessage: TrackerLayer.InstructionMessage): void {
=======
    onTrackerInstructionReceived(trackerId: TrackerId, instructionMessage: TrackerLayer.InstructionMessage): void {
>>>>>>> 2f342c8b
        this.instructionThrottler.add(instructionMessage, trackerId)
    }

    async handleTrackerInstruction(instructionMessage: TrackerLayer.InstructionMessage, trackerId: TrackerId, reattempt = false): Promise<void> {
        const streamId = StreamIdAndPartition.fromMessage(instructionMessage)
        const { nodeIds, counter } = instructionMessage

        this.instructionRetryManager.add(instructionMessage, trackerId)

        // Check that tracker matches expected tracker
        const expectedTrackerId = this.getTrackerId(streamId)
        if (trackerId !== expectedTrackerId) {
            this.metrics.record('unexpectedTrackerInstructions', 1)
            this.logger.warn(`got instructions from unexpected tracker. Expected ${expectedTrackerId}, got from ${trackerId}`)
            return
        }

        this.metrics.record('trackerInstructions', 1)
        this.logger.trace('received instructions for %s, nodes to connect %o', streamId, nodeIds)

        this.subscribeToStreamIfHaveNotYet(streamId, false)
        const currentNodes = this.streams.getAllNodesForStream(streamId)
        const nodesToUnsubscribeFrom = currentNodes.filter((nodeId) => !nodeIds.includes(nodeId))

        const subscribePromises = nodeIds.map(async (nodeId) => {
            await promiseTimeout(this.nodeConnectTimeout,
                this.nodeToNode.connectToNode(nodeId, trackerId, !reattempt))
            this.clearDisconnectionTimer(nodeId)
            this.subscribeToStreamOnNode(nodeId, streamId, false)
            return nodeId
        })

        nodesToUnsubscribeFrom.forEach((nodeId) => {
            this.unsubscribeFromStreamOnNode(nodeId, streamId, false)
        })

        const results = await Promise.allSettled(subscribePromises)
        if (this.streams.isSetUp(streamId)) {
            this.streams.updateCounter(streamId, counter)
        }

        // Log success / failures
        const subscribedNodeIds: NodeId[] = []
        const unsubscribedNodeIds: NodeId[] = []
        let failedInstructions = false
        results.forEach((res) => {
            if (res.status === 'fulfilled') {
                subscribedNodeIds.push(res.value)
            } else {
                failedInstructions = true
                this.logger.warn('failed to subscribe (or connect) to node, reason: %s', res.reason)
            }
        })
        if (!reattempt || failedInstructions) {
            this.prepareAndSendStreamStatus(streamId)
        }

        this.logger.trace('subscribed to %j and unsubscribed from %j (streamId=%s, counter=%d)',
            subscribedNodeIds, unsubscribedNodeIds, streamId, counter)

        if (subscribedNodeIds.length !== nodeIds.length) {
            this.logger.trace('error: failed to fulfill all tracker instructions (streamId=%s, counter=%d)',
                streamId, counter)
        } else {
            this.logger.trace('Tracker instructions fulfilled (streamId=%s, counter=%d)',
                streamId, counter)
        }
    }

    onDataReceived(streamMessage: MessageLayer.StreamMessage, source: NodeId | null = null): void | never {
        this.metrics.record('onDataReceived', 1)
        const streamIdAndPartition = new StreamIdAndPartition(
            streamMessage.getStreamId(),
            streamMessage.getStreamPartition()
        )

        this.emit(Event.MESSAGE_RECEIVED, streamMessage, source)

        this.subscribeToStreamIfHaveNotYet(streamIdAndPartition)

        // Check duplicate
        let isUnseen
        try {
            isUnseen = this.streams.markNumbersAndCheckThatIsNotDuplicate(
                streamMessage.messageId,
                streamMessage.prevMsgRef
            )
        } catch (e) {
            if (e instanceof InvalidNumberingError) {
                this.logger.trace('received from %s data %j with invalid numbering', source, streamMessage.messageId)
                this.metrics.record('onDataReceived:invalidNumber', 1)
                return
            }
            if (e instanceof GapMisMatchError) {
                this.logger.warn('received from %s data %j with gap mismatch detected: %j',
                    source, streamMessage.messageId, e)
                this.metrics.record('onDataReceived:gapMismatch', 1)
                return
            }
            throw e
        }

        if (isUnseen) {
            this.emit(Event.UNSEEN_MESSAGE_RECEIVED, streamMessage, source)
        }
        if (isUnseen || this.seenButNotPropagatedSet.has(streamMessage)) {
            this.logger.trace('received from %s data %j', source, streamMessage.messageId)
            this.propagateMessage(streamMessage, source)
        } else {
            this.logger.trace('ignoring duplicate data %j (from %s)', streamMessage.messageId, source)
            this.metrics.record('onDataReceived:ignoredDuplicate', 1)
        }
    }

    private propagateMessage(streamMessage: MessageLayer.StreamMessage, source: NodeId | null): void {
        this.metrics.record('propagateMessage', 1)
        const streamIdAndPartition = new StreamIdAndPartition(
            streamMessage.getStreamId(),
            streamMessage.getStreamPartition()
        )
        const subscribers = this.streams.getOutboundNodesForStream(streamIdAndPartition).filter((n) => n !== source)

        if (!subscribers.length) {
            this.logger.debug('put back to buffer because could not propagate to %d nodes or more: %j',
                MIN_NUM_OF_OUTBOUND_NODES_FOR_PROPAGATION, streamMessage.messageId)
            this.logger.trace('streams: %j', this.streams)
            this.seenButNotPropagatedSet.add(streamMessage)
            this.messageBuffer.put(streamIdAndPartition.key(), [streamMessage, source])
            return
        }
        subscribers.forEach(async (subscriber) => {
            try {
                await this.nodeToNode.sendData(subscriber, streamMessage)
                this.consecutiveDeliveryFailures[subscriber] = 0
            } catch (e) {
                const serializedMsgId = streamMessage.getMessageID().serialize()
                this.logger.warn('failed to propagate %s (consecutiveFails=%d) to subscriber %s, reason: %s',
                    serializedMsgId,
                    this.consecutiveDeliveryFailures[subscriber] || 0,
                    subscriber,
                    e)
                this.emit(Event.MESSAGE_PROPAGATION_FAILED, streamMessage.getMessageID(), subscriber, e)

                // TODO: this is hack to get around the issue where `StreamStateManager` believes that we are
                //  connected to a neighbor whilst `WebRtcEndpoint` knows that we are not. In this situation, the
                //  Node will continuously attempt to propagate messages to the neighbor but will not actually ever
                //  (re-)attempt a connection unless as a side-effect of something else (e.g. subscribing to another
                //  stream, and the neighbor in question happens to get assigned to us via the other stream.)
                //
                // This hack basically counts consecutive delivery failures, and upon hitting 100 such failures,
                // decides to forcefully disconnect the neighbor.
                //
                // Ideally this hack would not be needed, but alas, it seems like with the current event-system,
                // we don't end up with an up-to-date state in the logic layer. I believe something like the
                // ConnectionManager-model could help us solve the issue for good.
                if (this.consecutiveDeliveryFailures[subscriber] === undefined) {
                    this.consecutiveDeliveryFailures[subscriber] = 0
                }
                this.consecutiveDeliveryFailures[subscriber] += 1
                if (this.consecutiveDeliveryFailures[subscriber] >= 100) {
                    this.logger.warn(`disconnecting from ${subscriber} due to 100 consecutive delivery failures`)
                    this.onNodeDisconnected(subscriber) // force disconnect
                    this.consecutiveDeliveryFailures[subscriber] = 0
                }
            }
        })

        this.seenButNotPropagatedSet.delete(streamMessage)
        this.emit(Event.MESSAGE_PROPAGATED, streamMessage)
    }

    stop(): Promise<unknown> {
        this.logger.trace('stopping')
        this.instructionThrottler.stop()
        this.instructionRetryManager.stop()

        if (this.connectToBoostrapTrackersInterval) {
            clearInterval(this.connectToBoostrapTrackersInterval)
            this.connectToBoostrapTrackersInterval = null
        }
        if (this.handleBufferedMessagesTimeoutRef) {
            clearTimeout(this.handleBufferedMessagesTimeoutRef)
            this.handleBufferedMessagesTimeoutRef = null
        }

        Object.values(this.disconnectionTimers).forEach((timeout) => clearTimeout(timeout))
        Object.values(this.rttUpdateTimeoutsOnTrackers).forEach((timeout) => clearTimeout(timeout))

        this.messageBuffer.clear()
        return Promise.all([
            this.nodeToTracker.stop(),
            this.nodeToNode.stop(),
        ])
    }

    // Gets statuses of all streams assigned to a tracker by default
    private getMultipleStatusMessages(tracker: TrackerId, explicitStreams?: StreamIdAndPartition[]): Status[] {
        const streams = explicitStreams || this.streams.getStreams()
        const statusMessages = streams
            .filter((streamId) => this.getTrackerId(streamId) === tracker)
            .map((streamId) => this.getStreamStatus(streamId, tracker))
        return statusMessages
    }

    private getStreamStatus(streamId: StreamIdAndPartition, trackerId: TrackerId): Status {
        const rtts = this.checkRttTimeout(trackerId) ? this.nodeToNode.getRtts() : null
        return {
            streams: this.streams.getStreamState(streamId),
            started: this.started,
            rtts,
            location: this.peerInfo.location,
            singleStream: true,
            extra: this.extraMetadata
        }
    }

    private prepareAndSendStreamStatus(streamId: StreamIdAndPartition): void {
        const trackerId = this.getTrackerId(streamId)
        if (trackerId) {
            const status = this.getStreamStatus(streamId, trackerId)
            if (status) {
                this.sendStatus(trackerId, status)
            } else {
                this.logger.warn('failed to prepareAndSendStreamStatus %s to tracker %s, ' +
                    'reason: stream status not found', streamId, trackerId)
            }
        }
    }

    private prepareAndSendMultipleStatuses(tracker: TrackerId, streams?: StreamIdAndPartition[]): void {
        const statusMessages = this.getMultipleStatusMessages(tracker, streams)
        statusMessages.forEach((status) => {
            this.sendStatus(tracker, status)
        })
    }

    private async sendStatus(tracker: TrackerId, status: Status) {
        try {
            await this.nodeToTracker.sendStatus(tracker, status)
            this.logger.trace('sent status %j to tracker %s', status.streams, tracker)
        } catch (e) {
            this.logger.trace('failed to send status to tracker %s, reason: %s', tracker, e)
        }
    }

    private subscribeToStreamOnNode(node: NodeId, streamId: StreamIdAndPartition, sendStatus = true): NodeId {
        this.streams.addInboundNode(streamId, node)
        this.streams.addOutboundNode(streamId, node)
        this.handleBufferedMessages(streamId)
        if (sendStatus) {
            this.prepareAndSendStreamStatus(streamId)
        }
        this.emit(Event.NODE_SUBSCRIBED, node, streamId)
        return node
    }

    protected getTrackerId(streamId: StreamIdAndPartition): TrackerId | null {
        const { ws } = this.trackerRegistry.getTracker(streamId.id, streamId.partition)
        return this.trackerBook[ws] || null
    }

    protected isNodePresent(nodeId: NodeId): boolean {
        return this.streams.isNodePresent(nodeId)
    }

    private checkRttTimeout(trackerId: TrackerId): boolean {
        if (!(trackerId in this.rttUpdateTimeoutsOnTrackers)) {
            this.rttUpdateTimeoutsOnTrackers[trackerId] = setTimeout(() => {
                this.logger.trace(`RTT timeout to ${trackerId} triggered, RTTs to connections will be updated with the next status message`)
                delete this.rttUpdateTimeoutsOnTrackers[trackerId]
            }, this.rttUpdateInterval)
            return true
        }
        return false
    }

    private unsubscribeFromStreamOnNode(node: NodeId, streamId: StreamIdAndPartition, sendStatus = true): void {
        this.streams.removeNodeFromStream(streamId, node)
        this.logger.trace('node %s unsubscribed from stream %s', node, streamId)
        this.emit(Event.NODE_UNSUBSCRIBED, node, streamId)

        if (!this.streams.isNodePresent(node)) {
            this.clearDisconnectionTimer(node)
            this.disconnectionTimers[node] = setTimeout(() => {
                delete this.disconnectionTimers[node]
                if (!this.streams.isNodePresent(node)) {
                    this.logger.info('No shared streams with %s, disconnecting', NameDirectory.getName(node))
                    this.nodeToNode.disconnectFromNode(node, DisconnectionReason.NO_SHARED_STREAMS)
                }
            }, this.disconnectionWaitTime)
        }
        if (sendStatus) {
            this.prepareAndSendStreamStatus(streamId)
        }
    }

<<<<<<< HEAD
    private onNodeDisconnected(node: string): void {
=======
    onNodeDisconnected(node: NodeId): void {
>>>>>>> 2f342c8b
        this.metrics.record('onNodeDisconnect', 1)
        const streams = this.streams.removeNodeFromAllStreams(node)
        this.logger.trace('removed all subscriptions of node %s', node)
        const trackers = [...new Set(streams.map((streamId) => this.getTrackerId(streamId)))]
        trackers.forEach((trackerId) => {
            if (trackerId) {
                this.prepareAndSendMultipleStatuses(trackerId, streams)
            }
        })
        this.emit(Event.NODE_DISCONNECTED, node)
    }

<<<<<<< HEAD
    private onTrackerDisconnected(tracker: string): void {
=======
    onTrackerDisconnected(tracker: TrackerId): void {
>>>>>>> 2f342c8b
        this.logger.trace('disconnected from tracker %s', tracker)
    }

    private handleBufferedMessages(streamId: StreamIdAndPartition): void {
        this.messageBuffer.popAll(streamId.key())
            .forEach(([streamMessage, source]) => {
                this.onDataReceived(streamMessage, source)
            })
    }

    private connectToBootstrapTrackers(): void {
        this.trackerRegistry.getAllTrackers().forEach((trackerInfo) => {
            this.nodeToTracker.connectToTracker(trackerInfo.ws, PeerInfo.newTracker(trackerInfo.id))
                .catch((err) => {
                    this.logger.warn('could not connect to tracker %s, reason: %j', trackerInfo.ws, err)
                })
        })
    }

    private clearDisconnectionTimer(nodeId: NodeId): void {
        if (this.disconnectionTimers[nodeId] != null) {
            clearTimeout(this.disconnectionTimers[nodeId])
            delete this.disconnectionTimers[nodeId]
        }
    }

    getStreams(): ReadonlyArray<string> {
        return this.streams.getStreamsAsKeys()
    }

    getNeighbors(): ReadonlyArray<NodeId> {
        return this.streams.getAllNodes()
    }
}<|MERGE_RESOLUTION|>--- conflicted
+++ resolved
@@ -50,25 +50,14 @@
 const MIN_NUM_OF_OUTBOUND_NODES_FOR_PROPAGATION = 1
 
 export interface Node {
-<<<<<<< HEAD
-    on(event: Event.NODE_CONNECTED, listener: (nodeId: string) => void): this
-    on(event: Event.NODE_DISCONNECTED, listener: (nodeId: string) => void): this
-    on<T>(event: Event.MESSAGE_RECEIVED, listener: (msg: MessageLayer.StreamMessage<T>, nodeId: string) => void): this
-    on<T>(event: Event.UNSEEN_MESSAGE_RECEIVED, listener: (msg: MessageLayer.StreamMessage<T>, nodeId: string) => void): this
-    on<T>(event: Event.MESSAGE_PROPAGATED, listener: (msg: MessageLayer.StreamMessage<T>) => void): this
-    on<T>(event: Event.MESSAGE_PROPAGATION_FAILED, listener: (msg: MessageLayer.StreamMessage<T>, nodeId: string, error: Error) => void): this
-    on(event: Event.NODE_SUBSCRIBED, listener: (nodeId: string, streamId: StreamIdAndPartition) => void): this
-    on(event: Event.NODE_UNSUBSCRIBED, listener: (nodeId: string, streamId: StreamIdAndPartition) => void): this
-=======
     on(event: Event.NODE_CONNECTED, listener: (nodeId: NodeId) => void): this
     on(event: Event.NODE_DISCONNECTED, listener: (nodeId: NodeId) => void): this
-    on(event: Event.MESSAGE_RECEIVED, listener: (msg: MessageLayer.StreamMessage, nodeId: NodeId) => void): this
-    on(event: Event.UNSEEN_MESSAGE_RECEIVED, listener: (msg: MessageLayer.StreamMessage, nodeId: NodeId) => void): this
-    on(event: Event.MESSAGE_PROPAGATED, listener: (msg: MessageLayer.StreamMessage) => void): this
-    on(event: Event.MESSAGE_PROPAGATION_FAILED, listener: (msg: MessageLayer.StreamMessage, nodeId: NodeId, error: Error) => void): this
+    on<T>(event: Event.MESSAGE_RECEIVED, listener: (msg: MessageLayer.StreamMessage<T>, nodeId: NodeId) => void): this
+    on<T>(event: Event.UNSEEN_MESSAGE_RECEIVED, listener: (msg: MessageLayer.StreamMessage<T>, nodeId: NodeId) => void): this
+    on<T>(event: Event.MESSAGE_PROPAGATED, listener: (msg: MessageLayer.StreamMessage<T>) => void): this
+    on<T>(event: Event.MESSAGE_PROPAGATION_FAILED, listener: (msg: MessageLayer.StreamMessage<T>, nodeId: NodeId, error: Error) => void): this
     on(event: Event.NODE_SUBSCRIBED, listener: (nodeId: NodeId, streamId: StreamIdAndPartition) => void): this
     on(event: Event.NODE_UNSUBSCRIBED, listener: (nodeId: NodeId, streamId: StreamIdAndPartition) => void): this
->>>>>>> 2f342c8b
 }
 
 export class Node extends EventEmitter {
@@ -189,11 +178,7 @@
         )
     }
 
-<<<<<<< HEAD
-    private onConnectedToTracker(tracker: string): void {
-=======
-    onConnectedToTracker(tracker: TrackerId): void {
->>>>>>> 2f342c8b
+    private onConnectedToTracker(tracker: TrackerId): void {
         this.logger.trace('connected to tracker %s', tracker)
         const serverUrl = this.nodeToTracker.getServerUrlByTrackerId(tracker)
         if (serverUrl !== undefined) {
@@ -224,11 +209,7 @@
         }
     }
 
-<<<<<<< HEAD
-    private onTrackerInstructionReceived(trackerId: string, instructionMessage: TrackerLayer.InstructionMessage): void {
-=======
-    onTrackerInstructionReceived(trackerId: TrackerId, instructionMessage: TrackerLayer.InstructionMessage): void {
->>>>>>> 2f342c8b
+    private onTrackerInstructionReceived(trackerId: TrackerId, instructionMessage: TrackerLayer.InstructionMessage): void {
         this.instructionThrottler.add(instructionMessage, trackerId)
     }
 
@@ -525,11 +506,7 @@
         }
     }
 
-<<<<<<< HEAD
-    private onNodeDisconnected(node: string): void {
-=======
-    onNodeDisconnected(node: NodeId): void {
->>>>>>> 2f342c8b
+    private onNodeDisconnected(node: NodeId): void {
         this.metrics.record('onNodeDisconnect', 1)
         const streams = this.streams.removeNodeFromAllStreams(node)
         this.logger.trace('removed all subscriptions of node %s', node)
@@ -542,11 +519,7 @@
         this.emit(Event.NODE_DISCONNECTED, node)
     }
 
-<<<<<<< HEAD
-    private onTrackerDisconnected(tracker: string): void {
-=======
-    onTrackerDisconnected(tracker: TrackerId): void {
->>>>>>> 2f342c8b
+    private onTrackerDisconnected(tracker: TrackerId): void {
         this.logger.trace('disconnected from tracker %s', tracker)
     }
 
