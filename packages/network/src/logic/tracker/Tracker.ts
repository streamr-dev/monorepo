--- conflicted
+++ resolved
@@ -1,33 +1,21 @@
 import io from '@pm2/io'
 import { EventEmitter } from 'events'
-import { SmartContractRecord, SPID, SPIDKey } from 'streamr-client-protocol'
+import { SmartContractRecord, SPID, SPIDKey, TrackerLayer } from 'streamr-client-protocol'
 import { Logger } from '../../helpers/Logger'
 import { Metrics, MetricsContext } from '../../helpers/MetricsContext'
-<<<<<<< HEAD
 import { Event as TrackerServerEvent, TrackerServer } from '../../protocol/TrackerServer'
-import { SmartContractRecord, TrackerLayer } from 'streamr-client-protocol'
-=======
-import { TrackerServer, Event as TrackerServerEvent } from '../../protocol/TrackerServer'
->>>>>>> c88c47a3
 import { OverlayTopology } from './OverlayTopology'
 import { COUNTER_UNSUBSCRIBE, InstructionCounter } from './InstructionCounter'
 import { LocationManager } from './LocationManager'
 import { attachRtcSignalling } from './rtcSignallingHandlers'
 import { PeerId, PeerInfo } from '../../connection/PeerInfo'
-<<<<<<< HEAD
-import { Location, Status, StreamKey, StreamStatus } from '../../identifiers'
+import { Location, Status, StreamStatus } from '../../identifiers'
 import { statusSchema } from "../../helpers/schemas"
 import { NodeId } from '../node/Node'
 import { InstructionSender } from './InstructionSender'
 import { DisconnectionCode, DisconnectionReason } from '../../connection/ws/AbstractWsEndpoint'
 import Ajv from 'ajv'
-=======
-import { Location, Status, StreamStatus } from '../../identifiers'
-import { TrackerLayer } from 'streamr-client-protocol'
-import { NodeId } from '../node/Node'
-import { InstructionSender } from './InstructionSender'
 import { transformIterable } from '../../helpers/transformIterable'
->>>>>>> c88c47a3
 
 export type TrackerId = string
 
@@ -101,7 +89,6 @@
 
         const ajv = new Ajv()
         this.statusSchemaValidator = ajv.compile(statusSchema)
-
         this.trackerServer.on(TrackerServerEvent.NODE_CONNECTED, (nodeId) => {
             this.onNodeConnected(nodeId)
         })
