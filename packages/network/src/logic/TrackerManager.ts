<<<<<<< HEAD
import { StreamPartID, TrackerLayer, Utils } from 'streamr-client-protocol'
import { Location, Rtts, TrackerInfo, NodeId, TrackerId } from '../identifiers'
=======
import {
    createTrackerRegistry, InstructionMessage,
    SmartContractRecord,
    StreamPartID,
    TrackerRegistry
} from 'streamr-client-protocol'
import { Location, Rtts, NodeId, TrackerId } from '../identifiers'
import { COUNTER_LONE_NODE } from '../constants'
>>>>>>> f53d07b9
import { TrackerConnector } from './TrackerConnector'
import { NodeToTracker, Event as NodeToTrackerEvent } from '../protocol/NodeToTracker'
import { StreamPartManager } from './StreamPartManager'
import { Logger } from "@streamr/utils"
import { InstructionThrottler } from './InstructionThrottler'
import { InstructionRetryManager } from './InstructionRetryManager'
import { NameDirectory } from '../NameDirectory'

const logger = new Logger(module)

interface NodeDescriptor {
    started: string
    location?: Location
    extra: Record<string, unknown>
    rtts: Readonly<Rtts> | null
}

interface Subscriber {
    subscribeToStreamPartIfHaveNotYet: (streamPartId: StreamPartID, sendStatus?: boolean) => void
    subscribeToStreamPartOnNodes: (
        nodeIds: NodeId[],
        streamPartId: StreamPartID,
        trackerId: TrackerId,
        reattempt: boolean
    ) => Promise<PromiseSettledResult<NodeId>[]>
    unsubscribeFromStreamPartOnNode: (node: NodeId, streamPartId: StreamPartID, sendStatus?: boolean) => void
    emitJoinCompleted: (streamPartId: StreamPartID, numOfNeighbors: number) => void
    emitJoinFailed: (streamPartId: StreamPartID, error: string) => void
}

type GetNodeDescriptor = (includeRtt: boolean) => NodeDescriptor

export interface TrackerManagerOptions {
    trackers: Array<SmartContractRecord>
    rttUpdateTimeout?: number
    trackerConnectionMaintenanceInterval?: number
    instructionRetryInterval?: number
}

export class TrackerManager {
    private readonly rttUpdateTimeoutsOnTrackers: Record<TrackerId, NodeJS.Timeout> = {}
    private readonly trackerRegistry: TrackerRegistry<SmartContractRecord>
    private readonly trackerConnector: TrackerConnector
    private readonly nodeToTracker: NodeToTracker
    private readonly streamPartManager: StreamPartManager
    private readonly rttUpdateInterval: number
    private readonly instructionThrottler: InstructionThrottler
    private readonly instructionRetryManager: InstructionRetryManager
    private readonly getNodeDescriptor: GetNodeDescriptor
    private readonly subscriber: Subscriber

    constructor(
        nodeToTracker: NodeToTracker,
        opts: TrackerManagerOptions,
        streamPartManager: StreamPartManager,
        getNodeDescriptor: GetNodeDescriptor,
        subscriber: Subscriber
    ) {
        this.nodeToTracker =  nodeToTracker
        this.streamPartManager = streamPartManager
        this.trackerRegistry = createTrackerRegistry<SmartContractRecord>(opts.trackers)
        this.getNodeDescriptor = getNodeDescriptor
        this.subscriber = subscriber
        this.rttUpdateInterval = opts.rttUpdateTimeout || 15000
        this.trackerConnector = new TrackerConnector(
            streamPartManager.getStreamParts.bind(streamPartManager),
            this.nodeToTracker.connectToTracker.bind(this.nodeToTracker),
            this.nodeToTracker.disconnectFromTracker.bind(this.nodeToTracker),
            this.trackerRegistry,
            opts.trackerConnectionMaintenanceInterval ?? 5000
        )

        this.instructionThrottler = new InstructionThrottler(this.handleTrackerInstruction.bind(this))
        this.instructionRetryManager = new InstructionRetryManager(
            this.handleTrackerInstruction.bind(this),
            opts.instructionRetryInterval || 3 * 60 * 1000
        )

        this.nodeToTracker.on(NodeToTrackerEvent.CONNECTED_TO_TRACKER, (trackerId) => {
            logger.trace('connected to tracker %s', trackerId)
            this.getStreamPartsForTracker(trackerId).forEach((streamPart) => {
                this.sendStatus(streamPart, trackerId)
            })
        })
        this.nodeToTracker.on(NodeToTrackerEvent.STATUS_ACK_RECEIVED, (statusAckMessage) => {
            const streamPartId = statusAckMessage.getStreamPartID()
            if (this.streamPartManager.isSetUp(streamPartId) && this.streamPartManager.isNewStream(streamPartId)) {
                this.subscriber.emitJoinCompleted(streamPartId, 0)
            }
        })
        this.nodeToTracker.on(NodeToTrackerEvent.TRACKER_INSTRUCTION_RECEIVED, (instructionMessage, trackerId) => {
            this.instructionThrottler.add(instructionMessage, trackerId)
        })
        this.nodeToTracker.on(NodeToTrackerEvent.TRACKER_DISCONNECTED, (trackerId) => {
            logger.trace('disconnected from tracker %s', trackerId)
        })
    }

    sendStreamPartStatus(streamPartId: StreamPartID): void {
        const trackerId = this.getTrackerId(streamPartId)
        this.sendStatus(streamPartId, trackerId)
    }

    onNewStreamPart(streamPartId: StreamPartID): void {
        this.trackerConnector.onNewStreamPart(streamPartId)
    }

    async connectToSignallingOnlyTracker(trackerId: TrackerId, trackerAddress: string): Promise<void> {
        await this.trackerConnector.createSignallingOnlyTrackerConnection(trackerId, trackerAddress)
    }

    disconnectFromSignallingOnlyTracker(trackerId: string): void {
        this.trackerConnector.removeSignallingOnlyTrackerConnection(trackerId)
    }

    onUnsubscribeFromStreamPart(streamPartId: StreamPartID): void {
        this.instructionThrottler.removeStreamPart(streamPartId)
        this.instructionRetryManager.removeStreamPart(streamPartId)
    }

    start(): void {
        this.trackerConnector.start()
    }

    async stop(): Promise<void> {
        this.instructionThrottler.stop()
        this.instructionRetryManager.stop()
        this.trackerConnector.stop()
        Object.values(this.rttUpdateTimeoutsOnTrackers).forEach((timeout) => clearTimeout(timeout))
        await this.nodeToTracker.stop()
    }

    private getStreamPartsForTracker(trackerId: TrackerId): Array<StreamPartID> {
        return [...this.streamPartManager.getStreamParts()]
            .filter((streamPartId) => this.getTrackerId(streamPartId) === trackerId)
    }

    private shouldIncludeRttInfo(trackerId: TrackerId): boolean {
        if (!(trackerId in this.rttUpdateTimeoutsOnTrackers)) {
            this.rttUpdateTimeoutsOnTrackers[trackerId] = setTimeout(() => {
                logger.trace(`RTT timeout to ${trackerId} triggered, RTTs to connections will be updated with the next status message`)
                delete this.rttUpdateTimeoutsOnTrackers[trackerId]
            }, this.rttUpdateInterval)
            return true
        }
        return false
    }

    private async sendStatus(streamPartId: StreamPartID, trackerId: TrackerId): Promise<void> {
        if (!this.streamPartManager.isBehindProxy(streamPartId)) {
            const nodeDescriptor = this.getNodeDescriptor(this.shouldIncludeRttInfo(trackerId))
            const status = {
                streamPart: this.streamPartManager.getStreamPartStatus(streamPartId),
                ...nodeDescriptor
            }
            try {
                await this.nodeToTracker.sendStatus(trackerId, status)
                logger.trace('sent status %j to tracker %s', status.streamPart, trackerId)
            } catch (e) {
                const error = `failed to send status to tracker ${trackerId}, reason: ${e}`
                logger.trace(error)
            }
        }
    }

    private async handleTrackerInstruction(
        instructionMessage: InstructionMessage,
        trackerId: TrackerId,
        reattempt = false
    ): Promise<void> {
        const streamPartId = instructionMessage.getStreamPartID()
        const { nodeIds, counter } = instructionMessage

        this.instructionRetryManager.add(instructionMessage, trackerId)

        // Check that tracker matches expected tracker
        const expectedTrackerId = this.getTrackerId(streamPartId)
        if (trackerId !== expectedTrackerId) {
            logger.warn(`got instructions from unexpected tracker. Expected ${expectedTrackerId}, got from ${trackerId}`)
            return
        }

        logger.trace('received instructions for %s, nodes to connect %o', streamPartId, nodeIds)

        this.subscriber.subscribeToStreamPartIfHaveNotYet(streamPartId, false)
        const currentNodes = this.streamPartManager.getNeighborsForStreamPart(streamPartId)

        const nodesToUnsubscribeFrom = currentNodes.filter((nodeId) => !nodeIds.includes(nodeId))

        nodesToUnsubscribeFrom.forEach((nodeId) => {
            this.subscriber.unsubscribeFromStreamPartOnNode(nodeId, streamPartId, false)
        })

        const results = await this.subscriber.subscribeToStreamPartOnNodes(nodeIds, streamPartId, trackerId, reattempt)
        let newStream = false
        if (this.streamPartManager.isSetUp(streamPartId)) {
            newStream = this.streamPartManager.isNewStream(streamPartId)
            this.streamPartManager.updateCounter(streamPartId, counter)
        }

        // Log success / failures
        const subscribedNodeIds: NodeId[] = []
        const unsubscribedNodeIds: NodeId[] = []
        let failedInstructions = false
        results.forEach((res, i) => {
            if (res.status === 'fulfilled') {
                subscribedNodeIds.push(res.value)
            } else {
                failedInstructions = true
                logger.debug('failed to subscribe (or connect) to %s, reason: %s', NameDirectory.getName(nodeIds[i]), res.reason)
            }
        })
        if (!reattempt || failedInstructions) {
            this.sendStreamPartStatus(streamPartId)
        }

        if (newStream) {
            if (subscribedNodeIds.length === 0) {
                this.subscriber.emitJoinFailed(streamPartId,
                    `Failed initial join operation to stream partition ${streamPartId}, failed to form connections to all target neighbors`
                )
            } else {
                this.subscriber.emitJoinCompleted(streamPartId, subscribedNodeIds.length)
            }
        }

        logger.trace('subscribed to %j and unsubscribed from %j (streamPartId=%s, counter=%d)',
            subscribedNodeIds, unsubscribedNodeIds, streamPartId, counter)

        if (subscribedNodeIds.length !== nodeIds.length) {
            logger.trace('error: failed to fulfill all tracker instructions (streamPartId=%s, counter=%d)', streamPartId, counter)
        } else {
            logger.trace('Tracker instructions fulfilled (streamPartId=%s, counter=%d)', streamPartId, counter)
        }
    }

    getTrackerId(streamPartId: StreamPartID): TrackerId {
        return this.trackerRegistry.getTracker(streamPartId).id
    }

    getTrackerAddress(streamPartId: StreamPartID): TrackerId {
        return this.trackerRegistry.getTracker(streamPartId).ws
    }
}<|MERGE_RESOLUTION|>--- conflicted
+++ resolved
@@ -1,16 +1,11 @@
-<<<<<<< HEAD
-import { StreamPartID, TrackerLayer, Utils } from 'streamr-client-protocol'
-import { Location, Rtts, TrackerInfo, NodeId, TrackerId } from '../identifiers'
-=======
 import {
-    createTrackerRegistry, InstructionMessage,
+    createTrackerRegistry,
+    InstructionMessage,
     SmartContractRecord,
     StreamPartID,
     TrackerRegistry
 } from 'streamr-client-protocol'
 import { Location, Rtts, NodeId, TrackerId } from '../identifiers'
-import { COUNTER_LONE_NODE } from '../constants'
->>>>>>> f53d07b9
 import { TrackerConnector } from './TrackerConnector'
 import { NodeToTracker, Event as NodeToTrackerEvent } from '../protocol/NodeToTracker'
 import { StreamPartManager } from './StreamPartManager'
