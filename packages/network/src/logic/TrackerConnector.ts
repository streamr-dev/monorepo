--- conflicted
+++ resolved
@@ -1,8 +1,4 @@
-<<<<<<< HEAD
-import { TrackerRegistryRecord, StreamPartID, TrackerRegistry } from 'streamr-client-protocol'
-=======
-import { SmartContractRecord, StreamPartID, TrackerRegistry } from '@streamr/protocol'
->>>>>>> 9d41dd2b
+import { TrackerRegistryRecord, StreamPartID, TrackerRegistry } from '@streamr/protocol'
 import { TrackerId } from '../identifiers'
 import { Logger } from "@streamr/utils"
 import { PeerInfo } from '../connection/PeerInfo'
