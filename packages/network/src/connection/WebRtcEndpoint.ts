--- conflicted
+++ resolved
@@ -378,15 +378,11 @@
             this.rtcSignaller.sendRtcConnect(routerId, connection.getPeerId())
         }
 
-<<<<<<< HEAD
         const deferredAttempt = connection.getDeferredConnectionAttempt() 
         
         if (connection.getLastState() == 'connected') {
             return Promise.resolve(targetPeerId)
         }
-=======
-        const deferredAttempt = connection.getDeferredConnectionAttempt()
->>>>>>> 759266d1
         if (deferredAttempt) {
             return deferredAttempt.getPromise()
         } 
