import { ConstructorOptions } from './WebSocketConnection'
import WebSocket from 'ws'
import { PeerInfo, PeerType } from './PeerInfo'
import { Logger } from '../helpers/Logger'
import { NameDirectory } from '../NameDirectory'
import { DisconnectionCode, DisconnectionReason } from './IWsEndpoint'
import { ClientWebSocketConnection } from './ClientWebSocketConnection'
import { ClientWebSocketConnectionFactory } from './WebSocketEndpoint'

export const WsConnectionFactory: ClientWebSocketConnectionFactory = Object.freeze({
    createConnection(opts: ConstructorOptions): ClientWebSocketConnection {
        return new WsConnection(opts)
    }
})

export class WsConnection extends ClientWebSocketConnection {

	private logger: Logger
	private ws: WebSocket | null = null

	constructor(opts: ConstructorOptions) {
	    super(opts)
	    this.logger = new Logger(module, `${NameDirectory.getName(this.getPeerId())}/${this.id}`)
	}

	private toHeaders(peerInfo: PeerInfo): { [key: string]: string } {
	    return {
	        'streamr-peer-id': peerInfo.peerId
	    }
	}

	doConnect(): void {
<<<<<<< HEAD
		if (this.isFinished) {
			throw new Error('Connection already closed.')
		}
		try {
			let serverPeerInfo: PeerInfo
			const ws = new WebSocket(`${this.targetPeerAddress}/ws?address=${this.selfAddress}`, { headers: this.toHeaders(this.selfPeerInfo) })

			ws.on('upgrade', (res) => {
				const peerId = res.headers['streamr-peer-id'] as string

				if (peerId) {
					serverPeerInfo = PeerInfo.newTracker(peerId)
				} else {
					this.logger.debug('Invalid message headers received on upgrade: ' + res)
				}
			})

			ws.once('open', () => {
				if (!serverPeerInfo) {
					this.close(DisconnectionCode.MISSING_REQUIRED_PARAMETER, DisconnectionReason.MISSING_REQUIRED_PARAMETER)
				} else {
					this.emitOpen(serverPeerInfo)
				}
			})

			ws.on('error', (err) => {

				this.logger.trace('failed to connect to %s, error: %o', this.targetPeerAddress, err)
				this.emitError(err)
			})

			ws.on('message', (message: string | Buffer | Buffer[]) => {
				// TODO check message.type [utf8|binary]
				// toString() needed for SSL connections as message will be Buffer instead of String

				this.emitMessage(message.toString())
			})
=======
	    if (this.isFinished) {
	        throw new Error('Connection already closed.')
	    }
	    try {
	        let serverPeerInfo: PeerInfo
	        const ws = new WebSocket(`${this.targetPeerAddress}/ws?address=${this.selfAddress}`, { headers: this.toHeaders(this.selfPeerInfo) })

	        ws.on('upgrade', (res) => {
	            const peerId = res.headers['streamr-peer-id'] as string
	            const peerType = res.headers['streamr-peer-type'] as PeerType
	            const controlLayerVersions = res.headers['control-layer-versions'] as string
	            const messageLayerVersions = res.headers['message-layer-versions'] as string

	            if (peerId && peerType && controlLayerVersions && messageLayerVersions) {
	                const controlLayerVersionsArray = controlLayerVersions.split(',').map((version) => parseInt(version, 10))
	                const messageLayerVersionsArray = messageLayerVersions.split(',').map((version) => parseInt(version, 10))

	                serverPeerInfo = new PeerInfo(peerId, peerType, controlLayerVersionsArray, messageLayerVersionsArray)
					console.log(serverPeerInfo)
	            } else {
	                this.logger.debug('Invalid message headers received on upgrade: ' + res)
	            }
	        })

	        ws.once('open', () => {
	            if (!serverPeerInfo) {
	                this.close(DisconnectionCode.MISSING_REQUIRED_PARAMETER, DisconnectionReason.MISSING_REQUIRED_PARAMETER)
	            } else {
	                this.emitOpen(serverPeerInfo)
	            }
	        })

	        ws.on('error', (err) => {

	            this.logger.trace('failed to connect to %s, error: %o', this.targetPeerAddress, err)
	            this.emitError(err)
	        })

	        ws.on('message', (message: string | Buffer | Buffer[]) => {
	            // TODO check message.type [utf8|binary]
	            // toString() needed for SSL connections as message will be Buffer instead of String
				
	            this.emitMessage(message.toString())
	        })
>>>>>>> a4619d91

	        this.ws = ws

	    } catch (err) {
	        this.logger.trace('failed to connect to %s, error: %o', this.targetPeerAddress, err)
	        this.emitError(err)
	    }
	}

	protected doClose(code: DisconnectionCode, reason: DisconnectionReason): void {
	    try {
	        this.ws?.close(code, reason)
	    } catch (e) {
	        this.logger.error('failed to close ws, reason: %s', e)
	    }
	}

	protected doSendMessage(message: string): Promise<void> {
<<<<<<< HEAD
		return new Promise<void>((resolve, reject) => {
			if (!this.ws) {
				reject('ws was null')
			} else {

				this.ws.send(message, (err) => {
					if (err) {
						this.logger.error("error sending ws message " + err)
						reject(err)
					} else {
						resolve()
					}
				})
			}
		})
=======
	    return new Promise<void>((resolve, reject) => {
	        if (!this.ws) {
	            reject('ws was null')
	        } else {

	            this.ws.send(message, (err) => {
	                if (err) {
	                    this.logger.error("error sending ws message "+  err)
	                    reject(err)
	                } else {
	                    resolve()
	                }
	            })
	        }
	    })
>>>>>>> a4619d91
	}

	getBufferedAmount(): number {
	    if (this.ws)
	        {return this.ws?.bufferedAmount}
	    return 0
	}

	isOpen(): boolean {
	    if (!this.ws || this.ws.readyState != this.ws.OPEN) {
	        return false
	    } else {
	        return true
	    }
	}

<<<<<<< HEAD
	getReadyState(): number | undefined {
		return this.ws?.readyState
=======
	getReadyState(): number | undefined{
	    return this.ws?.readyState
>>>>>>> a4619d91
	}
}<|MERGE_RESOLUTION|>--- conflicted
+++ resolved
@@ -30,7 +30,6 @@
 	}
 
 	doConnect(): void {
-<<<<<<< HEAD
 		if (this.isFinished) {
 			throw new Error('Connection already closed.')
 		}
@@ -68,52 +67,6 @@
 
 				this.emitMessage(message.toString())
 			})
-=======
-	    if (this.isFinished) {
-	        throw new Error('Connection already closed.')
-	    }
-	    try {
-	        let serverPeerInfo: PeerInfo
-	        const ws = new WebSocket(`${this.targetPeerAddress}/ws?address=${this.selfAddress}`, { headers: this.toHeaders(this.selfPeerInfo) })
-
-	        ws.on('upgrade', (res) => {
-	            const peerId = res.headers['streamr-peer-id'] as string
-	            const peerType = res.headers['streamr-peer-type'] as PeerType
-	            const controlLayerVersions = res.headers['control-layer-versions'] as string
-	            const messageLayerVersions = res.headers['message-layer-versions'] as string
-
-	            if (peerId && peerType && controlLayerVersions && messageLayerVersions) {
-	                const controlLayerVersionsArray = controlLayerVersions.split(',').map((version) => parseInt(version, 10))
-	                const messageLayerVersionsArray = messageLayerVersions.split(',').map((version) => parseInt(version, 10))
-
-	                serverPeerInfo = new PeerInfo(peerId, peerType, controlLayerVersionsArray, messageLayerVersionsArray)
-					console.log(serverPeerInfo)
-	            } else {
-	                this.logger.debug('Invalid message headers received on upgrade: ' + res)
-	            }
-	        })
-
-	        ws.once('open', () => {
-	            if (!serverPeerInfo) {
-	                this.close(DisconnectionCode.MISSING_REQUIRED_PARAMETER, DisconnectionReason.MISSING_REQUIRED_PARAMETER)
-	            } else {
-	                this.emitOpen(serverPeerInfo)
-	            }
-	        })
-
-	        ws.on('error', (err) => {
-
-	            this.logger.trace('failed to connect to %s, error: %o', this.targetPeerAddress, err)
-	            this.emitError(err)
-	        })
-
-	        ws.on('message', (message: string | Buffer | Buffer[]) => {
-	            // TODO check message.type [utf8|binary]
-	            // toString() needed for SSL connections as message will be Buffer instead of String
-				
-	            this.emitMessage(message.toString())
-	        })
->>>>>>> a4619d91
 
 	        this.ws = ws
 
@@ -132,7 +85,6 @@
 	}
 
 	protected doSendMessage(message: string): Promise<void> {
-<<<<<<< HEAD
 		return new Promise<void>((resolve, reject) => {
 			if (!this.ws) {
 				reject('ws was null')
@@ -148,23 +100,6 @@
 				})
 			}
 		})
-=======
-	    return new Promise<void>((resolve, reject) => {
-	        if (!this.ws) {
-	            reject('ws was null')
-	        } else {
-
-	            this.ws.send(message, (err) => {
-	                if (err) {
-	                    this.logger.error("error sending ws message "+  err)
-	                    reject(err)
-	                } else {
-	                    resolve()
-	                }
-	            })
-	        }
-	    })
->>>>>>> a4619d91
 	}
 
 	getBufferedAmount(): number {
@@ -181,12 +116,7 @@
 	    }
 	}
 
-<<<<<<< HEAD
 	getReadyState(): number | undefined {
 		return this.ws?.readyState
-=======
-	getReadyState(): number | undefined{
-	    return this.ws?.readyState
->>>>>>> a4619d91
 	}
 }