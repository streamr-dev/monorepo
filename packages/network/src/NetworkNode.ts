import { Node, Event as NodeEvent, NodeOptions } from './logic/Node'
import { StreamIdAndPartition } from './identifiers'
import { MessageLayer } from 'streamr-client-protocol'

/*
Convenience wrapper for building client-facing functionality. Used by broker.
 */
export class NetworkNode extends Node {
    constructor(opts: NodeOptions) {
        const networkOpts = {
            ...opts
        }
        super(networkOpts)
    }

    /**
     * Publish a message in a "fire-and-forget" manner, attempting to propagate message to neighbors if available.
     * @param streamMessage message to be published
     * @returns number of neighbors message was forwarded to
     */
    publish(streamMessage: MessageLayer.StreamMessage): number {
        return this.onDataReceived(streamMessage)
    }

    /**
     * Publish a message waiting first for at least `minNeighbors` neighbors to be available for a propagation attempt.
     * @param streamMessage message to be published
     * @param minNeighbors minimum number of neighbors that need be available
     * @param timeoutInMs time (in milliseconds) to wait for neighbors to be available
     * @returns number of neighbors message was forwarded to, or, rejection on timeout
     */
    async asyncPublish(
        streamMessage: MessageLayer.StreamMessage,
        minNeighbors = 1,
        timeoutInMs = 8000
    ): Promise<number> {
        const streamId = streamMessage.getStreamId()
        const partition = streamMessage.getStreamPartition()
        this.subscribe(streamId, partition)
        await this.waitForNeighbors(streamId, partition, minNeighbors, timeoutInMs)
        return this.publish(streamMessage)
    }

    /**
     * Set callback function that is invoked each time a new unique message is encountered.
     * @param cb callback function
     */
    addMessageListener(cb: (msg: MessageLayer.StreamMessage) => void): void {
        this.on(NodeEvent.UNSEEN_MESSAGE_RECEIVED, cb)
    }

    removeMessageListener(cb: (msg: MessageLayer.StreamMessage) => void): void {
        this.off(NodeEvent.UNSEEN_MESSAGE_RECEIVED, cb)
    }

    /**
     * Join a stream
     */
    subscribe(streamId: string, streamPartition: number): void {
        this.subscribeToStreamIfHaveNotYet(new StreamIdAndPartition(streamId, streamPartition))
    }

    /**
     * Leave a stream
     */
    unsubscribe(streamId: string, streamPartition: number): void {
        this.unsubscribeFromStream(new StreamIdAndPartition(streamId, streamPartition))
    }

<<<<<<< HEAD
    /**
     * Get number of neighbors for a given StreamPart
     * @param streamId
     * @param streamPartition
     */
    public getNumberOfNeighbors(streamId: string, streamPartition: number): number {
        return this.getNeighborsFor(new StreamIdAndPartition(streamId, streamPartition)).length
    }

    /**
     * Wait until at least the given number of neighbors are available on a stream.
     * @param streamId
     * @param streamPartition
     * @param minNeighbors minimum number of neighbors to a wait for
     * @param timeoutInMs timeout (in milliseconds) after which to give up waiting
     * @returns nubmer of neighbors available
     */
    public async waitForNeighbors(
        streamId: string,
        streamPartition: number,
        minNeighbors = 1,
        timeoutInMs = 8000
    ): Promise<number> {
        return new Promise((resolve, reject) => {
            const hasEnoughNeighbors = () => this.getNumberOfNeighbors(streamId, streamPartition) >= minNeighbors
            const resolveWithNeighborCount = () => resolve(this.getNumberOfNeighbors(streamId, streamPartition))
            if (hasEnoughNeighbors()) {
                resolveWithNeighborCount()
            } else {
                const clear = () => {
                    this.removeListener(NodeEvent.NODE_SUBSCRIBED, eventHandlerFn)
                    clearTimeout(timeoutRef)
                }
                const eventHandlerFn = (_nodeId: string, s: StreamIdAndPartition) => {
                    if (s.id === streamId && s.partition === streamPartition && hasEnoughNeighbors()) {
                        clear()
                        resolveWithNeighborCount()
                    }
                }
                const timeoutRef = setTimeout(() => {
                    clear()
                    reject(new Error(`waitForNeighbors: timed out in ${timeoutInMs} ms`))
                }, timeoutInMs)
                this.on(NodeEvent.NODE_SUBSCRIBED, eventHandlerFn)
            }
        })
=======
    getNeighborsForStream(streamId: string, streamPartition: number): ReadonlyArray<string> {
        return this.streams.getAllNodesForStream(new StreamIdAndPartition(streamId, streamPartition))
    }

    getRtt(nodeId: string): number|undefined {
        return this.nodeToNode.getRtts()[nodeId]
>>>>>>> 739794b6
    }
}<|MERGE_RESOLUTION|>--- conflicted
+++ resolved
@@ -67,7 +67,14 @@
         this.unsubscribeFromStream(new StreamIdAndPartition(streamId, streamPartition))
     }
 
-<<<<<<< HEAD
+    getNeighborsForStream(streamId: string, streamPartition: number): ReadonlyArray<string> {
+        return this.streams.getAllNodesForStream(new StreamIdAndPartition(streamId, streamPartition))
+    }
+
+    getRtt(nodeId: string): number|undefined {
+        return this.nodeToNode.getRtts()[nodeId]
+    }
+
     /**
      * Get number of neighbors for a given StreamPart
      * @param streamId
@@ -114,13 +121,5 @@
                 this.on(NodeEvent.NODE_SUBSCRIBED, eventHandlerFn)
             }
         })
-=======
-    getNeighborsForStream(streamId: string, streamPartition: number): ReadonlyArray<string> {
-        return this.streams.getAllNodesForStream(new StreamIdAndPartition(streamId, streamPartition))
-    }
-
-    getRtt(nodeId: string): number|undefined {
-        return this.nodeToNode.getRtts()[nodeId]
->>>>>>> 739794b6
     }
 }