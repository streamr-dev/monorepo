import { v4 as uuidv4 } from 'uuid'
import { MetricsContext } from './helpers/Metric'

import { AbstractNodeOptions } from './identifiers'
import { NodeToTracker } from './protocol/NodeToTracker'
import { NodeToNode } from './protocol/NodeToNode'
import { RtcSignaller } from './logic/RtcSignaller'
import { NetworkNode } from './logic/NetworkNode'
import { NegotiatedProtocolVersions } from './connection/NegotiatedProtocolVersions'
import { PeerInfo } from './connection/PeerInfo'
import NodeClientWsEndpoint from './connection/ws/NodeClientWsEndpoint'
import { WebRtcEndpoint } from './connection/webrtc/WebRtcEndpoint'
<<<<<<< HEAD
import { webRtcConnectionFactory} from './connection/webrtc/NodeWebRtcConnection'
import { Signers } from './logic/receipts/SignatureFunctions'

export interface NetworkNodeOptions extends AbstractNodeOptions {
    trackers: TrackerInfo[],
    signers?: Signers,
    disconnectionWaitTime?: number,
=======
import { webRtcConnectionFactory } from './connection/webrtc/NodeWebRtcConnection'
import { SmartContractRecord } from 'streamr-client-protocol'

export interface NetworkNodeOptions extends AbstractNodeOptions {
    trackers: SmartContractRecord[]
    disconnectionWaitTime?: number
>>>>>>> f1e089e1
    peerPingInterval?: number
    newWebrtcConnectionTimeout?: number
    webrtcDatachannelBufferThresholdLow?: number
    webrtcDatachannelBufferThresholdHigh?: number
    stunUrls?: string[]
    rttUpdateTimeout?: number
    trackerConnectionMaintenanceInterval?: number
    webrtcDisallowPrivateAddresses?: boolean
    acceptProxyConnections?: boolean
}

export const createNetworkNode = ({
    id = uuidv4(),
    location,
    trackers,
    signers,
    metricsContext = new MetricsContext(),
    peerPingInterval,
    trackerPingInterval,
    disconnectionWaitTime,
    newWebrtcConnectionTimeout,
    rttUpdateTimeout,
    webrtcDatachannelBufferThresholdLow,
    webrtcDatachannelBufferThresholdHigh,
    stunUrls = ['stun:stun.streamr.network:5349'],
    trackerConnectionMaintenanceInterval,
    webrtcDisallowPrivateAddresses = true,
    acceptProxyConnections
}: NetworkNodeOptions): NetworkNode => {
    const peerInfo = PeerInfo.newNode(id, undefined, undefined, location)
    const endpoint = new NodeClientWsEndpoint(peerInfo, trackerPingInterval)
    const nodeToTracker = new NodeToTracker(endpoint)

    const webRtcSignaller = new RtcSignaller(peerInfo, nodeToTracker)
    const negotiatedProtocolVersions = new NegotiatedProtocolVersions(peerInfo)
    const nodeToNode = new NodeToNode(new WebRtcEndpoint(
        peerInfo,
        stunUrls,
        webRtcSignaller,
        metricsContext,
        negotiatedProtocolVersions,
        webRtcConnectionFactory,
        newWebrtcConnectionTimeout,
        peerPingInterval,
        webrtcDatachannelBufferThresholdLow,
        webrtcDatachannelBufferThresholdHigh,
        webrtcDisallowPrivateAddresses
    ))

    return new NetworkNode({
        peerInfo,
        trackers,
        signers,
        protocols: {
            nodeToTracker,
            nodeToNode
        },
        metricsContext,
        disconnectionWaitTime,
        rttUpdateTimeout,
        trackerConnectionMaintenanceInterval,
        acceptProxyConnections
    })
}<|MERGE_RESOLUTION|>--- conflicted
+++ resolved
@@ -10,22 +10,14 @@
 import { PeerInfo } from './connection/PeerInfo'
 import NodeClientWsEndpoint from './connection/ws/NodeClientWsEndpoint'
 import { WebRtcEndpoint } from './connection/webrtc/WebRtcEndpoint'
-<<<<<<< HEAD
-import { webRtcConnectionFactory} from './connection/webrtc/NodeWebRtcConnection'
+import { webRtcConnectionFactory } from './connection/webrtc/NodeWebRtcConnection'
+import { SmartContractRecord } from 'streamr-client-protocol'
 import { Signers } from './logic/receipts/SignatureFunctions'
 
 export interface NetworkNodeOptions extends AbstractNodeOptions {
-    trackers: TrackerInfo[],
-    signers?: Signers,
-    disconnectionWaitTime?: number,
-=======
-import { webRtcConnectionFactory } from './connection/webrtc/NodeWebRtcConnection'
-import { SmartContractRecord } from 'streamr-client-protocol'
-
-export interface NetworkNodeOptions extends AbstractNodeOptions {
     trackers: SmartContractRecord[]
+    signers?: Signers
     disconnectionWaitTime?: number
->>>>>>> f1e089e1
     peerPingInterval?: number
     newWebrtcConnectionTimeout?: number
     webrtcDatachannelBufferThresholdLow?: number
