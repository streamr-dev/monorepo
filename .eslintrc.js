module.exports = {
    plugins: [
        '@stylistic'
    ],
    extends: [
        "eslint:recommended",
        "plugin:@typescript-eslint/eslint-recommended",
        'plugin:@typescript-eslint/recommended-requiring-type-checking',
        'plugin:import/recommended',
        'plugin:import/typescript',
        'eslint-config-streamr-ts'
    ],
    parser: '@typescript-eslint/parser',
    parserOptions: {
        project: ['./tsconfig.jest.json'],
        tsconfigRootDir: __dirname,
    },
    root: true,
    env: {
        node: true
    },
    rules: {
        'eol-last': ['error'],
        'quotes': ['error', 'single', { 'allowTemplateLiterals': true }],
        'no-console': ['error', {allow: ['warn', 'error', 'info']}],
        'no-restricted-imports': ['error', {
            "patterns": ["*/dist"]
        }],
        '@typescript-eslint/no-inferrable-types': 'off',
        '@typescript-eslint/consistent-indexed-object-style': ['error'],
        '@typescript-eslint/consistent-type-assertions': ['error'],
        '@typescript-eslint/consistent-type-definitions': ['error'],
        '@stylistic/member-delimiter-style': ['error', {
            'singleline': {
                'delimiter': 'comma'
            },
            'multiline': {
                'delimiter': 'none'
            }
        }],
        '@typescript-eslint/no-confusing-non-null-assertion': ['error'],
        '@typescript-eslint/no-duplicate-enum-values': ['error'],
        '@typescript-eslint/no-extraneous-class': ['error'],
        '@typescript-eslint/no-invalid-void-type': ['error'],
        '@typescript-eslint/no-non-null-asserted-nullish-coalescing': ['error'],
        '@typescript-eslint/no-require-imports': ['error'],
        '@typescript-eslint/no-useless-empty-export': ['error'],
        '@typescript-eslint/prefer-for-of': ['error'],
        '@typescript-eslint/prefer-function-type': ['error'],
        '@typescript-eslint/prefer-literal-enum-member': ['error'],
        '@stylistic/comma-spacing': ['error'],
        '@stylistic/brace-style': ['error', '1tbs', {
            'allowSingleLine': true
        }],
        '@typescript-eslint/default-param-last': ['error'],
        '@stylistic/func-call-spacing': ['error'],
        '@stylistic/keyword-spacing': ['error'],
        '@typescript-eslint/no-invalid-this': ['error'],
        '@typescript-eslint/no-unused-expressions': ['error'],
        '@typescript-eslint/no-useless-constructor': ['error'],
        '@stylistic/object-curly-spacing': ['error', 'always'],
        '@typescript-eslint/parameter-properties': ['error'],
        '@stylistic/space-before-blocks': ['error'],
        '@stylistic/space-before-function-paren': ['error', {
            'anonymous': 'never',
            'named': 'never',
            'asyncArrow': 'always'
        }],
        '@stylistic/space-infix-ops': ['error'],
        'no-unused-vars': 'off',
        '@typescript-eslint/no-unused-vars': ['error', { 'vars': 'all', 'args': 'all', 'argsIgnorePattern': '^_', 'varsIgnorePattern': '^_', 'caughtErrorsIgnorePattern': '^_' }],
        'class-methods-use-this': ['error'],
        'prefer-arrow-callback': ['error'],
        'promise/no-promise-in-callback': ['error'],
        //'@typescript-eslint/no-empty-function': 'error',
        'no-multi-spaces': ["error", { ignoreEOLComments: true }],
        'default-case': ['error'],
        'no-useless-return': 'error',
        'promise/always-return': ['error', { ignoreLastCallback: true }],
        'no-unneeded-ternary': 'error',
        'no-lonely-if': 'error',
        '@typescript-eslint/restrict-template-expressions': ['error', { 
            allowAny: false,
            allowBoolean: true,
            allowNullish: true,
            allowNumber: true,
            allowRegExp: true,
            allowNever: true,
            allow: [{ from: 'lib', name: ['Error'] }]
        }],
<<<<<<< HEAD
        '@typescript-eslint/await-thenable': 'error',
=======
        '@typescript-eslint/no-misused-promises': ['error', {
            'checksVoidReturn': false
         }],
>>>>>>> d65ca26e
        // TODO: in follow up PRs, select which rules we should enable and fix the code. When all recommended rules
        //  have been enabled, consider enabling the "strict" preset.
        '@typescript-eslint/require-await': 'off',
        '@typescript-eslint/no-floating-promises': 'off',
<<<<<<< HEAD
        '@typescript-eslint/no-misused-promises': 'off',
=======
        '@typescript-eslint/await-thenable': 'off',
>>>>>>> d65ca26e
        '@typescript-eslint/no-unsafe-return': 'off',
        '@typescript-eslint/no-unsafe-argument': 'off',
        '@typescript-eslint/no-unsafe-assignment': 'off',
        '@typescript-eslint/no-unsafe-member-access': 'off',
        '@typescript-eslint/no-unsafe-call': 'off',
        '@typescript-eslint/restrict-plus-operands': 'off',
        '@typescript-eslint/unbound-method': 'off',
        '@typescript-eslint/no-base-to-string': 'off',
        '@typescript-eslint/no-unsafe-enum-comparison': 'off',
        '@typescript-eslint/no-redundant-type-constituents': 'off',
        'import/no-extraneous-dependencies': ['error', {
            'devDependencies': [
                'test/**/*.ts',
                'test/**/*.js'
            ],
            "packageDir": ['.', '../..']
        }]
    }
}<|MERGE_RESOLUTION|>--- conflicted
+++ resolved
@@ -88,22 +88,14 @@
             allowNever: true,
             allow: [{ from: 'lib', name: ['Error'] }]
         }],
-<<<<<<< HEAD
-        '@typescript-eslint/await-thenable': 'error',
-=======
         '@typescript-eslint/no-misused-promises': ['error', {
             'checksVoidReturn': false
          }],
->>>>>>> d65ca26e
+        '@typescript-eslint/await-thenable': 'error',
         // TODO: in follow up PRs, select which rules we should enable and fix the code. When all recommended rules
         //  have been enabled, consider enabling the "strict" preset.
         '@typescript-eslint/require-await': 'off',
         '@typescript-eslint/no-floating-promises': 'off',
-<<<<<<< HEAD
-        '@typescript-eslint/no-misused-promises': 'off',
-=======
-        '@typescript-eslint/await-thenable': 'off',
->>>>>>> d65ca26e
         '@typescript-eslint/no-unsafe-return': 'off',
         '@typescript-eslint/no-unsafe-argument': 'off',
         '@typescript-eslint/no-unsafe-assignment': 'off',
