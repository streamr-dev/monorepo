--- conflicted
+++ resolved
@@ -72,11 +72,8 @@
         'default-case': ['error'],
         'no-useless-return': 'error',
         'promise/always-return': ['error', { ignoreLastCallback: true }],
-<<<<<<< HEAD
+        'no-unneeded-ternary': 'error',
         'no-lonely-if': 'error',
-=======
-        'no-unneeded-ternary': 'error',
->>>>>>> 165d296e
         // TODO: in follow up PRs, select which rules we should enable and fix the code. When all recommended rules
         //  have been enabled, consider enabling the "strict" preset.
         '@typescript-eslint/require-await': 'off',
