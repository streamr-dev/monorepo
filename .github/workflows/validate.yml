name: validate

on:
  push:
    branches:
      - main
  pull_request:
    branches:
      - '*'
  workflow_dispatch:

concurrency:
  group: build-${{ github.head_ref }}
  cancel-in-progress: true

jobs:
  build:
    runs-on: ubuntu-latest
    steps:
      - uses: actions/checkout@v4
      - name: build
        uses: ./.github/workflows/reusable/cached-build
      - run: npm run versions
      - run: npm run check
      - run: npm run eslint
  test-utils:
    needs: build
    uses: ./.github/workflows/test-setup.yml
    with:
      package: test-utils
  utils:
    needs: build
    uses: ./.github/workflows/test-setup.yml
    with:
      package: utils
      command: |
        npm run test
        xvfb-run --auto-servernum npm run test-browser
  protocol:
    needs: build
    uses: ./.github/workflows/test-setup.yml
    with:
      package: protocol
  proto-rpc:
    needs: build
    uses: ./.github/workflows/test-setup.yml
    with:
      package: proto-rpc
      command: |
        npm run test
        xvfb-run --auto-servernum npm run test-browser
  dht:
    needs: build
    uses: ./.github/workflows/test-setup.yml
    with:
      package: dht
  dht-browser:
    needs: build
    uses: ./.github/workflows/test-setup.yml
    with:
      package: dht
      command: |
        sudo apt-get install xvfb
        xvfb-run --auto-servernum npm run test-browser
  trackerless-network:
    needs: build
    uses: ./.github/workflows/test-setup.yml
    with:
      package: trackerless-network
      command: |
        npm run test-unit
        npm run test-integration
        npm run test-end-to-end
  trackerless-network-browser:
    needs: build
    uses: ./.github/workflows/test-setup.yml
    with:
      package: trackerless-network
      command: |
        sudo apt-get install xvfb
        xvfb-run --auto-servernum npm run test-browser
  autocertifier-server: 
    needs: build
    uses: ./.github/workflows/test-setup.yml
    with:
      package: autocertifier-server
  client:
    needs: build
    uses: ./.github/workflows/test-setup.yml
    with:
      package: client
      command: |
        npm run test-unit
        npm run test-integration
        npm run docs
  client-e2e:
    needs: build
    uses: ./.github/workflows/test-setup.yml
    with:
      package: client
<<<<<<< HEAD
      docker-services: cassandra init-keyspace dev-chain-fast deploy-network-subgraphs-fastchain ens-sync-script-fastchain
=======
      docker-services: cassandra init-keyspace dev-chain-fast deploy-network-subgraphs-fastchain ens-sync-script
      run-entry-point: true
>>>>>>> 5057e4f6
      run-brokers: true
      command: npm run test-end-to-end
  broker:
    needs: build
    uses: ./.github/workflows/test-setup.yml
    with:
      package: broker
      command: npm run test-unit
  broker-e2e:
    needs: build
    uses: ./.github/workflows/test-setup.yml
    with:
      package: broker
      docker-services: cassandra init-keyspace dev-chain-fast deploy-network-subgraphs-fastchain
      run-entry-point: true
      command: npm run test-integration
  client-browser:
    needs: build
    uses: ./.github/workflows/test-setup.yml
    with:
      package: client
      docker-services: init-keyspace dev-chain-fast deploy-network-subgraphs-fastchain
      run-entry-point: true
      run-brokers: true
      command: npm run test-browser
  cli-tools:
    needs: build
    uses: ./.github/workflows/test-setup.yml
    with:
      package: cli-tools
      docker-services: cassandra init-keyspace dev-chain-fast deploy-network-subgraphs-fastchain
      run-entry-point: true
      run-brokers: true
      command: npm run test
  broker-docker-image:
    uses: ./.github/workflows/docker-build.yml
    with:
      docker_file: Dockerfile.broker
      image_name: streamr/broker-node
      test_services_to_start: cassandra init-keyspace dev-chain-fast deploy-network-subgraphs-fastchain broker-node-storage-1 entry-point
      build_platforms: linux/amd64
      test_script: bash ./.github/healthcheck.sh http://localhost:8891/info streamr-dev-broker-node-storage-1<|MERGE_RESOLUTION|>--- conflicted
+++ resolved
@@ -79,7 +79,7 @@
       command: |
         sudo apt-get install xvfb
         xvfb-run --auto-servernum npm run test-browser
-  autocertifier-server: 
+  autocertifier-server:
     needs: build
     uses: ./.github/workflows/test-setup.yml
     with:
@@ -98,12 +98,8 @@
     uses: ./.github/workflows/test-setup.yml
     with:
       package: client
-<<<<<<< HEAD
       docker-services: cassandra init-keyspace dev-chain-fast deploy-network-subgraphs-fastchain ens-sync-script-fastchain
-=======
-      docker-services: cassandra init-keyspace dev-chain-fast deploy-network-subgraphs-fastchain ens-sync-script
       run-entry-point: true
->>>>>>> 5057e4f6
       run-brokers: true
       command: npm run test-end-to-end
   broker:
