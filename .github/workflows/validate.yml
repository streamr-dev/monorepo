--- conflicted
+++ resolved
@@ -86,7 +86,7 @@
       command: |
         sudo apt-get install xvfb
         xvfb-run --auto-servernum npm run test-browser
-  autocertifier-server: 
+  autocertifier-server:
     needs: build
     uses: ./.github/workflows/test-setup.yml
     with:
@@ -128,16 +128,10 @@
     uses: ./.github/workflows/test-setup.yml
     with:
       package: client
-<<<<<<< HEAD
-      docker-services: init-keyspace parity-sidechain-node0 graph-deploy-streamregistry-subgraph
-      run-brokers-and-trackers: true
-      command: xvfb-run --auto-servernum npm run test-browser
-=======
       docker-services: init-keyspace dev-chain-fast deploy-network-subgraphs-fastchain
       run-entry-point: true
       run-brokers: true
       command: npm run test-browser
->>>>>>> 4094203f
   cli-tools:
     needs: build
     uses: ./.github/workflows/test-setup.yml
