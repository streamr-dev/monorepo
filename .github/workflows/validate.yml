--- conflicted
+++ resolved
@@ -77,11 +77,7 @@
     with:
       package: trackerless-network
       command: |
-<<<<<<< HEAD
         sudo apt-get install xvfb
-=======
-        npm run test
->>>>>>> c7ba86c1
         xvfb-run --auto-servernum npm run test-browser
   network:
     needs: build
