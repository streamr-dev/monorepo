--- conflicted
+++ resolved
@@ -107,39 +107,37 @@
     uses: ./.github/workflows/test-setup.yml
     with:
       package: broker
-<<<<<<< HEAD
       docker-services: cassandra init-keyspace parity-sidechain-node0 graph-deploy-streamregistry-subgraph deploy-network-subgraphs
-=======
-      docker-services: cassandra init-keyspace parity-sidechain-node0 graph-deploy-streamregistry-subgraph
       run-brokers: true
->>>>>>> ddda2642
       command: npm run test-integration
   client-browser:
     needs: build
     uses: ./.github/workflows/test-setup.yml
     with:
       package: client
-<<<<<<< HEAD
       docker-services: init-keyspace parity-sidechain-node0 graph-deploy-streamregistry-subgraph deploy-network-subgraphs
-      run-brokers-and-trackers: true
-=======
-      docker-services: init-keyspace parity-sidechain-node0 graph-deploy-streamregistry-subgraph
       run-brokers: true
->>>>>>> ddda2642
       command: npm run test-browser
   cli-tools:
     needs: build
     uses: ./.github/workflows/test-setup.yml
     with:
       package: cli-tools
-      docker-services: cassandra init-keyspace parity-sidechain-node0 graph-deploy-streamregistry-subgraph
-      run-brokers: true
+      docker-services: parity-node0 graph-deploy-streamregistry-subgraph broker-node-storage-1
       command: npm run test
+  tracker-docker-image:
+    uses: ./.github/workflows/docker-build.yml
+    with:
+      docker_file: Dockerfile.tracker
+      image_name: streamr/tracker
+      test_services_to_start: tracker-1
+      build_platforms: linux/amd64
+      test_script: bash ./.github/healthcheck.sh http://localhost:30301/topology streamr-dev-tracker-1
   broker-docker-image:
     uses: ./.github/workflows/docker-build.yml
     with:
       docker_file: Dockerfile.broker
       image_name: streamr/broker-node
-      test_services_to_start: cassandra init-keyspace parity-sidechain-node0 graph-deploy-streamregistry-subgraph chainlink parity-node0 broker-node-storage-1
+      test_services_to_start: parity-node0 broker-node-no-storage-1
       build_platforms: linux/amd64
-      test_script: bash ./.github/healthcheck.sh http://localhost:8891/info streamr-dev-broker-node-storage-1+      test_script: bash ./.github/healthcheck.sh http://localhost:8791/info streamr-dev-broker-node-no-storage-1