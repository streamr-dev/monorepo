--- conflicted
+++ resolved
@@ -108,10 +108,7 @@
     with:
       package: broker
       docker-services: cassandra init-keyspace parity-sidechain-node0 graph-deploy-streamregistry-subgraph deploy-network-subgraphs
-<<<<<<< HEAD
-=======
       run-entry-point: true
->>>>>>> 254dc8de
       command: npm run test-integration
   client-browser:
     needs: build
@@ -119,11 +116,7 @@
     with:
       package: client
       docker-services: init-keyspace parity-sidechain-node0 graph-deploy-streamregistry-subgraph deploy-network-subgraphs
-<<<<<<< HEAD
-      run-brokers-and-trackers: true
-=======
       run-brokers: true
->>>>>>> 254dc8de
       command: npm run test-browser
   cli-tools:
     needs: build
