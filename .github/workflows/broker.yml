name: Broker – Lint, Test and Publish

on:
  push:
    tags:
      - "*"
    branches:
      - main
  pull_request:
    branches:
      - '*'
  schedule:
    # run every day at 00:00
    - cron:  '0 0 * * *'

defaults:
  run:
    working-directory: packages/broker

jobs:
  init:
    runs-on: ubuntu-latest
    steps:
      - name: Cancel Previous Runs
        uses: styfle/cancel-workflow-action@0.9.1
        with:
          all_but_latest: true
          access_token: ${{ github.token }}
  test-unit:
    name: Unit Tests
    runs-on: ubuntu-latest
    strategy:
      matrix:
        node-version: [ 14.x ]
    steps:
      - uses: actions/checkout@v2.3.5
      - name: Use Node.js ${{ matrix.node-version }}
        uses: actions/setup-node@v2.4.1
        with:
          node-version: ${{ matrix.node-version }}
          cache: 'npm'
          cache-dependency-path: |
            '../../package-lock.json'
            '../*/package-lock.json'
      - name: npm ci
        working-directory: './'
        run: |
          npm ci
          npm run bootstrap-pkg streamr-broker
      - run: npm run eslint
      - run: npm run test-unit
  test-integration:
    name: Integration Tests
    runs-on: ubuntu-latest
    strategy:
      matrix:
        node-version: [ 14.x ]
    steps:
      - uses: actions/checkout@v2.3.5
      - name: Use Node.js ${{ matrix.node-version }}
        uses: actions/setup-node@v2.4.1
        with:
          node-version: ${{ matrix.node-version }}
          cache: 'npm'
          cache-dependency-path: |
            '../../package-lock.json'
            '../*/package-lock.json'
      - name: npm ci
        working-directory: './'
        run: |
          npm ci
          npm run bootstrap-pkg streamr-broker
      - name: Start Streamr Docker Stack
        uses: streamr-dev/streamr-docker-dev-action@v1.0.0-alpha.3
        with:
          services-to-start: "core-api cassandra nginx parity-sidechain-node0"
      - run: npm run test-integration
        env:
          CI: true
          LOG_LEVEL: warn

  docker:
    needs: [test-unit, test-integration]
    name: Build, test, and publish Docker images
    runs-on: self-hosted

    # run job only for main and tags
    if: github.ref == 'refs/heads/main' || startsWith(github.ref, 'refs/tags/')
    steps:
      - uses: actions/checkout@v2.3.5
      - name: Cache Docker layers
        uses: actions/cache@v2.1.6
        with:
          path: /tmp/.buildx-cache
          key: ${{ runner.os }}-buildx-${{ github.sha }}
          restore-keys: |
            ${{ runner.os }}-buildx-
      - name: Set up Docker Buildx
        uses: docker/setup-buildx-action@v1.6.0
        with:
          driver-opts: |
            network=host
      - name: Build
        uses: docker/build-push-action@v2.7.0
        with:
          context: .
          file: ./Dockerfile
          platforms: linux/amd64
          push: false
          load: true
          tags: streamr/broker-node:dev
          cache-from: type=local,src=/tmp/.buildx-cache
          cache-to: type=local,dest=/tmp/.buildx-cache
      - name: Start Streamr Docker Stack
        uses: streamr-dev/streamr-docker-dev-action@v1.0.0-alpha.3
        with:
          services-to-start: "broker-node-no-storage-1 parity-node0 parity-sidechain-node0"
      - run: |
          for (( i=0; i < 5; i=i+1 )); do
              curl -s http://localhost:8791/api/v1/volume;
              res=$?;
              if test "$res" != "0"; then
                  echo "Attempting to connect to broker retrying in $wait_time seconds";
                  sleep $wait_time;
                  wait_time=$(( 2*wait_time )) ;
              else
                  exit 0
              fi;
          done;
          exit 1
      - uses: docker/login-action@v1.10.0
        with:
          username: ${{ secrets.DOCKERHUB_USERNAME }}
          password: ${{ secrets.DOCKERHUB_TOKEN }}
      - name: Docker meta
        id: docker_meta
        uses: docker/metadata-action@v3.5.0
        with:
          images: streamr/broker-node
          tags: |
            type=sha
            type=ref,event=branch
            type=semver,pattern=v{{version}}
            type=raw,value=dev
      - name: Setup qemu
        uses: docker/setup-qemu-action@v1.2.0
        with:
          platforms: arm64
      - name: Set up Docker Buildx
        uses: docker/setup-buildx-action@v1.6.0
        with:
          driver-opts: |
            network=host
      - name: Build
        uses: docker/build-push-action@v2.7.0
        with:
          context: .
          file: ./Dockerfile
          platforms: linux/amd64,linux/arm64
          push: true
          load: false
          tags: ${{ steps.docker_meta.outputs.tags }}
          labels: ${{ steps.docker_meta.outputs.labels }}
          cache-from: type=local,src=/tmp/.buildx-cache
          cache-to: type=local,dest=/tmp/.buildx-cache

  publish:
    needs: [test-unit, test-integration]
    name: Publishing main using Node 16
    runs-on: ubuntu-latest

    # run job only for tags and skip for cron
    if: false && startsWith(github.ref, 'refs/tags/') && github.event_name != 'schedule'
    steps:
      - name: Get the release version
        id: get_version
        run: echo ::set-output name=VERSION::${GITHUB_REF/refs\/tags\//}

<<<<<<< HEAD
      - uses: actions/checkout@v2.3.4
      - uses: actions/setup-node@v2.4.1
=======
      - uses: actions/checkout@v2.3.5
      - uses: actions/setup-node@v2.1.5
>>>>>>> 6a453cce
        with:
          node-version: 16
          registry-url: https://registry.npmjs.org/
          cache: 'npm'
          cache-dependency-path: |
            '../../package-lock.json'
            '../*/package-lock.json'

      - name: npm ci
        working-directory: './'
        run: |
          npm ci
          npm run bootstrap-pkg streamr-broker

      - name: Publish beta ${{ steps.get_version.outputs.VERSION }}
        # if tag includes beta keyword
        if: contains(steps.get_version.outputs.VERSION, 'beta') == true
        run: npm publish --tag beta
        env:
          NODE_AUTH_TOKEN: ${{ secrets.NPM_TOKEN }}

      - name: Publish latest ${{ steps.get_version.outputs.VERSION }}
        # if tag doesn't include beta keyword
        if: contains(steps.get_version.outputs.VERSION, 'beta') == false
        run: npm publish
        env:
          NODE_AUTH_TOKEN: ${{ secrets.NPM_TOKEN }}<|MERGE_RESOLUTION|>--- conflicted
+++ resolved
@@ -176,13 +176,8 @@
         id: get_version
         run: echo ::set-output name=VERSION::${GITHUB_REF/refs\/tags\//}
 
-<<<<<<< HEAD
-      - uses: actions/checkout@v2.3.4
+      - uses: actions/checkout@v2.3.5
       - uses: actions/setup-node@v2.4.1
-=======
-      - uses: actions/checkout@v2.3.5
-      - uses: actions/setup-node@v2.1.5
->>>>>>> 6a453cce
         with:
           node-version: 16
           registry-url: https://registry.npmjs.org/
