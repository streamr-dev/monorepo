name: Cross-Client Testing

# Be sure to update both workflow files if you edit any env or trigger config
env:
  CI: true
  DEBUG_COLORS: true
  DEBUG: "Streamr*"
on:
  push:
    tags:
      - '*'
    branches:
      - main
  pull_request:
    branches:
      - '*'
  schedule:
    # run every day at 00:00
    - cron:  '0 0 * * *'

# Be sure to update both workflow files if you edit any env or trigger config

jobs:
  init:
    runs-on: ubuntu-latest
    steps:
      - name: Cancel Previous Runs
        uses: styfle/cancel-workflow-action@0.8.0
        with:
          access_token: ${{ github.token }}
  cross-client-testing:
    name: ${{ matrix.config-name }} ${{ matrix.test-name }}
    runs-on: ubuntu-latest
    strategy:
      fail-fast: false
      matrix:
        test-name:
          - stream-cleartext-unsigned
          - stream-cleartext-signed
          - stream-encrypted-shared-signed
          - stream-encrypted-shared-rotating-signed
          - stream-encrypted-exchanged-rotating-signed
          - stream-encrypted-exchanged-rotating-revoking-signed
        config-name:
          - default
          - js-only
          - java-only
          - realtime-only
          - js-realtime-only
          - java-realtime-only
    env:
      NUM_MESSAGES: 20
      TEST_NAME: ${{ matrix.test-name }}
      CONFIG_NAME: ${{ matrix.config-name }}
    steps:
      - uses: actions/checkout@v2
      - name: Use Node.js 14
        uses: actions/setup-node@v2
        with:
          node-version: "14.x"
      - name: Cache Node.js modules
        uses: actions/cache@v2
        with:
          path: ~/.npm
          key: ${{ runner.OS }}-node-${{ matrix.node-version }}-${{ hashFiles('**/package-lock.json') }}
          restore-keys: |
            ${{ runner.OS }}-node-${{ matrix.node-version }}
            ${{ runner.OS }}-node-
            ${{ runner.OS }}-
      - name: npm ci
        working-directory: './'
        run: |
          npm ci
          npx lerna bootstrap --scope @streamr/cross-client-testing --include-dependencies
      - uses: actions/setup-java@v1
        with:
          java-version: '8'
      - name: Start Streamr Docker Stack
        uses: streamr-dev/streamr-docker-dev-action@v1.0.0-alpha.3
        with:
          services-to-start: "mysql redis core-api cassandra parity-node0 parity-sidechain-node0 bridge brokers trackers nginx smtp"
      - uses: nick-invision/retry@v2
        name: run-client-testing
        with:
          max_attempts: 5
          timeout_minutes: 15
          retry_on: error
<<<<<<< HEAD
          command: cd packages/cross-client-testing && DEBUG='' make run
=======
          command: cd packages/cross-client-testing && DEBUG='' npm run test -- -s $TEST_NAME -c config/$CONFIG_NAME.conf -n $NUM_MESSAGES
>>>>>>> c4878e5e
      - name: Collect docker logs on failure
        if: failure()
        uses: jwalton/gh-docker-logs@v1
        with:
          dest: 'packages/cross-client-testing/logs'
      - name: Upload logs to GitHub
        if: failure()
        uses: actions/upload-artifact@master
        with:
          name: docker-logs-${{ github.job }}-${{ github.run_number }}-${{ github.run_id }}
          path: packages/cross-client-testing/logs<|MERGE_RESOLUTION|>--- conflicted
+++ resolved
@@ -85,11 +85,7 @@
           max_attempts: 5
           timeout_minutes: 15
           retry_on: error
-<<<<<<< HEAD
           command: cd packages/cross-client-testing && DEBUG='' make run
-=======
-          command: cd packages/cross-client-testing && DEBUG='' npm run test -- -s $TEST_NAME -c config/$CONFIG_NAME.conf -n $NUM_MESSAGES
->>>>>>> c4878e5e
       - name: Collect docker logs on failure
         if: failure()
         uses: jwalton/gh-docker-logs@v1
