--- conflicted
+++ resolved
@@ -41,13 +41,8 @@
       matrix:
         node-version: [16.x]
     steps:
-<<<<<<< HEAD
-      - uses: actions/checkout@v2
-      - uses: actions/setup-node@v2.4.1
-=======
-      - uses: actions/checkout@v2.3.5
-      - uses: actions/setup-node@v2
->>>>>>> 6a453cce
+      - uses: actions/checkout@v2.3.5
+      - uses: actions/setup-node@v2.4.1
         with:
           node-version: ${{ matrix.node-version }}
       - name: Cache Node.js modules
@@ -79,13 +74,8 @@
     runs-on: ubuntu-latest
     needs: build
     steps:
-<<<<<<< HEAD
-      - uses: actions/checkout@v2
-      - uses: actions/setup-node@v2.4.1
-=======
-      - uses: actions/checkout@v2.3.5
-      - uses: actions/setup-node@v2
->>>>>>> 6a453cce
+      - uses: actions/checkout@v2.3.5
+      - uses: actions/setup-node@v2.4.1
         with:
           node-version: ${{ matrix.node-version }}
       - uses: actions/download-artifact@v2
@@ -120,13 +110,8 @@
     runs-on: ubuntu-latest
     needs: build
     steps:
-<<<<<<< HEAD
-      - uses: actions/checkout@v2
-      - uses: actions/setup-node@v2.4.1
-=======
-      - uses: actions/checkout@v2.3.5
-      - uses: actions/setup-node@v2
->>>>>>> 6a453cce
+      - uses: actions/checkout@v2.3.5
+      - uses: actions/setup-node@v2.4.1
         with:
           node-version: ${{ matrix.node-version }}
       - uses: actions/download-artifact@v2
@@ -168,13 +153,8 @@
     runs-on: ubuntu-latest
     needs: build
     steps:
-<<<<<<< HEAD
-      - uses: actions/checkout@v2
-      - uses: actions/setup-node@v2.4.1
-=======
-      - uses: actions/checkout@v2.3.5
-      - uses: actions/setup-node@v2
->>>>>>> 6a453cce
+      - uses: actions/checkout@v2.3.5
+      - uses: actions/setup-node@v2.4.1
         with:
           node-version: ${{ matrix.node-version }}
       - uses: actions/download-artifact@v2
@@ -216,13 +196,8 @@
       matrix:
         node-version: [14.x, 16.x]
     steps:
-<<<<<<< HEAD
-      - uses: actions/checkout@v2
-      - uses: actions/setup-node@v2.4.1
-=======
-      - uses: actions/checkout@v2.3.5
-      - uses: actions/setup-node@v2
->>>>>>> 6a453cce
+      - uses: actions/checkout@v2.3.5
+      - uses: actions/setup-node@v2.4.1
         with:
           node-version: ${{ matrix.node-version }}
       - uses: actions/download-artifact@v2
