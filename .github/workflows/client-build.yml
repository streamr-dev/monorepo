---
# Any tests that need the built code should go in here.
name: Client – Test Build

# Be sure to update both workflow files if you edit any env or trigger config
env:
  CI: true
  DEBUG_COLORS: true
  DEBUG: "Streamr*"
on:
  push:
    tags:
      - '*'
    branches:
      - main
  pull_request:
    branches:
      - '*'
  schedule:
    # run every day at 00:00
    - cron: '0 0 * * *'
concurrency:
  group: client-build-${{ github.head_ref }}
  cancel-in-progress: true
defaults:
  run:
    working-directory: packages/client
# Be sure to update both workflow files if you edit any env or trigger config

jobs:
  build:
    name: Build using Node ${{ matrix.node-version }}
    runs-on: ubuntu-latest
    env:
      BUNDLE_ANALYSIS: true
    strategy:
      matrix:
        node-version: [16.x]
    steps:
      - uses: actions/checkout@v2.4.0
      - uses: actions/setup-node@v2.4.1
        with:
          node-version: ${{ matrix.node-version }}
<<<<<<< HEAD
      - name: Cache Node.js modules
        uses: actions/cache@v2.1.6
        with:
          path: ~/.npm
          key: ${{ runner.OS }}-node-${{ matrix.node-version }}-${{ hashFiles('package-lock.json') }}
          restore-keys: |
            ${{ runner.OS }}-node-${{ matrix.node-version }}
            ${{ runner.OS }}-node-
            ${{ runner.OS }}-
=======
          cache: 'npm'
          cache-dependency-path: |
            package-lock.json
            packages/*/package-lock.json
>>>>>>> 4c1bc51d
      - name: npm ci
        working-directory: './'
        run: |
          npm install -g npm@8
          npm run bootstrap-pkg streamr-client
      - name: npm run build
        run: npm run build-production
      - uses: actions/upload-artifact@v2.2.4
        with:
          name: client-build
          path: packages/client/dist

  test-exports:
    name: Test Exports using Node ${{ matrix.node-version }}
    strategy:
      matrix:
        node-version: [16.x]
    runs-on: ubuntu-latest
    needs: build
    steps:
      - uses: actions/checkout@v2.4.0
      - uses: actions/setup-node@v2.4.1
        with:
          node-version: ${{ matrix.node-version }}
          cache: 'npm'
          cache-dependency-path: |
            package-lock.json
            packages/*/package-lock.json
      - uses: actions/download-artifact@v2
        with:
          name: client-build
          path: packages/client/dist
<<<<<<< HEAD
      - name: Cache Node.js modules
        uses: actions/cache@v2.1.6
        with:
          path: ~/.npm
          key: ${{ runner.OS }}-node-${{ matrix.node-version }}-${{ hashFiles('package-lock.json') }}
          restore-keys: |
            ${{ runner.OS }}-node-${{ matrix.node-version }}
            ${{ runner.OS }}-node-
            ${{ runner.OS }}-
=======
>>>>>>> 4c1bc51d
      - name: npm ci
        working-directory: './'
        run: |
          npm install -g npm@8
          npm run bootstrap-pkg streamr-client
      - name: test-types
        run: npm run test-types
      - name: npm run test-exports
        run: npm run test-exports

  browser-realtime:
    name: Test Browser Realtime using Node ${{ matrix.node-version }}
    strategy:
      matrix:
        node-version: [16.x]
    runs-on: ubuntu-latest
    needs: build
    steps:
      - uses: actions/checkout@v2.4.0
      - uses: actions/setup-node@v2.4.1
        with:
          node-version: ${{ matrix.node-version }}
          cache: 'npm'
          cache-dependency-path: |
            package-lock.json
            packages/*/package-lock.json
      - uses: actions/download-artifact@v2
        with:
          name: client-build
          path: packages/client/dist
<<<<<<< HEAD
      - name: Cache Node.js modules
        uses: actions/cache@v2.1.6
        with:
          path: ~/.npm
          key: ${{ runner.OS }}-node-${{ matrix.node-version }}-${{ hashFiles('package-lock.json') }}
          restore-keys: |
            ${{ runner.OS }}-node-${{ matrix.node-version }}
            ${{ runner.OS }}-node-
            ${{ runner.OS }}-
=======
>>>>>>> 4c1bc51d
      - name: npm ci
        working-directory: './'
        run: |
          npm install -g npm@8
          npm run bootstrap-pkg streamr-client
      - name: Start Streamr Docker Stack
        uses: streamr-dev/streamr-docker-dev-action@v1.0.0-alpha.3
        with:
          services-to-start: "mysql redis core-api cassandra parity-node0 parity-sidechain-node0 bridge brokers trackers nginx smtp"
      - uses: nick-invision/retry@v2.4.1
        name: Run Realtime Test
        with:
          max_attempts: 3
          timeout_minutes: 3
          retry_on: error
          command: cd packages/client && npm run test-browser-realtime
      - name: Stop Streamr Docker Stack
        if: always()
        run: |
          docker kill $(docker ps -q)
          docker rm $(docker ps -a -q)

  browser-resend:
    name: Test Browser Realtime + Resend using Node ${{ matrix.node-version }}
    strategy:
      matrix:
        node-version: [16.x]
    runs-on: ubuntu-latest
    needs: build
    steps:
      - uses: actions/checkout@v2.4.0
      - uses: actions/setup-node@v2.4.1
        with:
          node-version: ${{ matrix.node-version }}
          cache: 'npm'
          cache-dependency-path: |
            package-lock.json
            packages/*/package-lock.json
      - uses: actions/download-artifact@v2
        with:
          name: client-build
          path: packages/client/dist
<<<<<<< HEAD
      - name: Cache Node.js modules
        uses: actions/cache@v2.1.6
        with:
          path: ~/.npm
          key: ${{ runner.OS }}-node-${{ matrix.node-version }}-${{ hashFiles('package-lock.json') }}
          restore-keys: |
            ${{ runner.OS }}-node-${{ matrix.node-version }}
            ${{ runner.OS }}-node-
            ${{ runner.OS }}-
=======
>>>>>>> 4c1bc51d
      - name: npm ci
        working-directory: './'
        run: |
          npm install -g npm@8
          npm run bootstrap-pkg streamr-client
      - name: Start Streamr Docker Stack
        uses: streamr-dev/streamr-docker-dev-action@v1.0.0-alpha.3
        with:
          services-to-start: "mysql redis core-api cassandra parity-node0 parity-sidechain-node0 bridge brokers trackers nginx smtp"
      - uses: nick-invision/retry@v2.4.1
        name: Run Resend Test
        with:
          max_attempts: 3
          timeout_minutes: 3
          retry_on: error
          command: cd packages/client && npm run test-browser-resend
      - name: Stop Streamr Docker Stack
        if: always()
        run: |
          docker kill $(docker ps -q)
          docker rm $(docker ps -a -q)

  benchmarks:
    name: Test Benchmark using Node ${{ matrix.node-version }}
    runs-on: ubuntu-latest
    needs: build

    strategy:
      matrix:
        node-version: [14.x, 16.x]
    steps:
      - uses: actions/checkout@v2.4.0
      - uses: actions/setup-node@v2.4.1
        with:
          node-version: ${{ matrix.node-version }}
          cache: 'npm'
          cache-dependency-path: |
            package-lock.json
            packages/*/package-lock.json
      - uses: actions/download-artifact@v2.0.10
        with:
          name: client-build
          path: packages/client/dist
      - name: Start Streamr Docker Stack
        uses: streamr-dev/streamr-docker-dev-action@v1.0.0-alpha.3
        with:
          services-to-start: "mysql redis core-api cassandra parity-node0 parity-sidechain-node0 bridge brokers trackers nginx smtp"
<<<<<<< HEAD
      - name: Cache Node.js modules
        uses: actions/cache@v2.1.6
        with:
          path: ~/.npm
          key: ${{ runner.OS }}-node-${{ matrix.node-version }}-${{ hashFiles('package-lock.json') }}
          restore-keys: |
            ${{ runner.OS }}-node-${{ matrix.node-version }}
            ${{ runner.OS }}-node-
            ${{ runner.OS }}-
=======
>>>>>>> 4c1bc51d
      - name: npm ci
        working-directory: './'
        run: |
          npm install -g npm@8
          npm run bootstrap-pkg streamr-client
      - name: benchmark publish
        timeout-minutes: 15
        run: DEBUG='' npm run benchmark-publish > benchmark-publish.txt
      - name: benchmark subscribe
        timeout-minutes: 15
        run: DEBUG='' npm run benchmark-subscribe > benchmark-subscribe.txt
      - name: Stop Streamr Docker Stack
        if: always()
        run: |
          docker kill $(docker ps -q)
          docker rm $(docker ps -a -q)
      - uses: actions/upload-artifact@v2.2.4
        with:
          name: client-benchmarks
          path: |
              packages/client/benchmark-publish.txt
              packages/client/benchmark-subscribe.txt<|MERGE_RESOLUTION|>--- conflicted
+++ resolved
@@ -41,22 +41,10 @@
       - uses: actions/setup-node@v2.4.1
         with:
           node-version: ${{ matrix.node-version }}
-<<<<<<< HEAD
-      - name: Cache Node.js modules
-        uses: actions/cache@v2.1.6
-        with:
-          path: ~/.npm
-          key: ${{ runner.OS }}-node-${{ matrix.node-version }}-${{ hashFiles('package-lock.json') }}
-          restore-keys: |
-            ${{ runner.OS }}-node-${{ matrix.node-version }}
-            ${{ runner.OS }}-node-
-            ${{ runner.OS }}-
-=======
-          cache: 'npm'
-          cache-dependency-path: |
-            package-lock.json
-            packages/*/package-lock.json
->>>>>>> 4c1bc51d
+          cache: 'npm'
+          cache-dependency-path: |
+            package-lock.json
+            packages/*/package-lock.json
       - name: npm ci
         working-directory: './'
         run: |
@@ -89,18 +77,6 @@
         with:
           name: client-build
           path: packages/client/dist
-<<<<<<< HEAD
-      - name: Cache Node.js modules
-        uses: actions/cache@v2.1.6
-        with:
-          path: ~/.npm
-          key: ${{ runner.OS }}-node-${{ matrix.node-version }}-${{ hashFiles('package-lock.json') }}
-          restore-keys: |
-            ${{ runner.OS }}-node-${{ matrix.node-version }}
-            ${{ runner.OS }}-node-
-            ${{ runner.OS }}-
-=======
->>>>>>> 4c1bc51d
       - name: npm ci
         working-directory: './'
         run: |
@@ -131,18 +107,6 @@
         with:
           name: client-build
           path: packages/client/dist
-<<<<<<< HEAD
-      - name: Cache Node.js modules
-        uses: actions/cache@v2.1.6
-        with:
-          path: ~/.npm
-          key: ${{ runner.OS }}-node-${{ matrix.node-version }}-${{ hashFiles('package-lock.json') }}
-          restore-keys: |
-            ${{ runner.OS }}-node-${{ matrix.node-version }}
-            ${{ runner.OS }}-node-
-            ${{ runner.OS }}-
-=======
->>>>>>> 4c1bc51d
       - name: npm ci
         working-directory: './'
         run: |
@@ -185,18 +149,6 @@
         with:
           name: client-build
           path: packages/client/dist
-<<<<<<< HEAD
-      - name: Cache Node.js modules
-        uses: actions/cache@v2.1.6
-        with:
-          path: ~/.npm
-          key: ${{ runner.OS }}-node-${{ matrix.node-version }}-${{ hashFiles('package-lock.json') }}
-          restore-keys: |
-            ${{ runner.OS }}-node-${{ matrix.node-version }}
-            ${{ runner.OS }}-node-
-            ${{ runner.OS }}-
-=======
->>>>>>> 4c1bc51d
       - name: npm ci
         working-directory: './'
         run: |
@@ -244,18 +196,6 @@
         uses: streamr-dev/streamr-docker-dev-action@v1.0.0-alpha.3
         with:
           services-to-start: "mysql redis core-api cassandra parity-node0 parity-sidechain-node0 bridge brokers trackers nginx smtp"
-<<<<<<< HEAD
-      - name: Cache Node.js modules
-        uses: actions/cache@v2.1.6
-        with:
-          path: ~/.npm
-          key: ${{ runner.OS }}-node-${{ matrix.node-version }}-${{ hashFiles('package-lock.json') }}
-          restore-keys: |
-            ${{ runner.OS }}-node-${{ matrix.node-version }}
-            ${{ runner.OS }}-node-
-            ${{ runner.OS }}-
-=======
->>>>>>> 4c1bc51d
       - name: npm ci
         working-directory: './'
         run: |
