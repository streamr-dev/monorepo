--- conflicted
+++ resolved
@@ -112,12 +112,7 @@
 
   browser-resend:
     # skip to get test suite green, not sure why failing.
-<<<<<<< HEAD
-    name: Test Browser Realtime + Resend
-=======
-    if: ${{ false }}
-    name: Test Browser Resend
->>>>>>> 0d737f1e
+    name: Test Browser Realtime
     runs-on: ubuntu-latest
     needs: build
     steps:
